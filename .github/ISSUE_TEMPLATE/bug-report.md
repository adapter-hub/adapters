--- conflicted
+++ resolved
@@ -54,13 +54,10 @@
 
 Model I am using (Bert, XLNet ...):
 
-<<<<<<< HEAD
 Language I am using the model on (English, Chinese ...):
 
 Adapter setup I am using (if any):
 
-=======
->>>>>>> 1ba08dc2
 The problem arises when using:
 * [ ] the official example scripts: (give details below)
 * [ ] my own modified scripts: (give details below)
