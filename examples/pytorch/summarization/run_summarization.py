#!/usr/bin/env python
# coding=utf-8
# Copyright 2021 The HuggingFace Team. All rights reserved.
#
# Licensed under the Apache License, Version 2.0 (the "License");
# you may not use this file except in compliance with the License.
# You may obtain a copy of the License at
#
#     http://www.apache.org/licenses/LICENSE-2.0
#
# Unless required by applicable law or agreed to in writing, software
# distributed under the License is distributed on an "AS IS" BASIS,
# WITHOUT WARRANTIES OR CONDITIONS OF ANY KIND, either express or implied.
# See the License for the specific language governing permissions and
# limitations under the License.
"""
Fine-tuning the library models for sequence to sequence.
"""
# You can also adapt this script on your own sequence to sequence task. Pointers for this are left as comments.

import logging
import os
import sys
from dataclasses import dataclass, field
from typing import Optional

import datasets
import evaluate
import nltk  # Here to have a nice missing dependency error message early on
import numpy as np
from datasets import load_dataset
from filelock import FileLock

import transformers
from transformers import (
    AutoConfig,
    AutoModelForSeq2SeqLM,
    AutoTokenizer,
    DataCollatorForSeq2Seq,
    EarlyStoppingCallback,
    HfArgumentParser,
    MBart50Tokenizer,
    MBart50TokenizerFast,
    MBartTokenizer,
    MBartTokenizerFast,
    Seq2SeqTrainer,
    Seq2SeqTrainingArguments,
    set_seed,
)
from transformers.adapters import AdapterArguments, Seq2SeqAdapterTrainer, setup_adapter_training
from transformers.trainer_utils import get_last_checkpoint
from transformers.utils import check_min_version, is_offline_mode
from transformers.utils.versions import require_version


# Will error if the minimal version of Transformers is not installed. Remove at your own risks.
<<<<<<< HEAD
check_min_version("4.26.0")
=======
check_min_version("4.27.0")
>>>>>>> a8ba46c9

require_version("datasets>=1.8.0", "To fix: pip install -r examples/pytorch/summarization/requirements.txt")

logger = logging.getLogger(__name__)

try:
    nltk.data.find("tokenizers/punkt")
except (LookupError, OSError):
    if is_offline_mode():
        raise LookupError(
            "Offline mode: run this script without TRANSFORMERS_OFFLINE first to download nltk data files"
        )
    with FileLock(".lock") as lock:
        nltk.download("punkt", quiet=True)

# A list of all multilingual tokenizer which require lang attribute.
MULTILINGUAL_TOKENIZERS = [MBartTokenizer, MBartTokenizerFast, MBart50Tokenizer, MBart50TokenizerFast]


@dataclass
class ModelArguments:
    """
    Arguments pertaining to which model/config/tokenizer we are going to fine-tune from.
    """

    model_name_or_path: str = field(
        metadata={"help": "Path to pretrained model or model identifier from huggingface.co/models"}
    )
    config_name: Optional[str] = field(
        default=None, metadata={"help": "Pretrained config name or path if not the same as model_name"}
    )
    tokenizer_name: Optional[str] = field(
        default=None, metadata={"help": "Pretrained tokenizer name or path if not the same as model_name"}
    )
    cache_dir: Optional[str] = field(
        default=None,
        metadata={"help": "Where to store the pretrained models downloaded from huggingface.co"},
    )
    use_fast_tokenizer: bool = field(
        default=True,
        metadata={"help": "Whether to use one of the fast tokenizer (backed by the tokenizers library) or not."},
    )
    model_revision: str = field(
        default="main",
        metadata={"help": "The specific model version to use (can be a branch name, tag name or commit id)."},
    )
    use_auth_token: bool = field(
        default=False,
        metadata={
            "help": (
                "Will use the token generated when running `huggingface-cli login` (necessary to use this script "
                "with private models)."
            )
        },
    )
    resize_position_embeddings: Optional[bool] = field(
        default=None,
        metadata={
            "help": (
                "Whether to automatically resize the position embeddings if `max_source_length` exceeds "
                "the model's position embeddings."
            )
        },
    )


@dataclass
class DataTrainingArguments:
    """
    Arguments pertaining to what data we are going to input our model for training and eval.
    """

    lang: Optional[str] = field(default=None, metadata={"help": "Language id for summarization."})

    dataset_name: Optional[str] = field(
        default=None, metadata={"help": "The name of the dataset to use (via the datasets library)."}
    )
    dataset_config_name: Optional[str] = field(
        default=None, metadata={"help": "The configuration name of the dataset to use (via the datasets library)."}
    )
    text_column: Optional[str] = field(
        default=None,
        metadata={"help": "The name of the column in the datasets containing the full texts (for summarization)."},
    )
    summary_column: Optional[str] = field(
        default=None,
        metadata={"help": "The name of the column in the datasets containing the summaries (for summarization)."},
    )
    train_file: Optional[str] = field(
        default=None, metadata={"help": "The input training data file (a jsonlines or csv file)."}
    )
    validation_file: Optional[str] = field(
        default=None,
        metadata={
            "help": (
                "An optional input evaluation data file to evaluate the metrics (rouge) on (a jsonlines or csv file)."
            )
        },
    )
    test_file: Optional[str] = field(
        default=None,
        metadata={
            "help": "An optional input test data file to evaluate the metrics (rouge) on (a jsonlines or csv file)."
        },
    )
    overwrite_cache: bool = field(
        default=False, metadata={"help": "Overwrite the cached training and evaluation sets"}
    )
    preprocessing_num_workers: Optional[int] = field(
        default=None,
        metadata={"help": "The number of processes to use for the preprocessing."},
    )
    max_source_length: Optional[int] = field(
        default=1024,
        metadata={
            "help": (
                "The maximum total input sequence length after tokenization. Sequences longer "
                "than this will be truncated, sequences shorter will be padded."
            )
        },
    )
    max_target_length: Optional[int] = field(
        default=128,
        metadata={
            "help": (
                "The maximum total sequence length for target text after tokenization. Sequences longer "
                "than this will be truncated, sequences shorter will be padded."
            )
        },
    )
    val_max_target_length: Optional[int] = field(
        default=None,
        metadata={
            "help": (
                "The maximum total sequence length for validation target text after tokenization. Sequences longer "
                "than this will be truncated, sequences shorter will be padded. Will default to `max_target_length`."
                "This argument is also used to override the ``max_length`` param of ``model.generate``, which is used "
                "during ``evaluate`` and ``predict``."
            )
        },
    )
    pad_to_max_length: bool = field(
        default=False,
        metadata={
            "help": (
                "Whether to pad all samples to model maximum sentence length. "
                "If False, will pad the samples dynamically when batching to the maximum length in the batch. More "
                "efficient on GPU but very bad for TPU."
            )
        },
    )
    max_train_samples: Optional[int] = field(
        default=None,
        metadata={
            "help": (
                "For debugging purposes or quicker training, truncate the number of training examples to this "
                "value if set."
            )
        },
    )
    max_eval_samples: Optional[int] = field(
        default=None,
        metadata={
            "help": (
                "For debugging purposes or quicker training, truncate the number of evaluation examples to this "
                "value if set."
            )
        },
    )
    max_predict_samples: Optional[int] = field(
        default=None,
        metadata={
            "help": (
                "For debugging purposes or quicker training, truncate the number of prediction examples to this "
                "value if set."
            )
        },
    )
    num_beams: Optional[int] = field(
        default=None,
        metadata={
            "help": (
                "Number of beams to use for evaluation. This argument will be passed to ``model.generate``, "
                "which is used during ``evaluate`` and ``predict``."
            )
        },
    )
    ignore_pad_token_for_loss: bool = field(
        default=True,
        metadata={
            "help": "Whether to ignore the tokens corresponding to padded labels in the loss computation or not."
        },
    )
    source_prefix: Optional[str] = field(
        default="", metadata={"help": "A prefix to add before every source text (useful for T5 models)."}
    )

    forced_bos_token: Optional[str] = field(
        default=None,
        metadata={
            "help": (
                "The token to force as the first generated token after the decoder_start_token_id."
                "Useful for multilingual models like mBART where the first generated token"
                "needs to be the target language token (Usually it is the target language token)"
            )
        },
    )
    patience: Optional[int] = field(
        default=None,
        metadata={
            "help": (
                "Stop training when the metric specified for `metric_for_best_model` worsend for `patience` number of"
                " evaluation calls."
            )
        },
    )

    def __post_init__(self):
        if self.dataset_name is None and self.train_file is None and self.validation_file is None:
            raise ValueError("Need either a dataset name or a training/validation file.")
        else:
            if self.train_file is not None:
                extension = self.train_file.split(".")[-1]
                assert extension in ["csv", "json"], "`train_file` should be a csv or a json file."
            if self.validation_file is not None:
                extension = self.validation_file.split(".")[-1]
                assert extension in ["csv", "json"], "`validation_file` should be a csv or a json file."
        if self.val_max_target_length is None:
            self.val_max_target_length = self.max_target_length


summarization_name_mapping = {
    "amazon_reviews_multi": ("review_body", "review_title"),
    "big_patent": ("description", "abstract"),
    "cnn_dailymail": ("article", "highlights"),
    "orange_sum": ("text", "summary"),
    "pn_summary": ("article", "summary"),
    "psc": ("extract_text", "summary_text"),
    "samsum": ("dialogue", "summary"),
    "thaisum": ("body", "summary"),
    "xglue": ("news_body", "news_title"),
    "xsum": ("document", "summary"),
    "wiki_summary": ("article", "highlights"),
    "multi_news": ("document", "summary"),
}


def main():
    # See all possible arguments in src/transformers/training_args.py
    # or by passing the --help flag to this script.
    # We now keep distinct sets of args, for a cleaner separation of concerns.

    parser = HfArgumentParser((ModelArguments, DataTrainingArguments, Seq2SeqTrainingArguments, AdapterArguments))
    if len(sys.argv) == 2 and sys.argv[1].endswith(".json"):
        # If we pass only one argument to the script and it's the path to a json file,
        # let's parse it to get our arguments.
        model_args, data_args, training_args, adapter_args = parser.parse_json_file(
            json_file=os.path.abspath(sys.argv[1])
        )
    else:
        model_args, data_args, training_args, adapter_args = parser.parse_args_into_dataclasses()

    # Setup logging
    logging.basicConfig(
        format="%(asctime)s - %(levelname)s - %(name)s - %(message)s",
        datefmt="%m/%d/%Y %H:%M:%S",
        handlers=[logging.StreamHandler(sys.stdout)],
    )

    if training_args.should_log:
        # The default of training_args.log_level is passive, so we set log level at info here to have that default.
        transformers.utils.logging.set_verbosity_info()

    log_level = training_args.get_process_log_level()
    logger.setLevel(log_level)
    datasets.utils.logging.set_verbosity(log_level)
    transformers.utils.logging.set_verbosity(log_level)
    transformers.utils.logging.enable_default_handler()
    transformers.utils.logging.enable_explicit_format()

    # Log on each process the small summary:
    logger.warning(
        f"Process rank: {training_args.local_rank}, device: {training_args.device}, n_gpu: {training_args.n_gpu}"
        + f"distributed training: {bool(training_args.local_rank != -1)}, 16-bits training: {training_args.fp16}"
    )
    logger.info(f"Training/evaluation parameters {training_args}")

    if data_args.source_prefix is None and model_args.model_name_or_path in [
        "t5-small",
        "t5-base",
        "t5-large",
        "t5-3b",
        "t5-11b",
    ]:
        logger.warning(
            "You're running a t5 model but didn't provide a source prefix, which is the expected, e.g. with "
            "`--source_prefix 'summarize: ' `"
        )

    # Detecting last checkpoint.
    last_checkpoint = None
    if os.path.isdir(training_args.output_dir) and training_args.do_train and not training_args.overwrite_output_dir:
        last_checkpoint = get_last_checkpoint(training_args.output_dir)
        if last_checkpoint is None and len(os.listdir(training_args.output_dir)) > 0:
            raise ValueError(
                f"Output directory ({training_args.output_dir}) already exists and is not empty. "
                "Use --overwrite_output_dir to overcome."
            )
        elif last_checkpoint is not None and training_args.resume_from_checkpoint is None:
            logger.info(
                f"Checkpoint detected, resuming training at {last_checkpoint}. To avoid this behavior, change "
                "the `--output_dir` or add `--overwrite_output_dir` to train from scratch."
            )

    # Set seed before initializing model.
    set_seed(training_args.seed)

    # Get the datasets: you can either provide your own CSV/JSON training and evaluation files (see below)
    # or just provide the name of one of the public datasets available on the hub at https://huggingface.co/datasets/
    # (the dataset will be downloaded automatically from the datasets Hub).
    #
    # For CSV/JSON files this script will use the first column for the full texts and the second column for the
    # summaries (unless you specify column names for this with the `text_column` and `summary_column` arguments).
    #
    # In distributed training, the load_dataset function guarantee that only one local process can concurrently
    # download the dataset.
    if data_args.dataset_name is not None:
        # Downloading and loading a dataset from the hub.
        raw_datasets = load_dataset(
            data_args.dataset_name,
            data_args.dataset_config_name,
            cache_dir=model_args.cache_dir,
            use_auth_token=True if model_args.use_auth_token else None,
        )
    else:
        data_files = {}
        if data_args.train_file is not None:
            data_files["train"] = data_args.train_file
            extension = data_args.train_file.split(".")[-1]
        if data_args.validation_file is not None:
            data_files["validation"] = data_args.validation_file
            extension = data_args.validation_file.split(".")[-1]
        if data_args.test_file is not None:
            data_files["test"] = data_args.test_file
            extension = data_args.test_file.split(".")[-1]
        raw_datasets = load_dataset(
            extension,
            data_files=data_files,
            cache_dir=model_args.cache_dir,
            use_auth_token=True if model_args.use_auth_token else None,
        )
    # See more about loading any type of standard or custom dataset (from files, python dict, pandas DataFrame, etc) at
    # https://huggingface.co/docs/datasets/loading_datasets.html.

    # Load pretrained model and tokenizer
    #
    # Distributed training:
    # The .from_pretrained methods guarantee that only one local process can concurrently
    # download model & vocab.
    config = AutoConfig.from_pretrained(
        model_args.config_name if model_args.config_name else model_args.model_name_or_path,
        cache_dir=model_args.cache_dir,
        revision=model_args.model_revision,
        use_auth_token=True if model_args.use_auth_token else None,
    )
    tokenizer = AutoTokenizer.from_pretrained(
        model_args.tokenizer_name if model_args.tokenizer_name else model_args.model_name_or_path,
        cache_dir=model_args.cache_dir,
        use_fast=model_args.use_fast_tokenizer,
        revision=model_args.model_revision,
        use_auth_token=True if model_args.use_auth_token else None,
    )
    model = AutoModelForSeq2SeqLM.from_pretrained(
        model_args.model_name_or_path,
        from_tf=bool(".ckpt" in model_args.model_name_or_path),
        config=config,
        cache_dir=model_args.cache_dir,
        revision=model_args.model_revision,
        use_auth_token=True if model_args.use_auth_token else None,
    )

    # We resize the embeddings only when necessary to avoid index errors. If you are creating a model from scratch
    # on a small vocab and want a smaller embedding size, remove this test.
    embedding_size = model.get_input_embeddings().weight.shape[0]
    if len(tokenizer) > embedding_size:
        model.resize_token_embeddings(len(tokenizer))

    if model.config.decoder_start_token_id is None and isinstance(tokenizer, (MBartTokenizer, MBartTokenizerFast)):
        if isinstance(tokenizer, MBartTokenizer):
            model.config.decoder_start_token_id = tokenizer.lang_code_to_id[data_args.lang]
        else:
            model.config.decoder_start_token_id = tokenizer.convert_tokens_to_ids(data_args.lang)

    if model.config.decoder_start_token_id is None:
        raise ValueError("Make sure that `config.decoder_start_token_id` is correctly defined")

    if (
        hasattr(model.config, "max_position_embeddings")
        and model.config.max_position_embeddings < data_args.max_source_length
    ):
        if model_args.resize_position_embeddings is None:
            logger.warning(
                "Increasing the model's number of position embedding vectors from"
                f" {model.config.max_position_embeddings} to {data_args.max_source_length}."
            )
            model.resize_position_embeddings(data_args.max_source_length)
        elif model_args.resize_position_embeddings:
            model.resize_position_embeddings(data_args.max_source_length)
        else:
            raise ValueError(
                f"`--max_source_length` is set to {data_args.max_source_length}, but the model only has"
                f" {model.config.max_position_embeddings} position encodings. Consider either reducing"
                f" `--max_source_length` to {model.config.max_position_embeddings} or to automatically resize the"
                " model's position encodings by passing `--resize_position_embeddings`."
            )

    prefix = data_args.source_prefix if data_args.source_prefix is not None else ""

    # Preprocessing the datasets.
    # We need to tokenize inputs and targets.
    if training_args.do_train:
        column_names = raw_datasets["train"].column_names
    elif training_args.do_eval:
        column_names = raw_datasets["validation"].column_names
    elif training_args.do_predict:
        column_names = raw_datasets["test"].column_names
    else:
        logger.info("There is nothing to do. Please pass `do_train`, `do_eval` and/or `do_predict`.")
        return

    if isinstance(tokenizer, tuple(MULTILINGUAL_TOKENIZERS)):
        assert (
            data_args.lang is not None
        ), f"{tokenizer.__class__.__name__} is a multilingual tokenizer which requires --lang argument"

        tokenizer.src_lang = data_args.lang
        tokenizer.tgt_lang = data_args.lang

        # For multilingual translation models like mBART-50 and M2M100 we need to force the target language token
        # as the first generated token. We ask the user to explicitly provide this as --forced_bos_token argument.
        forced_bos_token_id = (
            tokenizer.lang_code_to_id[data_args.forced_bos_token] if data_args.forced_bos_token is not None else None
        )
        model.config.forced_bos_token_id = forced_bos_token_id

    # Get the column names for input/target.
    dataset_columns = summarization_name_mapping.get(data_args.dataset_name, None)
    if data_args.text_column is None:
        text_column = dataset_columns[0] if dataset_columns is not None else column_names[0]
    else:
        text_column = data_args.text_column
        if text_column not in column_names:
            raise ValueError(
                f"--text_column' value '{data_args.text_column}' needs to be one of: {', '.join(column_names)}"
            )
    if data_args.summary_column is None:
        summary_column = dataset_columns[1] if dataset_columns is not None else column_names[1]
    else:
        summary_column = data_args.summary_column
        if summary_column not in column_names:
            raise ValueError(
                f"--summary_column' value '{data_args.summary_column}' needs to be one of: {', '.join(column_names)}"
            )

    # Temporarily set max_target_length for training.
    max_target_length = data_args.max_target_length
    padding = "max_length" if data_args.pad_to_max_length else False

    if training_args.label_smoothing_factor > 0 and not hasattr(model, "prepare_decoder_input_ids_from_labels"):
        logger.warning(
            "label_smoothing is enabled but the `prepare_decoder_input_ids_from_labels` method is not defined for"
            f"`{model.__class__.__name__}`. This will lead to loss being calculated twice and will take up more memory"
        )

    def preprocess_function(examples):
        # remove pairs where at least one record is None

        inputs, targets = [], []
        for i in range(len(examples[text_column])):
            if examples[text_column][i] and examples[summary_column][i]:
                inputs.append(examples[text_column][i])
                targets.append(examples[summary_column][i])

        inputs = [prefix + inp for inp in inputs]
        model_inputs = tokenizer(inputs, max_length=data_args.max_source_length, padding=padding, truncation=True)

        # Tokenize targets with the `text_target` keyword argument
        labels = tokenizer(text_target=targets, max_length=max_target_length, padding=padding, truncation=True)

        # If we are padding here, replace all tokenizer.pad_token_id in the labels by -100 when we want to ignore
        # padding in the loss.
        if padding == "max_length" and data_args.ignore_pad_token_for_loss:
            labels["input_ids"] = [
                [(l if l != tokenizer.pad_token_id else -100) for l in label] for label in labels["input_ids"]
            ]

        model_inputs["labels"] = labels["input_ids"]
        return model_inputs

    if training_args.do_train:
        if "train" not in raw_datasets:
            raise ValueError("--do_train requires a train dataset")
        train_dataset = raw_datasets["train"]
        if data_args.max_train_samples is not None:
            max_train_samples = min(len(train_dataset), data_args.max_train_samples)
            train_dataset = train_dataset.select(range(max_train_samples))
        with training_args.main_process_first(desc="train dataset map pre-processing"):
            train_dataset = train_dataset.map(
                preprocess_function,
                batched=True,
                num_proc=data_args.preprocessing_num_workers,
                remove_columns=column_names,
                load_from_cache_file=not data_args.overwrite_cache,
                desc="Running tokenizer on train dataset",
            )

    if training_args.do_eval:
        max_target_length = data_args.val_max_target_length
        if "validation" not in raw_datasets:
            raise ValueError("--do_eval requires a validation dataset")
        eval_dataset = raw_datasets["validation"]
        if data_args.max_eval_samples is not None:
            max_eval_samples = min(len(eval_dataset), data_args.max_eval_samples)
            eval_dataset = eval_dataset.select(range(max_eval_samples))
        with training_args.main_process_first(desc="validation dataset map pre-processing"):
            eval_dataset = eval_dataset.map(
                preprocess_function,
                batched=True,
                num_proc=data_args.preprocessing_num_workers,
                remove_columns=column_names,
                load_from_cache_file=not data_args.overwrite_cache,
                desc="Running tokenizer on validation dataset",
            )

    if training_args.do_predict:
        max_target_length = data_args.val_max_target_length
        if "test" not in raw_datasets:
            raise ValueError("--do_predict requires a test dataset")
        predict_dataset = raw_datasets["test"]
        if data_args.max_predict_samples is not None:
            max_predict_samples = min(len(predict_dataset), data_args.max_predict_samples)
            predict_dataset = predict_dataset.select(range(max_predict_samples))
        with training_args.main_process_first(desc="prediction dataset map pre-processing"):
            predict_dataset = predict_dataset.map(
                preprocess_function,
                batched=True,
                num_proc=data_args.preprocessing_num_workers,
                remove_columns=column_names,
                load_from_cache_file=not data_args.overwrite_cache,
                desc="Running tokenizer on prediction dataset",
            )

    # Data collator
    label_pad_token_id = -100 if data_args.ignore_pad_token_for_loss else tokenizer.pad_token_id
    data_collator = DataCollatorForSeq2Seq(
        tokenizer,
        model=model,
        label_pad_token_id=label_pad_token_id,
        pad_to_multiple_of=8 if training_args.fp16 else None,
    )

    # Metric
    metric = evaluate.load("rouge")

    def postprocess_text(preds, labels):
        preds = [pred.strip() for pred in preds]
        labels = [label.strip() for label in labels]

        # rougeLSum expects newline after each sentence
        preds = ["\n".join(nltk.sent_tokenize(pred)) for pred in preds]
        labels = ["\n".join(nltk.sent_tokenize(label)) for label in labels]

        return preds, labels

    def compute_metrics(eval_preds):
        preds, labels = eval_preds
        if isinstance(preds, tuple):
            preds = preds[0]
        decoded_preds = tokenizer.batch_decode(preds, skip_special_tokens=True)
        if data_args.ignore_pad_token_for_loss:
            # Replace -100 in the labels as we can't decode them.
            labels = np.where(labels != -100, labels, tokenizer.pad_token_id)
        decoded_labels = tokenizer.batch_decode(labels, skip_special_tokens=True)

        # Some simple post-processing
        decoded_preds, decoded_labels = postprocess_text(decoded_preds, decoded_labels)

        result = metric.compute(predictions=decoded_preds, references=decoded_labels, use_stemmer=True)
        result = {k: round(v * 100, 4) for k, v in result.items()}
        prediction_lens = [np.count_nonzero(pred != tokenizer.pad_token_id) for pred in preds]
        result["gen_len"] = np.mean(prediction_lens)
        return result

<<<<<<< HEAD
    # Early stopping
    if data_args.patience and data_args.patience > 0:
        training_args.load_best_model_at_end = True

    # Setup adapters
    setup_adapter_training(model, adapter_args, data_args.dataset_name or "summarization")
=======
    # Override the decoding parameters of Seq2SeqTrainer
    training_args.generation_max_length = (
        training_args.generation_max_length
        if training_args.generation_max_length is not None
        else data_args.val_max_target_length
    )
    training_args.generation_num_beams = (
        data_args.num_beams if data_args.num_beams is not None else training_args.generation_num_beams
    )

>>>>>>> a8ba46c9
    # Initialize our Trainer
    trainer_class = Seq2SeqAdapterTrainer if adapter_args.train_adapter else Seq2SeqTrainer
    trainer = trainer_class(
        model=model,
        args=training_args,
        train_dataset=train_dataset if training_args.do_train else None,
        eval_dataset=eval_dataset if training_args.do_eval else None,
        tokenizer=tokenizer,
        data_collator=data_collator,
        compute_metrics=compute_metrics if training_args.predict_with_generate else None,
    )
    if data_args.patience and data_args.patience > 0:
        callback = EarlyStoppingCallback(early_stopping_patience=data_args.patience)
        trainer.add_callback(callback)

    # Training
    if training_args.do_train:
        checkpoint = None
        if training_args.resume_from_checkpoint is not None:
            checkpoint = training_args.resume_from_checkpoint
        elif last_checkpoint is not None:
            checkpoint = last_checkpoint
        train_result = trainer.train(resume_from_checkpoint=checkpoint)
        trainer.save_model()  # Saves the tokenizer too for easy upload

        metrics = train_result.metrics
        max_train_samples = (
            data_args.max_train_samples if data_args.max_train_samples is not None else len(train_dataset)
        )
        metrics["train_samples"] = min(max_train_samples, len(train_dataset))

        trainer.log_metrics("train", metrics)
        trainer.save_metrics("train", metrics)
        trainer.save_state()

    # Evaluation
    results = {}
    if training_args.do_eval:
        logger.info("*** Evaluate ***")
        metrics = trainer.evaluate(metric_key_prefix="eval")
        max_eval_samples = data_args.max_eval_samples if data_args.max_eval_samples is not None else len(eval_dataset)
        metrics["eval_samples"] = min(max_eval_samples, len(eval_dataset))

        trainer.log_metrics("eval", metrics)
        trainer.save_metrics("eval", metrics)

    if training_args.do_predict:
        logger.info("*** Predict ***")

        predict_results = trainer.predict(predict_dataset, metric_key_prefix="predict")
        metrics = predict_results.metrics
        max_predict_samples = (
            data_args.max_predict_samples if data_args.max_predict_samples is not None else len(predict_dataset)
        )
        metrics["predict_samples"] = min(max_predict_samples, len(predict_dataset))

        trainer.log_metrics("predict", metrics)
        trainer.save_metrics("predict", metrics)

        if trainer.is_world_process_zero():
            if training_args.predict_with_generate:
                predictions = tokenizer.batch_decode(
                    predict_results.predictions, skip_special_tokens=True, clean_up_tokenization_spaces=True
                )
                predictions = [pred.strip() for pred in predictions]
                output_prediction_file = os.path.join(training_args.output_dir, "generated_predictions.txt")
                with open(output_prediction_file, "w") as writer:
                    writer.write("\n".join(predictions))

    kwargs = {"finetuned_from": model_args.model_name_or_path, "tasks": "summarization"}
    if data_args.dataset_name is not None:
        kwargs["dataset_tags"] = data_args.dataset_name
        if data_args.dataset_config_name is not None:
            kwargs["dataset_args"] = data_args.dataset_config_name
            kwargs["dataset"] = f"{data_args.dataset_name} {data_args.dataset_config_name}"
        else:
            kwargs["dataset"] = data_args.dataset_name

    if data_args.lang is not None:
        kwargs["language"] = data_args.lang

    if training_args.push_to_hub:
        trainer.push_to_hub(**kwargs)
    else:
        trainer.create_model_card(**kwargs)

    return results


def _mp_fn(index):
    # For xla_spawn (TPUs)
    main()


if __name__ == "__main__":
    main()<|MERGE_RESOLUTION|>--- conflicted
+++ resolved
@@ -54,11 +54,7 @@
 
 
 # Will error if the minimal version of Transformers is not installed. Remove at your own risks.
-<<<<<<< HEAD
-check_min_version("4.26.0")
-=======
 check_min_version("4.27.0")
->>>>>>> a8ba46c9
 
 require_version("datasets>=1.8.0", "To fix: pip install -r examples/pytorch/summarization/requirements.txt")
 
@@ -652,14 +648,6 @@
         result["gen_len"] = np.mean(prediction_lens)
         return result
 
-<<<<<<< HEAD
-    # Early stopping
-    if data_args.patience and data_args.patience > 0:
-        training_args.load_best_model_at_end = True
-
-    # Setup adapters
-    setup_adapter_training(model, adapter_args, data_args.dataset_name or "summarization")
-=======
     # Override the decoding parameters of Seq2SeqTrainer
     training_args.generation_max_length = (
         training_args.generation_max_length
@@ -670,7 +658,12 @@
         data_args.num_beams if data_args.num_beams is not None else training_args.generation_num_beams
     )
 
->>>>>>> a8ba46c9
+    # Early stopping
+    if data_args.patience and data_args.patience > 0:
+        training_args.load_best_model_at_end = True
+
+    # Setup adapters
+    setup_adapter_training(model, adapter_args, data_args.dataset_name or "summarization")
     # Initialize our Trainer
     trainer_class = Seq2SeqAdapterTrainer if adapter_args.train_adapter else Seq2SeqTrainer
     trainer = trainer_class(
