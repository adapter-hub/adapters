--- conflicted
+++ resolved
@@ -29,22 +29,17 @@
 from datasets import load_dataset, load_metric
 
 import transformers
-import transformers.adapters.composition as ac
 from transformers import (
-    AdapterConfig,
     AutoConfig,
     AutoModelForSeq2SeqLM,
     AutoTokenizer,
     DataCollatorForSeq2Seq,
-    EarlyStoppingCallback,
     HfArgumentParser,
     M2M100Tokenizer,
     MBart50Tokenizer,
     MBart50TokenizerFast,
     MBartTokenizer,
     MBartTokenizerFast,
-    MultiLingAdapterArguments,
-    Seq2SeqAdapterTrainer,
     Seq2SeqTrainer,
     Seq2SeqTrainingArguments,
     default_data_collator,
@@ -56,11 +51,7 @@
 
 
 # Will error if the minimal version of Transformers is not installed. Remove at your own risks.
-<<<<<<< HEAD
-check_min_version("4.19.0")
-=======
 check_min_version("4.21.0")
->>>>>>> cf8a9ca5
 
 require_version("datasets>=1.8.0", "To fix: pip install -r examples/pytorch/translation/requirements.txt")
 
@@ -224,12 +215,6 @@
     )
     source_prefix: Optional[str] = field(
         default=None, metadata={"help": "A prefix to add before every source text (useful for T5 models)."}
-    )
-    patience: Optional[int] = field(
-        default=None,
-        metadata={
-            "help": "Stop training when the metric specified for `metric_for_best_model` worsend for `patience` number of evaluation calls."
-        },
     )
     forced_bos_token: Optional[str] = field(
         default=None,
@@ -267,17 +252,13 @@
     # or by passing the --help flag to this script.
     # We now keep distinct sets of args, for a cleaner separation of concerns.
 
-    parser = HfArgumentParser(
-        (ModelArguments, DataTrainingArguments, Seq2SeqTrainingArguments, MultiLingAdapterArguments)
-    )
+    parser = HfArgumentParser((ModelArguments, DataTrainingArguments, Seq2SeqTrainingArguments))
     if len(sys.argv) == 2 and sys.argv[1].endswith(".json"):
         # If we pass only one argument to the script and it's the path to a json file,
         # let's parse it to get our arguments.
-        model_args, data_args, training_args, adapter_args = parser.parse_json_file(
-            json_file=os.path.abspath(sys.argv[1])
-        )
+        model_args, data_args, training_args = parser.parse_json_file(json_file=os.path.abspath(sys.argv[1]))
     else:
-        model_args, data_args, training_args, adapter_args = parser.parse_args_into_dataclasses()
+        model_args, data_args, training_args = parser.parse_args_into_dataclasses()
 
     # Sending telemetry. Tracking the example usage helps us better allocate resources to maintain them. The
     # information sent is the one passed as arguments along with your Python/PyTorch versions.
@@ -410,57 +391,6 @@
     if model.config.decoder_start_token_id is None:
         raise ValueError("Make sure that `config.decoder_start_token_id` is correctly defined")
 
-    # Setup adapters
-    if adapter_args.train_adapter:
-        task_name = data_args.source_lang.split("_")[0] + "_" + data_args.target_lang.split("_")[0]
-        # check if adapter already exists, otherwise add it
-        if task_name not in model.config.adapters:
-            # resolve the adapter config
-            adapter_config = AdapterConfig.load(
-                adapter_args.adapter_config,
-                non_linearity=adapter_args.adapter_non_linearity,
-                reduction_factor=adapter_args.adapter_reduction_factor,
-            )
-            # load a pre-trained from Hub if specified
-            if adapter_args.load_adapter:
-                model.load_adapter(
-                    adapter_args.load_adapter,
-                    config=adapter_config,
-                    load_as=task_name,
-                )
-            # otherwise, add a fresh adapter
-            else:
-                model.add_adapter(task_name, config=adapter_config)
-        # optionally load a pre-trained language adapter
-        if adapter_args.load_lang_adapter:
-            # resolve the language adapter config
-            lang_adapter_config = AdapterConfig.load(
-                adapter_args.lang_adapter_config,
-                non_linearity=adapter_args.lang_adapter_non_linearity,
-                reduction_factor=adapter_args.lang_adapter_reduction_factor,
-            )
-            # load the language adapter from Hub
-            lang_adapter_name = model.load_adapter(
-                adapter_args.load_lang_adapter,
-                config=lang_adapter_config,
-                load_as=adapter_args.language,
-            )
-        else:
-            lang_adapter_name = None
-        # Freeze all model weights except of those of this adapter
-        model.train_adapter([task_name])
-        # Set the adapters to be used in every forward pass
-        if lang_adapter_name:
-            model.set_active_adapters(ac.Stack(lang_adapter_name, task_name))
-        else:
-            model.set_active_adapters([task_name])
-    else:
-        if adapter_args.load_adapter or adapter_args.load_lang_adapter:
-            raise ValueError(
-                "Adapters can only be loaded in adapters training mode."
-                "Use --train_adapter to enable adapter training"
-            )
-
     prefix = data_args.source_prefix if data_args.source_prefix is not None else ""
 
     # Preprocessing the datasets.
@@ -622,13 +552,8 @@
         result = {k: round(v, 4) for k, v in result.items()}
         return result
 
-    # Early stopping
-    if data_args.patience and data_args.patience > 0:
-        training_args.load_best_model_at_end = True
-
     # Initialize our Trainer
-    trainer_class = Seq2SeqAdapterTrainer if adapter_args.train_adapter else Seq2SeqTrainer
-    trainer = trainer_class(
+    trainer = Seq2SeqTrainer(
         model=model,
         args=training_args,
         train_dataset=train_dataset if training_args.do_train else None,
@@ -637,9 +562,6 @@
         data_collator=data_collator,
         compute_metrics=compute_metrics if training_args.predict_with_generate else None,
     )
-    if data_args.patience and data_args.patience > 0:
-        callback = EarlyStoppingCallback(early_stopping_patience=data_args.patience)
-        trainer.add_callback(callback)
 
     # Training
     if training_args.do_train:
