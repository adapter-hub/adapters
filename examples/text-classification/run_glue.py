# coding=utf-8
# Copyright 2018 The Google AI Language Team Authors and The HuggingFace Inc. team.
# Copyright (c) 2018, NVIDIA CORPORATION.  All rights reserved.
#
# Licensed under the Apache License, Version 2.0 (the "License");
# you may not use this file except in compliance with the License.
# You may obtain a copy of the License at
#
#     http://www.apache.org/licenses/LICENSE-2.0
#
# Unless required by applicable law or agreed to in writing, software
# distributed under the License is distributed on an "AS IS" BASIS,
# WITHOUT WARRANTIES OR CONDITIONS OF ANY KIND, either express or implied.
# See the License for the specific language governing permissions and
# limitations under the License.
""" Finetuning the library models for sequence classification on GLUE
 (Bert, XLM, XLNet, RoBERTa, Albert, XLM-RoBERTa)."""


import dataclasses
import logging
import os
import sys
from dataclasses import dataclass, field
from typing import Callable, Dict, Optional

import numpy as np

from transformers import (
    AdapterArguments,
    AutoConfig,
    AutoModelForSequenceClassification,
    AutoTokenizer,
    EvalPrediction,
    GlueDataset,
)
from transformers import GlueDataTrainingArguments as DataTrainingArguments
from transformers import (
    HfArgumentParser,
    Trainer,
    TrainingArguments,
    glue_compute_metrics,
    glue_output_modes,
    glue_tasks_num_labels,
    set_seed,
    setup_task_adapter_training,
)


logger = logging.getLogger(__name__)


@dataclass
class ModelArguments:
    """
    Arguments pertaining to which model/config/tokenizer we are going to fine-tune from.
    """

    model_name_or_path: str = field(
        metadata={"help": "Path to pretrained model or model identifier from huggingface.co/models"}
    )
    config_name: Optional[str] = field(
        default=None, metadata={"help": "Pretrained config name or path if not the same as model_name"}
    )
    tokenizer_name: Optional[str] = field(
        default=None, metadata={"help": "Pretrained tokenizer name or path if not the same as model_name"}
    )
    cache_dir: Optional[str] = field(
        default=None, metadata={"help": "Where do you want to store the pretrained models downloaded from s3"}
    )


def main():
    # See all possible arguments in src/transformers/training_args.py
    # or by passing the --help flag to this script.
    # We now keep distinct sets of args, for a cleaner separation of concerns.

    parser = HfArgumentParser((ModelArguments, DataTrainingArguments, TrainingArguments, AdapterArguments))

    if len(sys.argv) == 2 and sys.argv[1].endswith(".json"):
        # If we pass only one argument to the script and it's the path to a json file,
        # let's parse it to get our arguments.
        model_args, data_args, training_args, adapter_args = parser.parse_json_file(
            json_file=os.path.abspath(sys.argv[1])
        )
    else:
        model_args, data_args, training_args, adapter_args = parser.parse_args_into_dataclasses()

    if (
        os.path.exists(training_args.output_dir)
        and os.listdir(training_args.output_dir)
        and training_args.do_train
        and not training_args.overwrite_output_dir
    ):
        raise ValueError(
            f"Output directory ({training_args.output_dir}) already exists and is not empty. "
            f"Use --overwrite_output_dir to overcome."
        )

    # Setup logging
    logging.basicConfig(
        format="%(asctime)s - %(levelname)s - %(name)s -   %(message)s",
        datefmt="%m/%d/%Y %H:%M:%S",
        level=logging.INFO if training_args.local_rank in [-1, 0] else logging.WARN,
    )
    logger.warning(
        "Process rank: %s, device: %s, n_gpu: %s, distributed training: %s, 16-bits training: %s",
        training_args.local_rank,
        training_args.device,
        training_args.n_gpu,
        bool(training_args.local_rank != -1),
        training_args.fp16,
    )
    logger.info("Training/evaluation parameters %s", training_args)

    # Set seed
    set_seed(training_args.seed)

    try:
        num_labels = glue_tasks_num_labels[data_args.task_name]
        output_mode = glue_output_modes[data_args.task_name]
    except KeyError:
        raise ValueError("Task not found: %s" % (data_args.task_name))

    # Load pretrained model and tokenizer
    #
    # Distributed training:
    # The .from_pretrained methods guarantee that only one local process can concurrently
    # download model & vocab.

    config = AutoConfig.from_pretrained(
        model_args.config_name if model_args.config_name else model_args.model_name_or_path,
        num_labels=num_labels,
        finetuning_task=data_args.task_name,
        cache_dir=model_args.cache_dir,
    )
    tokenizer = AutoTokenizer.from_pretrained(
        model_args.tokenizer_name if model_args.tokenizer_name else model_args.model_name_or_path,
        cache_dir=model_args.cache_dir,
    )
    model = AutoModelForSequenceClassification.from_pretrained(
        model_args.model_name_or_path,
        from_tf=bool(".ckpt" in model_args.model_name_or_path),
        config=config,
        cache_dir=model_args.cache_dir,
    )

    # Setup adapters
    task_name = data_args.task_name
    language = adapter_args.language
    setup_task_adapter_training(model, task_name, adapter_args)

    # Get datasets
    train_dataset = (
        GlueDataset(data_args, tokenizer=tokenizer, cache_dir=model_args.cache_dir) if training_args.do_train else None
    )
    eval_dataset = (
        GlueDataset(data_args, tokenizer=tokenizer, mode="dev", cache_dir=model_args.cache_dir)
        if training_args.do_eval
        else None
    )
    test_dataset = (
        GlueDataset(data_args, tokenizer=tokenizer, mode="test", cache_dir=model_args.cache_dir)
        if training_args.do_predict
        else None
    )

    def build_compute_metrics_fn(task_name: str) -> Callable[[EvalPrediction], Dict]:
        def compute_metrics_fn(p: EvalPrediction):
            if output_mode == "classification":
                preds = np.argmax(p.predictions, axis=1)
            elif output_mode == "regression":
                preds = np.squeeze(p.predictions)
            return glue_compute_metrics(task_name, preds, p.label_ids)

        return compute_metrics_fn

    if adapter_args.train_adapter:
        if language:
            adapter_names = [[language], [task_name]]
        else:
            adapter_names = [[task_name]]
    else:
        adapter_names = None

    # Initialize our Trainer
    trainer = Trainer(
        model=model,
        args=training_args,
        train_dataset=train_dataset,
        eval_dataset=eval_dataset,
<<<<<<< HEAD
        compute_metrics=build_compute_metrics_fn(data_args.task_name),
=======
        compute_metrics=compute_metrics,
        do_save_full_model=not adapter_args.train_adapter,
        do_save_adapters=adapter_args.train_adapter,
        adapter_names=adapter_names,
>>>>>>> ec22eb40
    )

    # Training
    if training_args.do_train:
        trainer.train(
            model_path=model_args.model_name_or_path if os.path.isdir(model_args.model_name_or_path) else None
        )
        trainer.save_model()
        # For convenience, we also re-save the tokenizer to the same directory,
        # so that you can share your model easily on huggingface.co/models =)
        if trainer.is_world_master():
            tokenizer.save_pretrained(training_args.output_dir)

    # Evaluation
    eval_results = {}
    if training_args.do_eval:
        logger.info("*** Evaluate ***")

        # Loop to handle MNLI double evaluation (matched, mis-matched)
        eval_datasets = [eval_dataset]
        if data_args.task_name == "mnli":
            mnli_mm_data_args = dataclasses.replace(data_args, task_name="mnli-mm")
            eval_datasets.append(
                GlueDataset(mnli_mm_data_args, tokenizer=tokenizer, mode="dev", cache_dir=model_args.cache_dir)
            )

        for eval_dataset in eval_datasets:
            trainer.compute_metrics = build_compute_metrics_fn(eval_dataset.args.task_name)
            eval_result = trainer.evaluate(eval_dataset=eval_dataset)

            output_eval_file = os.path.join(
                training_args.output_dir, f"eval_results_{eval_dataset.args.task_name}.txt"
            )
            if trainer.is_world_master():
                with open(output_eval_file, "w") as writer:
                    logger.info("***** Eval results {} *****".format(eval_dataset.args.task_name))
                    for key, value in eval_result.items():
                        logger.info("  %s = %s", key, value)
                        writer.write("%s = %s\n" % (key, value))

            eval_results.update(eval_result)

    if training_args.do_predict:
        logging.info("*** Test ***")
        test_datasets = [test_dataset]
        if data_args.task_name == "mnli":
            mnli_mm_data_args = dataclasses.replace(data_args, task_name="mnli-mm")
            test_datasets.append(
                GlueDataset(mnli_mm_data_args, tokenizer=tokenizer, mode="test", cache_dir=model_args.cache_dir)
            )

        for test_dataset in test_datasets:
            predictions = trainer.predict(test_dataset=test_dataset).predictions
            if output_mode == "classification":
                predictions = np.argmax(predictions, axis=1)

            output_test_file = os.path.join(
                training_args.output_dir, f"test_results_{test_dataset.args.task_name}.txt"
            )
            if trainer.is_world_master():
                with open(output_test_file, "w") as writer:
                    logger.info("***** Test results {} *****".format(test_dataset.args.task_name))
                    writer.write("index\tprediction\n")
                    for index, item in enumerate(predictions):
                        if output_mode == "regression":
                            writer.write("%d\t%3.3f\n" % (index, item))
                        else:
                            item = test_dataset.get_labels()[item]
                            writer.write("%d\t%s\n" % (index, item))
    return eval_results


def _mp_fn(index):
    # For xla_spawn (TPUs)
    main()


if __name__ == "__main__":
    main()<|MERGE_RESOLUTION|>--- conflicted
+++ resolved
@@ -189,14 +189,10 @@
         args=training_args,
         train_dataset=train_dataset,
         eval_dataset=eval_dataset,
-<<<<<<< HEAD
         compute_metrics=build_compute_metrics_fn(data_args.task_name),
-=======
-        compute_metrics=compute_metrics,
         do_save_full_model=not adapter_args.train_adapter,
         do_save_adapters=adapter_args.train_adapter,
         adapter_names=adapter_names,
->>>>>>> ec22eb40
     )
 
     # Training
