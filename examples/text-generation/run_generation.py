--- conflicted
+++ resolved
@@ -196,11 +196,7 @@
         action="store_true",
         help="Whether to use 16-bit (mixed) precision (through NVIDIA apex) instead of 32-bit",
     )
-<<<<<<< HEAD
-    parser.add_argument("--adapter_path", type=str, default=None, help="Path to a trained adapter")
-=======
     parser.add_argument("--load_adapter", type=str, default=None, help="Path to a trained adapter")
->>>>>>> 73b87dc5
     args = parser.parse_args()
 
     args.device = torch.device("cuda" if torch.cuda.is_available() and not args.no_cuda else "cpu")
@@ -222,21 +218,10 @@
     model.to(args.device)
 
     # Setup adapters
-<<<<<<< HEAD
-    if args.adapter_path:
-        model.load_adapter(
-            args.adapter_path,
-            load_as="generation"
-        )
-        model.set_active_adapters(["generation"])
-
-
-=======
     if args.load_adapter:
         model.load_adapter(args.load_adapter, load_as="generation")
         model.set_active_adapters(["generation"])
 
->>>>>>> 73b87dc5
     if args.fp16:
         model.half()
 
