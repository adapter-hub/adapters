--- conflicted
+++ resolved
@@ -430,19 +430,11 @@
 ]
 
 setup(
-<<<<<<< HEAD
     name="adapter-transformers",
     version="3.2.0a0",
-    author="Jonas Pfeiffer, Andreas Rücklé, Clifton Poth, Hannah Sterz, based on work by the HuggingFace team and community",
+    author="Jonas Pfeiffer, Andreas Rücklé, Clifton Poth, Hannah Sterz, Leon Engländer, based on work by the HuggingFace team and community",
     author_email="pfeiffer@ukp.tu-darmstadt.de",
     description="A friendly fork of HuggingFace's Transformers, adding Adapters to PyTorch language models",
-=======
-    name="transformers",
-    version="4.26.1",  # expected format is one of x.y.z.dev0, or x.y.z.rc1 or x.y.z (no to dashes, yes to dots)
-    author="The Hugging Face team (past and future) with the help of all our contributors (https://github.com/huggingface/transformers/graphs/contributors)",
-    author_email="transformers@huggingface.co",
-    description="State-of-the-art Machine Learning for JAX, PyTorch and TensorFlow",
->>>>>>> 50206223
     long_description=open("README.md", "r", encoding="utf-8").read(),
     long_description_content_type="text/markdown",
     keywords="NLP deep learning transformer pytorch BERT adapters",
