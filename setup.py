# Copyright 2020-2024 The AdapterHub Team. All rights reserved.
#
# Licensed under the Apache License, Version 2.0 (the "License");
# you may not use this file except in compliance with the License.
# You may obtain a copy of the License at
#
#     http://www.apache.org/licenses/LICENSE-2.0
#
# Unless required by applicable law or agreed to in writing, software
# distributed under the License is distributed on an "AS IS" BASIS,
# WITHOUT WARRANTIES OR CONDITIONS OF ANY KIND, either express or implied.
# See the License for the specific language governing permissions and
# limitations under the License.

import re

from setuptools import find_packages, setup


# NOTE: All setup logic is transferred & adapted from Transformer's setup.py.
# We try to follow their general layout wherever sensible.

_deps = [
    "accelerate>=0.26.0",
    "beautifulsoup4",
    "black~=24.4.0",
    "dataclasses",
    "datasets!=2.5.0",
    "dill<0.3.5",
    "docutils==0.16.0",
    "evaluate>=0.2.0",
    "flake8>=3.8.3",
    "GitPython<3.1.19",
    "isort>=5.5.4",
    "Jinja2==2.11.3",
    "nltk",
    "parameterized",
    "pillow",
    "protobuf",
    "psutil",
    "pytest>=7.2.0,<8.0.0",
    "pytest-rich",
    "pytest-timeout",
    "pytest-xdist",
    "markupsafe==2.0.1",
    "myst-parser",
    "rjieba",
    "rouge-score!=0.0.7,!=0.0.8,!=0.1,!=0.1.1",
    "sacrebleu>=1.4.12,<2.0.0",
    "sacremoses",
    "scikit-learn",
    "sentencepiece>=0.1.91,!=0.1.92",
    "sphinx-copybutton==0.5.2",
    "sphinx-markdown-tables==0.0.17",
    "sphinx-rtd-theme==2.0.0",
    "sphinx==5.0.2",
    "sphinxext-opengraph==0.4.1",
    "sphinx-intl==2.1.0",
    "sphinx-multiversion==0.2.4",
    "timeout-decorator",
    "torch",
<<<<<<< HEAD
    "transformers~=4.44.0",
=======
    "torchvision",
    "transformers~=4.45.2",
>>>>>>> e6d6fa2e
]


# this is a lookup table with items like:
#
# tokenizers: "tokenizers==0.9.4"
# packaging: "packaging"
#
# some of the values are versioned whereas others aren't.
deps = {b: a for a, b in (re.findall(r"^(([^!=<>~ ]+)(?:[!=<>~ ].*)?$)", x)[0] for x in _deps)}


def deps_list(*pkgs):
    return [deps[pkg] for pkg in pkgs]


extras = {}

extras["sklearn"] = deps_list("scikit-learn")

extras["torch"] = deps_list("torch", "accelerate")
extras["vision"] = deps_list("Pillow")
extras["torch-vision"] = deps_list("torchvision") + extras["vision"]
extras["sentencepiece"] = deps_list("sentencepiece", "protobuf")
extras["testing"] = deps_list(
    "pytest",
    "pytest-rich",
    "pytest-xdist",
    "timeout-decorator",
    "parameterized",
    "psutil",
    "datasets",
    "dill",
    "evaluate",
    "pytest-timeout",
    "black",
    "sacrebleu",
    "rouge-score",
    "nltk",
    "GitPython",
    "sacremoses",
    "rjieba",
    "beautifulsoup4",
    "pillow",
    "accelerate",
)

extras["quality"] = deps_list("black", "datasets", "isort", "flake8", "GitPython")

extras["docs"] = deps_list(
    "docutils",
    "Jinja2",
    "markupsafe",
    "myst-parser",
    "sphinx",
    "sphinx-markdown-tables",
    "sphinx-rtd-theme",
    "sphinx-copybutton",
    "sphinxext-opengraph",
    "sphinx-intl",
    "sphinx-multiversion",
)

extras["dev"] = (
    extras["testing"]
    + extras["torch"]
    + extras["sentencepiece"]
    + extras["quality"]
    + extras["docs"]
    + extras["sklearn"]
)

# when modifying the following list, make sure to update src/transformers/dependency_versions_check.py
install_requires = [
    deps["transformers"],
]

setup(
    name="adapters",
    version="1.0.1",
    author="The AdapterHub team and community contributors",
    author_email="calpt@mail.de",
    description="A Unified Library for Parameter-Efficient and Modular Transfer Learning",
    long_description=open("README.md", "r", encoding="utf-8").read(),
    long_description_content_type="text/markdown",
    keywords="NLP deep learning transformer pytorch BERT adapters PEFT LoRA",
    license="Apache",
    url="https://github.com/adapter-hub/adapters",
    package_dir={"": "src"},
    packages=find_packages("src"),
    zip_safe=False,
    extras_require=extras,
    python_requires=">=3.8.0",
    install_requires=install_requires,
    classifiers=[
        "Development Status :: 5 - Production/Stable",
        "Intended Audience :: Developers",
        "Intended Audience :: Education",
        "Intended Audience :: Science/Research",
        "License :: OSI Approved :: Apache Software License",
        "Operating System :: OS Independent",
        "Programming Language :: Python :: 3",
        "Programming Language :: Python :: 3.8",
        "Programming Language :: Python :: 3.9",
        "Programming Language :: Python :: 3.10",
        "Topic :: Scientific/Engineering :: Artificial Intelligence",
    ],
)<|MERGE_RESOLUTION|>--- conflicted
+++ resolved
@@ -59,12 +59,7 @@
     "sphinx-multiversion==0.2.4",
     "timeout-decorator",
     "torch",
-<<<<<<< HEAD
-    "transformers~=4.44.0",
-=======
-    "torchvision",
     "transformers~=4.45.2",
->>>>>>> e6d6fa2e
 ]
 
 
