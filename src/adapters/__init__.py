--- conflicted
+++ resolved
@@ -88,15 +88,8 @@
         "Seq2SeqLMHead",
         "TaggingHead",
     ],
-<<<<<<< HEAD
-    "methods.adapter_layer_base": [
-        "AdapterLayerBase",
-        "ComposableAdapterLayerBase",
-    ],
-=======
     "interface": ["AdapterMethod", "AdapterModelInterface"],
     "methods.adapter_layer_base": ["AdapterLayerBase", "ComposableAdapterLayerBase"],
->>>>>>> 23dcbc9a
     "model_mixin": [
         "EmbeddingAdaptersMixin",
         "InvertibleAdaptersMixin",
