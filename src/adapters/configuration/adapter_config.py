import logging
from collections.abc import Mapping
from dataclasses import FrozenInstanceError, asdict, dataclass, field, replace
from typing import List, Literal, Optional, Union

from ..utils import resolve_adapter_config


logger = logging.getLogger(__name__)


class AdapterConfig(Mapping):
    """
    Base class for all adaptation methods. This class does not define specific configuration keys, but only provides
    some common helper methods.

    Args:
        architecture (str, optional): The type of adaptation method defined by the configuration.
    """

    architecture: Optional[str] = None

    def __init__(self):
        raise TypeError("AdapterConfig is an abstract class and cannot be instantiated.")

    # We want to emulate a simple form of immutability while keeping the ability to add custom attributes.
    # Therefore, we don't allow changing attribute values if set once.
    def __setattr__(self, name, value):
        if name in self.__dict__:
            raise FrozenInstanceError()
        else:
            object.__setattr__(self, name, value)

    def __delattr__(self, name):
        raise FrozenInstanceError()

    def __getitem__(self, key):
        return self.__dict__[key]

    def __iter__(self):
        return iter(self.__dict__)

    def __len__(self):
        return len(self.__dict__)

    def __eq__(self, other):
        return self.to_dict() == other.to_dict()

    def to_dict(self):
        """Converts the config class to a Python dict."""
        return asdict(self)

    def replace(self, **changes):
        """Returns a new instance of the config class with the specified changes applied."""
        return replace(self, **changes)

    @classmethod
    def from_dict(cls, config):
        """Creates a config class from a Python dict."""
        if isinstance(config, AdapterConfig):
            return config

        # the constructor does not accept additional kwargs, so add them separately
        defined_kwargs, new_kwargs = {}, {}
        for k, v in config.items():
            if k in cls.__dataclass_fields__.keys():
                defined_kwargs[k] = v
            else:
                new_kwargs[k] = v
        obj = cls(**defined_kwargs)
        for k, v in new_kwargs.items():
            setattr(obj, k, v)
        return obj

    @staticmethod
    def _get_config_class(config_dict):
        """
        Returns the matching config class for the given config dict based on its "architecture" key.
        """
        architecture = config_dict.get("architecture", None)
        if architecture == "prefix_tuning":
            cls_new = PrefixTuningConfig
        elif architecture == "lora":
            cls_new = LoRAConfig
        elif architecture == "union":
            cls_new = ConfigUnion
        elif architecture == "prompt_tuning":
            cls_new = PromptTuningConfig
        elif architecture == "reft":
            cls_new = ReftConfig
        else:
            cls_new = BnConfig

        return cls_new

    @classmethod
    def load(cls, config: Union[dict, str], download_kwargs=None, **kwargs):
        """
        Loads a given adapter configuration specifier into a full AdapterConfig instance.

        Args:
            config (Union[dict, str]): The configuration to load. Can be either:

                - a dictionary representing the full config
                - an identifier string available in ADAPTER_CONFIG_MAP
                - the path to a file containing a full adapter configuration
                - an identifier string available in Adapter-Hub

        Returns:
            dict: The resolved adapter configuration dictionary.
        """
        if not config:
            return None
        # if force_download is set, skip the local map
        if download_kwargs and download_kwargs.get("force_download", False):
            local_map = None
        else:
            local_map = ADAPTER_CONFIG_MAP
        if download_kwargs:
            config_dict = resolve_adapter_config(config, local_map=local_map, **download_kwargs)
        else:
            config_dict = resolve_adapter_config(config, local_map=local_map)
        # convert back to dict to allow attr overrides
        if isinstance(config_dict, AdapterConfig):
            cls_new = config_dict.__class__
            config_dict = config_dict.to_dict()
        else:
            cls_new = cls._get_config_class(config_dict)
        # The check for "None" is necessary because of the example script flags.
        config_dict.update((k, v) for k, v in kwargs.items() if v is not None)
        return cls_new.from_dict(config_dict)


@dataclass(eq=False)
class BnConfig(AdapterConfig):
    """
    Base class that models the architecture of a bottleneck adapter.

    Args:
        mh_adapter (:obj:`bool`): If True, add adapter modules after the multi-head attention block of each layer.
        output_adapter (:obj:`bool`): If True, add adapter modules after the output FFN of each layer.
        reduction_factor (:obj:`float` or :obj:`Mapping`):
            Either a scalar float (> 0) specifying the reduction factor for all layers or a mapping from layer ID
            (starting at 0) to values specifying the reduction_factor for individual layers. If not all layers are
            represented in the mapping a default value should be given e.g. {'1': 8, '6': 32, 'default': 16}.
            Specifying a reduction factor < 1 will result in an up-projection layer.
        non_linearity (:obj:`str`): The activation function to use in the adapter bottleneck.
        original_ln_before (:obj:`bool`, optional):
            If True, apply layer pre-trained normalization and residual connection before the adapter modules. Defaults
            to False. Only applicable if :obj:`is_parallel` is False.
        original_ln_after (:obj:`bool`, optional):
            If True, apply pre-trained layer normalization and residual connection after the adapter modules. Defaults
            to True.
        ln_before (:obj:`bool`, optional): If True, add a new layer normalization before the adapter bottleneck.
            Defaults to False.
        ln_after (:obj:`bool`, optional): If True, add a new layer normalization after the adapter bottleneck.
            Defaults to False.
        init_weights (:obj:`str`, optional): Initialization method for the weights of the adapter modules.
            Currently, this can be either "bert" (default) or "mam_adapter" or "houlsby".
        init_weights_seed (:obj:`int`, optional): The seed to use for the initialization of the adapter weights per layer.
            Important:  set, the seed will be reset for all adapter modules, meaning that all adapter modules will have the same
            initialization. If not set, the seed will be set once and each adapter module has random weights initialization. Defaults to None.
        is_parallel (:obj:`bool`, optional): If True, apply adapter transformations in parallel.
            By default (False), sequential application is used.
        scaling (:obj:`float` or :obj:`str`, optional):
            Scaling factor to use for scaled addition of adapter outputs as done by He et al. (2021). Can be either a
            constant factor (float), or the string "learned", in which case the scaling factor is learned, or the string
            "channel", in which case we initialize a scaling vector of the channel shape that is then learned.
            Defaults to 1.0.
        use_gating (:obj:`bool`, optional):
            Place a trainable gating module besides the added parameter module to control module activation. This is
            e.g. used for UniPELT. Defaults to False.
        residual_before_ln (:obj:`bool` or :obj:`str`, optional):
            If True, take the residual connection around the adapter bottleneck before the layer normalization. If set
            to "post_add", take the residual connection around the adapter bottleneck after the previous residual
            connection. Only applicable if :obj:`original_ln_before` is True.
        adapter_residual_before_ln (:obj:`bool`, optional):
            If True, apply the residual connection around the adapter modules before the new layer normalization within
            the adapter. Only applicable if :obj:`ln_after` is True and :obj:`is_parallel` is False.
        inv_adapter (:obj:`str`, optional):
            If not None (default), add invertible adapter modules after the model embedding layer. Currently, this can
            be either "nice" or "glow".
        inv_adapter_reduction_factor (:obj:`float`, optional):
            The reduction to use within the invertible adapter modules. Only applicable if :obj:`inv_adapter` is not
            None.
        cross_adapter (:obj:`bool`, optional):
            If True, add adapter modules after the cross attention block of each decoder layer in an encoder-decoder
            model. Defaults to False.
        leave_out (:obj:`List[int]`, optional):
            The IDs of the layers (starting at 0) where NO adapter modules should be added.
        dropout (:obj:`float`, optional): The dropout rate used in the adapter layer. Defaults to 0.0.
        phm_layer (:obj:`bool`, optional): If True the down and up projection layers are a PHMLayer.
            Defaults to False
        phm_dim (:obj:`int`, optional): The dimension of the phm matrix.
            Only applicable if `phm_layer` is set to `True`. Defaults to 4.
        shared_phm_rule (:obj:`bool`, optional): Whether the phm matrix is shared across all layers.
            Defaults to True
        factorized_phm_rule (:obj:`bool`, optional):
            Whether the phm matrix is factorized into a left and right matrix. Defaults to False.
        learn_phm (:obj:`bool`, optional): Whether the phm matrix should be learned during training.
            Defaults to True
        factorized_phm_W (:
            obj:`bool`, optional): Whether the weights matrix is factorized into a left and right matrix. Defaults to
            True
        shared_W_phm (:obj:`bool`, optional): Whether the weights matrix is shared across all layers.
            Defaults to False.
        phm_c_init (:obj:`str`, optional): The initialization function for the weights of the phm matrix.
            The possible values are `["normal", "uniform"]`. Defaults to `normal`.
        phm_init_range (:obj:`float`, optional): std for initializing phm weights if `phm_c_init="normal"`.
            Defaults to 0.0001.
        hypercomplex_nonlinearity (:obj:`str`, optional):
            This specifies the distribution to draw the weights in the phm layer from. Defaults to `glorot-uniform`.
        phm_rank (:obj:`int`, optional):
            If the weight matrix is factorized this specifies the rank of the matrix. E.g. the left matrix of the down
            projection has the shape (phm_dim, _in_feats_per_axis, phm_rank) and the right matrix (phm_dim, phm_rank,
            _out_feats_per_axis). Defaults to 1
        phm_bias (:obj:`bool`, optional):
            If True the down and up projection PHMLayer has a bias term. If `phm_layer` is False this is ignored.
            Defaults to True
        stochastic_depth (:obj:`float`, optional):
            This value specifies the probability of the model dropping entire layers during
            training. This parameter should be only used for vision based tasks involving
            residual networks.
    """

    # Required options
    mh_adapter: bool
    output_adapter: bool

    reduction_factor: Union[float, Mapping]
    non_linearity: str

    # Options with defaults
    original_ln_before: bool = False
    original_ln_after: bool = True
    ln_before: bool = False
    ln_after: bool = False
    init_weights: str = "bert"
    init_weights_seed: Optional[int] = None
    is_parallel: bool = False
    scaling: Union[float, str] = 1.0
    use_gating: bool = False
    residual_before_ln: Union[bool, str] = True
    adapter_residual_before_ln: bool = False
    inv_adapter: Optional[str] = None
    inv_adapter_reduction_factor: Optional[float] = None
    cross_adapter: bool = False
    leave_out: List[int] = field(default_factory=list)
    dropout: float = 0.0
    phm_layer: bool = False
    phm_dim: int = 4
    factorized_phm_W: Optional[bool] = True
    shared_W_phm: Optional[bool] = False
    shared_phm_rule: Optional[bool] = True
    factorized_phm_rule: Optional[bool] = False
    phm_c_init: Optional[str] = "normal"
    phm_init_range: Optional[float] = 0.0001
    learn_phm: Optional[bool] = True
    hypercomplex_nonlinearity: Optional[str] = "glorot-uniform"
    phm_rank: Optional[int] = 1
    phm_bias: Optional[bool] = True
    stochastic_depth: Optional[float] = 0.0

    # We want to emulate a simple form of immutability while keeping the ability to add custom attributes.
    # Therefore, we don't allow changing attribute values if set once.
    def __setattr__(self, name, value):
        if name in self.__dict__:
            raise FrozenInstanceError()
        elif name == "invertible_adapter":
            # This is for backwards compatibility. In v1, invertible adapters were specified in a nested config dict.
            # Now, we have two config keys directly in the adapter config.
            if value:
                object.__setattr__(self, "inv_adapter", value["block_type"])
                object.__setattr__(self, "inv_adapter_reduction_factor", value["reduction_factor"])
        else:
            object.__setattr__(self, name, value)


@dataclass(eq=False)
class SeqBnConfig(BnConfig):
    """
    The adapter architecture proposed by Pfeiffer et al. (2020). See https://arxiv.org/pdf/2005.00247.pdf.
    """

    original_ln_before: bool = True
    original_ln_after: bool = True
    residual_before_ln: Union[bool, str] = True
    adapter_residual_before_ln: bool = False
    ln_before: bool = False
    ln_after: bool = False
    mh_adapter: bool = False
    output_adapter: bool = True
    non_linearity: str = "relu"
    reduction_factor: Union[float, Mapping] = 16


@dataclass(eq=False)
class CompacterPlusPlusConfig(SeqBnConfig):
    """
    The Compacter++ architecture proposed by Mahabadi et al. (2021). See https://arxiv.org/pdf/2106.04647.pdf.
    """

    phm_layer: bool = True
    reduction_factor: Union[float, Mapping] = 32
    non_linearity: str = "gelu"


@dataclass(eq=False)
class SeqBnInvConfig(SeqBnConfig):
    """
    The adapter architecture proposed by Pfeiffer et al. (2020). See https://arxiv.org/pdf/2005.00247.pdf.
    """

    inv_adapter: Optional[str] = "nice"
    inv_adapter_reduction_factor: Optional[float] = 2


@dataclass(eq=False)
class DoubleSeqBnConfig(BnConfig):
    """
    The adapter architecture proposed by Houlsby et al. (2019). See https://arxiv.org/pdf/1902.00751.pdf.
    """

    original_ln_before: bool = False
    original_ln_after: bool = True
    residual_before_ln: Union[bool, str] = True
    adapter_residual_before_ln: bool = False
    ln_before: bool = False
    ln_after: bool = False
    mh_adapter: bool = True
    output_adapter: bool = True
    non_linearity: str = "swish"
    reduction_factor: Union[float, Mapping] = 16


@dataclass(eq=False)
class CompacterConfig(DoubleSeqBnConfig):
    """
    The Compacter architecture proposed by Mahabadi et al. (2021). See https://arxiv.org/pdf/2106.04647.pdf.
    """

    phm_layer: bool = True
    reduction_factor: Union[float, Mapping] = 32
    non_linearity: str = "gelu"


@dataclass(eq=False)
class DoubleSeqBnInvConfig(DoubleSeqBnConfig):
    """
    The adapter architecture proposed by Houlsby et. al. (2019). See https://arxiv.org/pdf/1902.00751.pdf.
    """

    inv_adapter: Optional[str] = "nice"
    inv_adapter_reduction_factor: Optional[float] = 2


@dataclass(eq=False)
class ParBnConfig(BnConfig):
    """
    The parallel adapter architecture proposed by He et al. (2021). See https://arxiv.org/pdf/2110.04366.pdf.
    """

    original_ln_before: bool = False
    original_ln_after: bool = True
    ln_before: bool = False
    ln_after: bool = False
    mh_adapter: bool = False
    output_adapter: bool = True
    non_linearity: str = "relu"
    reduction_factor: Union[float, Mapping] = 2

    init_weights: str = "mam_adapter"
    is_parallel: bool = True
    scaling: Union[float, str] = 4.0


@dataclass(eq=False)
class AdapterPlusConfig(BnConfig):
    """
    The AdapterPlus config architecture proposed by Jan-Martin O, Steitz and Stefan Roth. See https://arxiv.org/pdf/2406.06820

    Please note that some configurations of the adapters parameters `original_ln_after`, `original_ln_before`, and
    `residual_before_ln` may result in performance issues when training.

    In the general case:
        1) At least one of `original_ln_before` or `original_ln_after` should be set to True in order to ensure that the original residual
           connection from pre-training is preserved.
        2) If `original_ln_after` is set to `False`, `residual_before_ln` must also be set to `False` to ensure convergence during training.
    """

    original_ln_after: bool = False
    original_ln_before: bool = True
    residual_before_ln: bool = False
    stochastic_depth: float = 0.1
    init_weights: str = "houlsby"
    scaling: Union[float, str] = "channel"

    mh_adapter: bool = False
    output_adapter: bool = True
    reduction_factor: Union[float, Mapping] = 96
    non_linearity: str = "gelu"


@dataclass(eq=False)
class PrefixTuningConfig(AdapterConfig):
    """
    The Prefix Tuning architecture proposed by Li & Liang (2021). See https://arxiv.org/pdf/2101.00190.pdf.

    Args:
        encoder_prefix (bool): If True, add prefixes to the encoder of an encoder-decoder model.
        cross_prefix (bool): If True, add prefixes to the cross attention of an encoder-decoder model.
        flat (bool): If True, train the prefix parameters directly. Otherwise, reparametrize using a bottleneck MLP.
        prefix_length (int): The length of the prefix.
        bottleneck_size (int): If flat=False, the size of the bottleneck MLP.
        non_linearity (str): If flat=False, the non-linearity used in the bottleneck MLP.
        dropout (float): The dropout rate used in the prefix tuning layer.
        leave_out (List[int]): The IDs of the layers (starting at 0) where NO prefix should be added.
        use_gating (:obj:`bool`, optional):
            Place a trainable gating module besides the added parameter module to control module activation. This is
            e.g. used for UniPELT. Defaults to False.
        shared_gating (:
            obj:`bool`, optional): Whether to use a shared gate for the prefixes of all attention matrices. Only
            applicable if `use_gating=True`. Defaults to True.
        init_weights_seed (:obj:`int`, optional): The seed to use for the initialization of the adapter weights per layer.
            Important:  set, the seed will be reset for all adapter modules, meaning that all adapter modules will have the same
            initialization. If not set, the seed will be set once and each adapter module has random weights initialization. Defaults to None.
    """

    architecture: Optional[str] = "prefix_tuning"

    encoder_prefix: bool = True
    cross_prefix: bool = True
    leave_out: List[int] = field(default_factory=list)

    flat: bool = False
    prefix_length: int = 30
    bottleneck_size: int = 512
    non_linearity: str = "tanh"
    dropout: float = 0.0
    use_gating: bool = False
    shared_gating: bool = True
    init_weights_seed: Optional[int] = None


@dataclass(eq=False)
class PromptTuningConfig(AdapterConfig):
    """
    The Prompt Tuning architecture proposed by Lester et al. (2021). See https://arxiv.org/pdf/2104.08691.pdf

    Args:
        prompt_length (int): The number of tokens in the prompt.
            Defaults to 10.
        prompt_init (str): The initialization method for the prompt. Can be either "random_uniform" or "from_string".
            Defaults to "random_uniform".
        prompt_init_text (str): The text to use for prompt initialization if prompt_init="from_string".
        random_uniform_scale (float): The scale of the random uniform initialization if prompt_init="random_uniform".
            Defaults to 0.5 as in the paper.
        combine (str):
            The method used to combine the prompt with the input. Can be either "prefix" or "prefix_after_bos".
            Defaults to "prefix".
        init_weights_seed (:obj:`int`, optional): The seed to use for the initialization of the adapter weights per layer.
            Important:  set, the seed will be reset for all adapter modules, meaning that all adapter modules will have the same
            initialization. If not set, the seed will be set once and each adapter module has random weights initialization. Defaults to None.
    """

    architecture: str = "prompt_tuning"

    prompt_length: int = 10
    prompt_init: str = "random_uniform"
    prompt_init_text: Optional[str] = None
    random_uniform_scale = 0.5
    combine: str = "prefix"
    init_weights_seed: Optional[int] = None


@dataclass(eq=False)
class LoRAConfig(AdapterConfig):
    """
    The Low-Rank Adaptation (LoRA) architecture proposed by Hu et al. (2021). See https://arxiv.org/pdf/2106.09685.pdf.
    LoRA adapts a model by reparametrizing the weights of a layer matrix. You can merge the additional weights with the
    original layer weights using ``model.merge_adapter("lora_name")``.

    Args:
        selfattn_lora (bool, optional): If True, add LoRA to the self-attention weights of a model.
            Defaults to True.
        intermediate_lora (bool, optional): If True, add LoRA to the intermediate MLP weights of a model.
            Defaults to False.
        output_lora (bool, optional): If True, add LoRA to the output MLP weights of a model.
            Defaults to False.
        leave_out (:obj:`List[int]`, optional):
            The IDs of the layers (starting at 0) where NO adapter modules should be added.
        r (int, optional): The rank of the LoRA layer. Defaults to 8.
        alpha (int, optional): The hyperparameter used for scaling the LoRA reparametrization. Defaults to 8.
        dropout (float, optional): The dropout rate used in the LoRA layer. Defaults to 0.0.
        attn_matrices (List[str], optional): Determines which matrices of the self-attention module to adapt.
            A list that may contain the strings "q" (query), "k" (key), "v" (value). Defaults to ["q", "v"].
        composition_mode (str, optional):
            Defines how the injected weights are composed with the original model weights. Can be either "add"
            (addition of decomposed matrix, as in LoRA) or "scale" (element-wise multiplication of vector, as in
            (IA)^3). "scale" can only be used together with r=1. Defaults to "add".
        init_weights (:obj:`str`, optional): Initialization method for the weights of the LoRA modules.
<<<<<<< HEAD
            Currently, this can be either "lora" (default) or "bert", or "vera".
=======
            Currently, this can be either "lora" (default) or "bert".
        init_weights_seed (:obj:`int`, optional): The seed to use for the initialization of the adapter weights per layer.
            Important:  set, the seed will be reset for all adapter modules, meaning that all adapter modules will have the same
            initialization. If not set, the seed will be set once and each adapter module has random weights initialization. Defaults to None.
>>>>>>> 28840244
        use_gating (:obj:`bool`, optional):
            Place a trainable gating module besides the added parameter module to control module activation. This is
            e.g. used for UniPELT. Defaults to False. Note that modules with use_gating=True cannot be merged using
            `merge_adapter()`.
        vera_d (:obj:`float`, optional):
            The value of d used in the VeraConfig. Defaults to None. Places a trainable
            scaling parameter `d` before the decomposition matrix A to allow scaling of the
            internal weights.

        vera_b (:obj:`float`, optional):
            The value of b used in the VeraConfig. Defaults to None. Places a trainable
            scaling parameter `b` before the decomposition matrix B to allow scaling of the
            internal weights.
        dtype (str, optional): torch dtype for reparametrization tensors. Defaults to None.
    """

    architecture: Optional[str] = "lora"

    selfattn_lora: bool = True
    intermediate_lora: bool = False
    output_lora: bool = False
    leave_out: List[int] = field(default_factory=list)

    r: int = 8
    alpha: int = 8
    dropout: float = 0.0
    attn_matrices: List[str] = field(default_factory=lambda: ["q", "v"])
    composition_mode: str = "add"
    init_weights: str = "lora"
    init_weights_seed: Optional[int] = None
    use_gating: bool = False
    vera_d: float = None
    vera_b: float = None
    dtype: Optional[str] = None


@dataclass(eq=False)
class IA3Config(LoRAConfig):
    """
    The 'Infused Adapter by Inhibiting and Amplifying Inner Activations' ((IA)^3) architecture proposed by Liu et al.
    (2022). See https://arxiv.org/pdf/2205.05638.pdf. (IA)^3 builds on top of LoRA, however, unlike the additive
    composition of LoRA, it scales weights of a layer using an injected vector.
    """

    selfattn_lora: bool = True
    intermediate_lora: bool = True
    output_lora: bool = False
    leave_out: List[int] = field(default_factory=list)

    r: int = 1
    alpha: int = 1
    dropout: float = 0.0
    attn_matrices: List[str] = field(default_factory=lambda: ["k", "v"])
    composition_mode: str = "scale"
    init_weights: str = "ia3"
    use_gating: bool = False
    dtype: Optional[str] = None


@dataclass(eq=False)
class VeraConfig(LoRAConfig):
    """
    Lora Config that applies vector-based random matrix adaptation. It adds
    trainable matrices 'd' and 'b' while keeping the original LoRA matrices
    frozen, random, and shared across layers. See more through their paper:
    https://arxiv.org/pdf/2310.11454. Note that `r` will still be supplied
    since we are still initializing decomposition matrices A and B.
    The `composition_mode` parameter should also be set to `add`.
    """

    selfattn_lora: bool = True
    intermediate_lora: bool = False
    output_lora: bool = False

    r: int = 8
    vera_d: float = 0.1
    vera_b: float = 0.0
    init_weights: str = "vera"
    composition_mode: str = "add"
    dtype: Optional[str] = None


@dataclass(eq=False)
class ReftConfig(AdapterConfig):
    """
    Base class for Representation Fine-Tuning (ReFT) methods proposed in Wu et al. (2024). See https://arxiv.org/pdf/2404.03592.
    ReFT methods have in common that they add "interventions" after selected model layers and at selected sequence positions to adapt the representations produced by module outputs.

    Args:
        layers (Union[Literal["all"], List[int]]): The IDs of the layers where interventions should be added.
            If "all", interventions are added after all layers (default).
        prefix_positions (int): The number of prefix positions to add interventions to.
        suffix_positions (int): The number of suffix positions to add interventions to.
        r (int): The rank of the intervention layer.
        orthogonality (bool): If True, enforce an orthogonality constraint for the projection matrix.
        tied_weights (bool): If True, share intervention parameters between prefix and suffix positions in each layer.
        subtract_projection (bool): If True, subtract the projection of the input.
        dropout (float): The dropout rate used in the intervention layer.
        non_linearity (str): The activation function used in the intervention layer.
        dtype (str, optional): torch dtype for intervention tensors. Defaults to None.
        init_weights_seed (:obj:`int`, optional): The seed to use for the initialization of the adapter weights per layer.
            Important:  set, the seed will be reset for all adapter modules, meaning that all adapter modules will have the same
            initialization. If not set, the seed will be set once and each adapter module has random weights initialization. Defaults to None.

    """

    layers: Union[Literal["all"], List[int]]
    prefix_positions: int
    suffix_positions: int
    r: int
    orthogonality: bool
    tied_weights: bool = False
    subtract_projection = True
    dropout: float = 0.05
    non_linearity: Optional[str] = None
    dtype: Optional[str] = None

    architecture: str = "reft"

    output_reft: bool = True
    init_weights_seed: Optional[int] = None


@dataclass(eq=False)
class LoReftConfig(ReftConfig):
    """
    Low-Rank Linear Subspace ReFT method proposed in Wu et al. (2024). See https://arxiv.org/pdf/2404.03592.
    """

    layers: Union[Literal["all"], List[int]] = "all"
    prefix_positions: int = 3
    suffix_positions: int = 0
    r: int = 1
    orthogonality: bool = True
    tied_weights: bool = False
    dtype: Optional[str] = None


@dataclass(eq=False)
class NoReftConfig(ReftConfig):
    """
    Variation of LoReft without orthogonality constraint.
    """

    layers: Union[Literal["all"], List[int]] = "all"
    prefix_positions: int = 3
    suffix_positions: int = 0
    r: int = 1
    orthogonality: bool = False
    tied_weights: bool = False
    dtype: Optional[str] = None


@dataclass(eq=False)
class DiReftConfig(ReftConfig):
    """
    Variation of LoReft without orthogonality constraint and projection subtraction as proposed in Wu et al. (2024). See https://arxiv.org/pdf/2404.03592.
    """

    layers: Union[Literal["all"], List[int]] = "all"
    prefix_positions: int = 3
    suffix_positions: int = 0
    r: int = 1
    orthogonality: bool = False
    tied_weights: bool = False
    subtract_projection = False
    dtype: Optional[str] = None


class ConfigUnion(AdapterConfig):
    """
    Composes multiple adaptation method configurations into one. This class can be used to define complex adaptation
    method setups.
    """

    architecture: Optional[str] = "union"

    configs: List[AdapterConfig]

    def __init__(self, *configs: List[AdapterConfig]):
        self.validate(configs)
        self.configs = configs

    @staticmethod
    def validate(configs):
        """
        Performs simple validations of a list of configurations to check whether they can be combined to a common
        setup.

        Args:
            configs (List[AdapterConfig]): list of configs to check.

        Raises:
            TypeError: One of the configurations has a wrong type. ValueError: At least two given configurations
            conflict.
        """
        # perform single config checks
        for config in configs:
            if not isinstance(config, AdapterConfig):
                raise TypeError(f"{config} is not an instance of AdapterConfig")
            elif isinstance(config, ConfigUnion):
                raise TypeError(f"{config} of type {type(config)} is not supported in a config union.")
        # perform pairwise check
        for c_a, c_b in [(c_a, c_b) for i, c_a in enumerate(configs) for j, c_b in enumerate(configs) if i > j]:
            if c_a.architecture != c_b.architecture:
                continue
            # if at least one config specifies a leave_out, we cannot make a final decision at this point
            elif c_a.get("leave_out", []) or c_b.get("leave_out", []):
                continue
            elif c_a.architecture is None or c_a.architecture == "bottleneck":
                is_valid = c_a.mh_adapter != c_b.mh_adapter and c_a.output_adapter != c_b.output_adapter
                if not is_valid:
                    raise ValueError(f"{c_a} and {c_b} cannot be combined.")
                else:
                    continue
            # at this point, we know that the architectures are the same
            raise ValueError(f"{c_a} and {c_b} have the same adapter architecture and cannot be combined.")

    def __getitem__(self, key):
        if isinstance(key, int):
            return self.configs[key]
        elif hasattr(self, key):
            return getattr(self, key)
        else:
            i, k = key.split(".")
            return self.configs[int(i)][k]

    def __iter__(self):
        for i, c in enumerate(self.configs):
            for k in iter(c):
                yield f"{i}.{k}"

    def __len__(self):
        return sum([len(c) for c in self.configs])

    def __eq__(self, other):
        return all([c_a == c_b for c_a, c_b in zip(self.configs, other.configs)])

    def to_dict(self):
        return {"architecture": self.architecture, "configs": [c.to_dict() for c in self.configs]}

    def replace(self, **changes):
        return ConfigUnion(*[c.replace(**changes) for c in self.configs])

    @classmethod
    def from_dict(cls, config):
        if isinstance(config, AdapterConfig):
            return config

        configs = []
        for c in config["configs"]:
            config_class = cls._get_config_class(c)
            configs.append(config_class.from_dict(c))

        return cls(*configs)


class MAMConfig(ConfigUnion):
    """
    The Mix-And-Match adapter architecture proposed by He et al. (2021). See https://arxiv.org/pdf/2110.04366.pdf.
    """

    def __init__(self, prefix_tuning: Optional[PrefixTuningConfig] = None, adapter: Optional[BnConfig] = None):
        prefix_tuning = prefix_tuning or PrefixTuningConfig(bottleneck_size=800)
        adapter = adapter or ParBnConfig()

        assert isinstance(prefix_tuning, PrefixTuningConfig)
        assert isinstance(adapter, BnConfig)
        super().__init__(prefix_tuning, adapter)

    @property
    def prefix_tuning(self):
        return self[0]

    @property
    def adapter(self):
        return self[1]


class UniPELTConfig(ConfigUnion):
    """
    The UniPELT adapter architecture proposed by Mao et al. (2022). See https://arxiv.org/pdf/2110.07577.pdf.
    """

    def __init__(
        self,
        prefix_tuning: Optional[PrefixTuningConfig] = None,
        adapter: Optional[BnConfig] = None,
        lora: Optional[LoRAConfig] = None,
    ):
        components = [
            prefix_tuning or PrefixTuningConfig(prefix_length=10),
            adapter or SeqBnConfig(reduction_factor=16),
            lora or LoRAConfig(r=8, alpha=2),
        ]

        super().__init__(*[c.replace(use_gating=True) for c in components])


# IMPORTANT: When adding a new config here, also add it to docs/overview.md!
ADAPTER_CONFIG_MAP = {
    # DEPRECATED STRINGS
    "pfeiffer": SeqBnConfig(),
    "houlsby": DoubleSeqBnConfig(),
    "parallel": ParBnConfig(),
    "scaled_parallel": ParBnConfig(scaling="learned"),
    "pfeiffer+inv": SeqBnInvConfig(),
    "houlsby+inv": DoubleSeqBnInvConfig(),
    # CURRENT STRINGS
    "seq_bn": SeqBnConfig(),
    "double_seq_bn": DoubleSeqBnConfig(),
    "par_bn": ParBnConfig(),
    "scaled_par_bn": ParBnConfig(scaling="learned"),
    "seq_bn_inv": SeqBnInvConfig(),
    "double_seq_bn_inv": DoubleSeqBnInvConfig(),
    "compacter++": CompacterPlusPlusConfig(),
    "compacter": CompacterConfig(),
    "prefix_tuning": PrefixTuningConfig(),
    "prefix_tuning_flat": PrefixTuningConfig(flat=True),
    "prompt_tuning": PromptTuningConfig(),
    "lora": LoRAConfig(),
    "ia3": IA3Config(),
    "loreft": LoReftConfig(),
    "noreft": NoReftConfig(),
    "direft": DiReftConfig(),
    "mam": MAMConfig(),
    "unipelt": UniPELTConfig(),
}

DEFAULT_ADAPTER_CONFIG = "seq_bn"<|MERGE_RESOLUTION|>--- conflicted
+++ resolved
@@ -499,14 +499,10 @@
             (addition of decomposed matrix, as in LoRA) or "scale" (element-wise multiplication of vector, as in
             (IA)^3). "scale" can only be used together with r=1. Defaults to "add".
         init_weights (:obj:`str`, optional): Initialization method for the weights of the LoRA modules.
-<<<<<<< HEAD
             Currently, this can be either "lora" (default) or "bert", or "vera".
-=======
-            Currently, this can be either "lora" (default) or "bert".
         init_weights_seed (:obj:`int`, optional): The seed to use for the initialization of the adapter weights per layer.
             Important:  set, the seed will be reset for all adapter modules, meaning that all adapter modules will have the same
             initialization. If not set, the seed will be set once and each adapter module has random weights initialization. Defaults to None.
->>>>>>> 28840244
         use_gating (:obj:`bool`, optional):
             Place a trainable gating module besides the added parameter module to control module activation. This is
             e.g. used for UniPELT. Defaults to False. Note that modules with use_gating=True cannot be merged using
