import functools
import inspect
import threading
from typing import ContextManager

from .composition import parse_composition, parse_heads_from_composition


class AdapterSetup(ContextManager):
    """
    Represents an adapter setup of a model including active adapters and active heads. This class is intended to be
    used as a context manager using the ``with`` statement. The setup defined by the ``AdapterSetup`` context will
    override static adapter setups defined in a model (i.e. setups specified via ``active_adapters``).

    Example::

        with AdapterSetup(Stack("a", "b")):
            # will use the adapter stack "a" and "b" outputs = model(**inputs)

    Note that the context manager is thread-local, i.e. it can be used with different setups in a multi-threaded
    environment.
    """

    # thread-local storage that holds a stack of active contexts
    storage = threading.local()

    def __init__(self, adapter_setup, head_setup=None, ignore_empty: bool = False):
        self.adapter_setup = parse_composition(adapter_setup)
        if head_setup:
            self.head_setup = head_setup
        else:
            self.head_setup = parse_heads_from_composition(self.adapter_setup)
        self._empty = ignore_empty and self.adapter_setup is None and self.head_setup is None

    def __enter__(self):
        if not self._empty:
            AdapterSetup.get_contexts().append(self)
        return self

    def __exit__(self, type, value, traceback):
        if not self._empty:
            AdapterSetup.get_contexts().pop()

    @classmethod
    def get_contexts(cls):
        if not hasattr(cls.storage, "contexts"):
            cls.storage.contexts = []
        return cls.storage.contexts

    @classmethod
    def get_context(cls):
        try:
            return cls.get_contexts()[-1]
        except IndexError:
            return None

    @classmethod
    def get_context_adapter_setup(cls):
        context = cls.get_context()
        if context:
            return context.adapter_setup
        return None

    @classmethod
    def get_context_head_setup(cls):
        context = cls.get_context()
        if context:
            return context.head_setup
        return None


class ForwardContext(ContextManager):
    """
    Holds context information during a forward pass through a model. This class should be used via the
    ``ForwardContext.wrap()`` method.

    Note that the context is thread-local.
    """

    # thread-local storage that holds a stack of active contexts
    storage = threading.local()

    context_args = {
        "output_adapter_gating_scores",
        "output_adapter_fusion_attentions",
        "adapter_input_parallelized",
<<<<<<< HEAD
        "task_ids",
=======
>>>>>>> 23dcbc9a
    }
    context_attributes = {
        "adapter_gating_scores",
        "adapter_fusion_attentions",
    }
    # Additional used attributes not exposed to the user
    # - prompt_tokens_length: length of the prompt tokens

    def __init__(self, model, *args, **kwargs):
        # If the model has a method ``forward_context()``, use it to create the context.
        for arg_name in self.context_args:
            setattr(self, arg_name, kwargs.pop(arg_name, None))
        if hasattr(model, "forward_context"):
            model.forward_context(self, *args, **kwargs)

    def __enter__(self):
        ForwardContext.get_contexts().append(self)
        return self

    def __exit__(self, type, value, traceback):
        ForwardContext.get_contexts().pop()

    def _call_forward(self, model, f, *args, **kwargs):
<<<<<<< HEAD
=======
        """
        Calls the forward function of the model with the given arguments and keyword arguments.
        """
>>>>>>> 23dcbc9a
        kwargs = {k: v for k, v in kwargs.items() if k not in self.context_args}
        results = f(model, *args, **kwargs)

        # append output attributes
        if isinstance(results, tuple):
            for attr in self.context_attributes:
                if getattr(self, "output_" + attr, False):
                    results = results + (dict(getattr(self, attr)),)
        else:
            for attr in self.context_attributes:
                if getattr(self, "output_" + attr, False):
                    results[attr] = dict(getattr(self, attr))

        return results

    @classmethod
<<<<<<< HEAD
    def add_contex_args_in_signature(cls, f):
        old_signature = inspect.signature(f)
        params = list(old_signature.parameters.values())
        # search if a VAR_POSITIONAL or VAR_KEYWORD is present
        # if yes insert step parameter before it, else insert it in last position
        param_types = [param.kind for param in params]
        i = min(
            [
                (param_types.index(param_type) if param_type in param_types else float("inf"))
                for param_type in (
                    inspect.Parameter.VAR_POSITIONAL,
                    inspect.Parameter.VAR_KEYWORD,
                )
            ]
            + [len(params)]
        )
        for name in cls.context_args:
            new_param = inspect.Parameter(name, inspect.Parameter.POSITIONAL_OR_KEYWORD, default=None)
            if new_param not in params:
                params.insert(i, new_param)
            # we can now build the signature for the wrapper function
        new_signature = old_signature.replace(parameters=params)
        return new_signature

    @classmethod
    def wrap_base(cls, f):
=======
    def wrap_base(cls, f):
        """
        Decorator method that wraps a ``forward()`` function of a base model class.
        Unlike ``wrap()``, this method does not create a new context if the is an existing one.
        """
>>>>>>> 23dcbc9a

        @functools.wraps(f)
        def wrapper_func(self, *args, **kwargs):
            if self.adapters_config is not None and ForwardContext.get_context() is None:
                with cls(self, *args, **kwargs) as ctx:
                    results = ctx._call_forward(self, f, *args, **kwargs)
                return results
            else:
                return f(self, *args, **kwargs)

        return wrapper_func

    @classmethod
    def wrap(cls, f):
        """
        Decorator method that wraps a ``forward()`` function of a model class.
        """

        @functools.wraps(f)
        def wrapper_func(self, *args, **kwargs):
            if self.adapters_config is not None:
                with cls(self, *args, **kwargs) as ctx:
                    results = ctx._call_forward(self, f, *args, **kwargs)
                return results
            else:
                return f(self, *args, **kwargs)

        return wrapper_func

    @classmethod
    def get_contexts(cls):
        if not hasattr(cls.storage, "contexts"):
            cls.storage.contexts = []
        return cls.storage.contexts

    @classmethod
    def get_context(cls):
        try:
            return cls.get_contexts()[-1]
        except IndexError:
            return None<|MERGE_RESOLUTION|>--- conflicted
+++ resolved
@@ -84,10 +84,7 @@
         "output_adapter_gating_scores",
         "output_adapter_fusion_attentions",
         "adapter_input_parallelized",
-<<<<<<< HEAD
         "task_ids",
-=======
->>>>>>> 23dcbc9a
     }
     context_attributes = {
         "adapter_gating_scores",
@@ -111,12 +108,9 @@
         ForwardContext.get_contexts().pop()
 
     def _call_forward(self, model, f, *args, **kwargs):
-<<<<<<< HEAD
-=======
         """
         Calls the forward function of the model with the given arguments and keyword arguments.
         """
->>>>>>> 23dcbc9a
         kwargs = {k: v for k, v in kwargs.items() if k not in self.context_args}
         results = f(model, *args, **kwargs)
 
@@ -133,7 +127,6 @@
         return results
 
     @classmethod
-<<<<<<< HEAD
     def add_contex_args_in_signature(cls, f):
         old_signature = inspect.signature(f)
         params = list(old_signature.parameters.values())
@@ -160,13 +153,10 @@
 
     @classmethod
     def wrap_base(cls, f):
-=======
-    def wrap_base(cls, f):
         """
         Decorator method that wraps a ``forward()`` function of a base model class.
         Unlike ``wrap()``, this method does not create a new context if the is an existing one.
         """
->>>>>>> 23dcbc9a
 
         @functools.wraps(f)
         def wrapper_func(self, *args, **kwargs):
