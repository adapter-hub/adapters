from typing import List, Mapping, NamedTuple, Optional, Union

import torch
from torch import nn

from ..composition import (
    AdapterCompositionBlock,
    Average,
    BatchSplit,
    Fuse,
    Parallel,
    Split,
    Stack,
    adjust_tensors_for_parallel,
)
from ..configuration import BnConfig
from ..context import ForwardContext
from .adapter_layer_base import ComposableAdapterLayerBase
from .modeling import Adapter, BertFusion, ParallelAdapter


class BottleneckState(NamedTuple):
    """
    Models the input and output states of a bottleneck adapter layer.

    Args:
        hidden_states (torch.Tensor): The layer input/ output hidden states.
        input_tensor (torch.Tensor): The Transformer sub-block residual connection inputs.
        adapter_residual (torch.Tensor): The adapter residual connection inputs.
        layer_norm (torch.nn.Module, optional): The Transformer layer norm module.
        bottleneck_up (torch.Tensor, optional):
            The up-projected bottleneck MLP output. This is only for Fuse compositions.
        last (str, optional): Name of the last adapter applied in the composition.
    """

    hidden_states: torch.Tensor
    input_tensor: torch.Tensor
    adapter_residual: torch.Tensor
    layer_norm: Optional[torch.nn.Module]
    bottleneck_up: Optional[torch.Tensor] = None
    last: Optional[str] = None


class BottleneckLayer(ComposableAdapterLayerBase, nn.Module):
    adapter_modules_name = "adapters"
    supported_compositions = [Stack, Fuse, Split, Parallel, BatchSplit, Average]

    def __init__(self, location_key: str):
        super().__init__()
        self.location_key = location_key

    def init_adapters(self, model_config, adapters_config):
        self._init_mapping()
        self.model_config = model_config
        self.adapters_config = adapters_config
        self.adapters = nn.ModuleDict(dict())
        self.adapter_fusion_layer = nn.ModuleDict(dict())

    def add_adapter(self, adapter_name: str, layer_idx: int) -> bool:
        self.layer_idx = layer_idx
        adapter_config = self.adapters_config.match(
            adapter_name,
            config_type=BnConfig,
            layer_idx=self.layer_idx,
            location_key=self.location_key,
        )
        if adapter_config is not None:
            reduction_factor = adapter_config["reduction_factor"]
            if isinstance(reduction_factor, Mapping):
                if str(self.layer_idx) in reduction_factor:
                    reduction_factor = reduction_factor[str(self.layer_idx)]
                elif "default" in reduction_factor:
                    reduction_factor = reduction_factor["default"]
                else:
                    raise KeyError(
                        "The given reduction factor mapping does not give a default value and does not specify each "
                        "reduction factor individually. You need to provide a default value like this: "
                        '{"1": 16, "default": 16}'
                    )

            if adapter_config.is_parallel:
                adapter_class = ParallelAdapter
            else:
                adapter_class = Adapter
            adapter = adapter_class(
                adapter_name=adapter_name,
                input_size=self.model_config.hidden_size,
                down_sample=int(self.model_config.hidden_size // reduction_factor),
                config=adapter_config,
            )
            adapter.train(self.training)  # make sure training mode is consistent
            self.adapters[adapter_name] = adapter
            return True

        return False

<<<<<<< HEAD
    def delete_adapter(self, adapter_name: str):
        if adapter_name in self.adapters:
            del self.adapters[adapter_name]
=======
    def average_adapter(self, adapter_name: str, input_adapters: Dict[str, float]) -> bool:
        # add new adapter
        if self.add_adapter(adapter_name, self.layer_idx):
            # average weights
            avg_state_dict = {}
            for name, weight in input_adapters.items():
                if name in self.adapters:
                    module = self.adapters[name]
                    for k, v in module.state_dict().items():
                        if k in avg_state_dict:
                            avg_state_dict[k] += weight * v
                        else:
                            avg_state_dict[k] = weight * v
                else:
                    self.delete_adapter(adapter_name)  # clean up before raising error
                    raise ValueError("Adapter {} not found.".format(name))
            # load averaged weights
            self.adapters[adapter_name].load_state_dict(avg_state_dict)
            return True

        return False
>>>>>>> d3e7784b

    def add_fusion_layer(self, adapter_names: Union[List, str]):
        """See BertModel.add_fusion_layer"""
        adapter_names = adapter_names if isinstance(adapter_names, list) else adapter_names.split(",")
        if self.adapters_config.common_config_value(adapter_names, self.location_key):
            fusion_config = self.adapters_config.get_fusion(adapter_names)
            dropout_prob = fusion_config.dropout_prob or getattr(self.model_config, "attention_probs_dropout_prob", 0)
            fusion = BertFusion(
                fusion_config,
                self.model_config.hidden_size,
                dropout_prob,
            )
            fusion.train(self.training)  # make sure training mode is consistent
            self.adapter_fusion_layer[",".join(adapter_names)] = fusion

    def delete_fusion_layer(self, adapter_names: Union[List, str]):
        adapter_names = adapter_names if isinstance(adapter_names, str) else ",".join(adapter_names)
        if adapter_names in self.adapter_fusion_layer:
            del self.adapter_fusion_layer[adapter_names]

    def enable_adapters(self, adapter_setup: AdapterCompositionBlock, unfreeze_adapters: bool, unfreeze_fusion: bool):
        """
        Unfreezes a given list of adapters, the adapter fusion layer, or both

        Args:
            adapter_names: names of adapters to unfreeze (or names of adapters part of the fusion layer to unfreeze)
            unfreeze_adapters: whether the adapter weights should be activated
            unfreeze_fusion: whether the adapter fusion layer for the given adapters should be activated
        """
        if unfreeze_adapters:
            for adapter_name in adapter_setup.flatten():
                if adapter_name in self.adapters:
                    for param in self.adapters[adapter_name].parameters():
                        param.requires_grad = True
        if unfreeze_fusion:
            if isinstance(adapter_setup, Fuse):
                if adapter_setup.name in self.adapter_fusion_layer:
                    for param in self.adapter_fusion_layer[adapter_setup.name].parameters():
                        param.requires_grad = True
            for sub_setup in adapter_setup:
                if isinstance(sub_setup, Fuse):
                    if sub_setup.name in self.adapter_fusion_layer:
                        for param in self.adapter_fusion_layer[sub_setup.name].parameters():
                            param.requires_grad = True

    def get_adapter_fusion(self, adapter_names: Union[List, str]):
        adapter_names = adapter_names if isinstance(adapter_names, str) else ",".join(adapter_names)
        if adapter_names in self.adapter_fusion_layer:
            return self.adapter_fusion_layer[adapter_names]
        else:
            return None

    def pre_block(self, adapter_setup: Union[AdapterCompositionBlock, str], state: BottleneckState) -> BottleneckState:
        if isinstance(adapter_setup, AdapterCompositionBlock):
            adapter_name = adapter_setup.first()
        else:
            adapter_name = adapter_setup
        first_adapter = self.adapters[adapter_name]
        hidden_states, _, residual = first_adapter.pre_forward(
            state.hidden_states, state.input_tensor, state.layer_norm
        )

        return state._replace(hidden_states=hidden_states, adapter_residual=residual)

    def vslice(self, state: BottleneckState, slice_obj: slice) -> BottleneckState:
        return BottleneckState(
            state.hidden_states[slice_obj],
            state.input_tensor[slice_obj],
            state.adapter_residual[slice_obj],
            state.layer_norm,
            state.bottleneck_up[slice_obj] if state.bottleneck_up is not None else None,
            state.last,
        )

    def pad_and_concat(self, states: List[BottleneckState]) -> BottleneckState:
        return BottleneckState(
            torch.cat([state.hidden_states for state in states], dim=0),
            torch.cat([state.input_tensor for state in states], dim=0),
            torch.cat([state.adapter_residual for state in states], dim=0),
            states[0].layer_norm,
            (
                torch.cat([state.bottleneck_up for state in states], dim=0)
                if states[0].bottleneck_up is not None
                else None
            ),
            states[-1].last,
        )

    def repeat(self, state: BottleneckState, channels: int) -> BottleneckState:
        return BottleneckState(
            state.hidden_states.repeat(channels, 1, 1),
            state.input_tensor.repeat(channels, 1, 1),
            state.adapter_residual.repeat(channels, 1, 1),
            state.layer_norm,
            state.bottleneck_up.repeat(channels, 1, 1) if state.bottleneck_up is not None else None,
            state.last,
        )

    def mean(self, states: List[BottleneckState], weights: torch.Tensor) -> BottleneckState:
        return BottleneckState(
            torch.mean(torch.stack([s.hidden_states for s in states], 0) * weights, dim=0),
            states[0].input_tensor,
            states[0].adapter_residual,
            states[0].layer_norm,
            states[0].bottleneck_up,
            states[-1].last,
        )

    def compose_single(self, adapter_setup: str, state: BottleneckState, lvl: int = 0) -> BottleneckState:
        adapter_layer = self.adapters[adapter_setup]
        context = ForwardContext.get_context()
        layer_output = adapter_layer(
            state.hidden_states,
            residual_input=state.adapter_residual,
            output_gating=context.output_adapter_gating_scores,
        )
        hidden_states, up = layer_output[0], layer_output[2]
        self._store_gating_score(adapter_setup, layer_output[-1])

        return state._replace(hidden_states=hidden_states, bottleneck_up=up, last=adapter_setup)

    def compose_fuse(self, adapter_setup: Fuse, state: BottleneckState, lvl: int = 0):
        """
        Performs adapter fusion with the given adapters for the given input.
        """
        context = ForwardContext.get_context()

        # config of _last_ fused adapter is significant
        fusion_config = self.adapters_config.get_fusion(adapter_setup.name)
        last = adapter_setup.last()
        last_adapter = self.adapters[last]
        hidden_states, query, residual = last_adapter.pre_forward(
            state.hidden_states, state.input_tensor, state.layer_norm, fusion_config=fusion_config
        )
        state = state._replace(hidden_states=hidden_states, adapter_residual=residual)

        children_states = []
        for child in adapter_setup:
            if isinstance(child, AdapterCompositionBlock):
                self.check_composition_valid(adapter_setup, child, lvl)
                composition_func = self._get_compose_func(type(child))
                child_state = composition_func(child, state, lvl=lvl + 1)
                children_states.append(child_state)
            elif child in self.adapter_modules:
                child_state = self.compose_single(child, state, lvl=lvl + 1)
                children_states.append(child_state)
            else:
                pass

        if len(children_states) > 0:
            up_list = torch.stack([state.bottleneck_up for state in children_states])
            up_list = up_list.permute(1, 2, 0, 3)

            fusion_output = self.adapter_fusion_layer[adapter_setup.name](
                query,
                up_list,
                up_list,
                state.adapter_residual,
                output_attentions=context.output_adapter_fusion_attentions,
            )
            if context.output_adapter_fusion_attentions:
                hidden_states = fusion_output[0]
                self._store_fusion_attentions(adapter_setup.name, fusion_output[-1])
            else:
                hidden_states = fusion_output

        return state._replace(hidden_states=hidden_states, last=last)

    def compose_split(self, adapter_setup: Split, state: BottleneckState, lvl: int = 0):
        """
        Splits the given input between the given adapters.
        """
        if sum(adapter_setup.splits) != state.hidden_states.shape[1]:
            raise IndexError(
                "The given input has sequence length {} which is not equal to the sum of splits {}".format(
                    state.hidden_states.shape[1], adapter_setup.splits
                )
            )

        state = self.pre_block(adapter_setup, state)

        children_states = []
        last = None
        for i, child in enumerate(adapter_setup):
            batch_idx = (
                sum(adapter_setup.splits[:i]),
                sum(adapter_setup.splits[: i + 1]),
            )
            child_state = BottleneckState(
                state.hidden_states[:, batch_idx[0] : batch_idx[1], :],
                state.input_tensor[:, batch_idx[0] : batch_idx[1], :],
                state.adapter_residual[:, batch_idx[0] : batch_idx[1], :],
                state.layer_norm,
                state.bottleneck_up[:, batch_idx[0] : batch_idx[1], :] if state.bottleneck_up is not None else None,
            )
            if isinstance(child, AdapterCompositionBlock):
                self.check_composition_valid(adapter_setup, child, lvl)
                composition_func = self._get_compose_func(type(child))
                child_state = composition_func(child, child_state, lvl=lvl + 1)
                children_states.append(child_state)
                last = child_state.last or last
            elif child in self.adapter_modules:
                child_state = self.compose_single(child, child_state, lvl=lvl + 1)
                children_states.append(child_state)
                last = child_state.last or last
            else:
                pass

        hidden_states = torch.cat([child.hidden_states for child in children_states], dim=1)
        return state._replace(hidden_states=hidden_states, last=last)

    def bottleneck_layer_forward(self, hidden_states, residual_input, layer_norm):
        """Forward pass through the adapter layer.
        NOTE: This method should only be called if the calling module directly inherits from BottleneckLayer.
        Otherwise, call the regular forward() method.

        Args:
            hidden_states (torch.Tensor): Input hidden states to the adapter layer.
            residual_input (torch.Tensor): Residual input to the adapter layer.
            layer_norm (torch.nn.Module): Transformer layer normalization module to be used by the adapter layer.

        Returns:
            torch.Tensor: Output hidden states of the adapter layer.
        """
        # Batch sizes might be different due to prefix tuning w. Parallel block
        (residual_input,) = adjust_tensors_for_parallel(hidden_states, residual_input)
        # Replicate in both directions as residual might be larger (e.g. GPT-J)
        (hidden_states,) = adjust_tensors_for_parallel(residual_input, hidden_states)
        adapter_setup = self.get_active_setup()
        if adapter_setup is not None:
            input_hidden_states = hidden_states

            state = BottleneckState(hidden_states, residual_input, residual_input, layer_norm)
            state = self.compose(adapter_setup, state)
            hidden_states, residual_input, _, _, _, last = state

            last_adapter = self.adapters[last]
            hidden_states = last_adapter.post_forward(hidden_states, input_hidden_states, residual_input, layer_norm)

        elif layer_norm:
            hidden_states = layer_norm(hidden_states + residual_input)
        else:
            hidden_states = hidden_states + residual_input

        return hidden_states

    def forward(self, hidden_states, residual_input, layer_norm):
        """Forward pass through the adapter layer.

        Args:
            hidden_states (torch.Tensor): Input hidden states to the adapter layer.
            residual_input (torch.Tensor): Residual input to the adapter layer.
            layer_norm (torch.nn.Module): Transformer layer normalization module to be used by the adapter layer.

        Returns:
            torch.Tensor: Output hidden states of the adapter layer.
        """
        return self.bottleneck_layer_forward(hidden_states, residual_input, layer_norm)<|MERGE_RESOLUTION|>--- conflicted
+++ resolved
@@ -93,34 +93,6 @@
             return True
 
         return False
-
-<<<<<<< HEAD
-    def delete_adapter(self, adapter_name: str):
-        if adapter_name in self.adapters:
-            del self.adapters[adapter_name]
-=======
-    def average_adapter(self, adapter_name: str, input_adapters: Dict[str, float]) -> bool:
-        # add new adapter
-        if self.add_adapter(adapter_name, self.layer_idx):
-            # average weights
-            avg_state_dict = {}
-            for name, weight in input_adapters.items():
-                if name in self.adapters:
-                    module = self.adapters[name]
-                    for k, v in module.state_dict().items():
-                        if k in avg_state_dict:
-                            avg_state_dict[k] += weight * v
-                        else:
-                            avg_state_dict[k] = weight * v
-                else:
-                    self.delete_adapter(adapter_name)  # clean up before raising error
-                    raise ValueError("Adapter {} not found.".format(name))
-            # load averaged weights
-            self.adapters[adapter_name].load_state_dict(avg_state_dict)
-            return True
-
-        return False
->>>>>>> d3e7784b
 
     def add_fusion_layer(self, adapter_names: Union[List, str]):
         """See BertModel.add_fusion_layer"""
