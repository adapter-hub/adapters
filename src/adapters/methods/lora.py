--- conflicted
+++ resolved
@@ -1038,50 +1038,38 @@
     use_merged_linear = model.adapter_interface.attn_qkv_proj is not None
 
     for _, _, attention in model.iter_attentions():
-<<<<<<< HEAD
         if use_merged_linear:
             if qkv_proj := multigetattr(attention, model.adapter_interface.attn_qkv_proj, None):
                 lora_proj = LoRAMergedLinear.wrap(qkv_proj, "selfattn", model.config, model.adapters_config)
                 multisetattr(attention, model.adapter_interface.attn_qkv_proj, lora_proj)
         else:
             if q_proj := multigetattr(attention, model.adapter_interface.attn_q_proj, None):
-                lora_proj = LoRALinear.wrap(q_proj, "selfattn", model.config, model.adapters_config, attn_key="q")
+                lora_proj = LoRALinear.wrap(
+                    q_proj,
+                    "selfattn",
+                    model.config,
+                    model.adapters_config,
+                    attn_key="q",
+                )
                 multisetattr(attention, model.adapter_interface.attn_q_proj, lora_proj)
             if k_proj := multigetattr(attention, model.adapter_interface.attn_k_proj, None):
-                lora_proj = LoRALinear.wrap(k_proj, "selfattn", model.config, model.adapters_config, attn_key="k")
+                lora_proj = LoRALinear.wrap(
+                    k_proj,
+                    "selfattn",
+                    model.config,
+                    model.adapters_config,
+                    attn_key="k",
+                )
                 multisetattr(attention, model.adapter_interface.attn_k_proj, lora_proj)
             if v_proj := multigetattr(attention, model.adapter_interface.attn_v_proj, None):
-                lora_proj = LoRALinear.wrap(v_proj, "selfattn", model.config, model.adapters_config, attn_key="v")
+                lora_proj = LoRALinear.wrap(
+                    v_proj,
+                    "selfattn",
+                    model.config,
+                    model.adapters_config,
+                    attn_key="v",
+                )
                 multisetattr(attention, model.adapter_interface.attn_v_proj, lora_proj)
-=======
-        if q_proj := multigetattr(attention, model.adapter_interface.attn_q_proj, None):
-            lora_proj = LoRALinear.wrap(
-                q_proj,
-                "selfattn",
-                model.config,
-                model.adapters_config,
-                attn_key="q",
-            )
-            multisetattr(attention, model.adapter_interface.attn_q_proj, lora_proj)
-        if k_proj := multigetattr(attention, model.adapter_interface.attn_k_proj, None):
-            lora_proj = LoRALinear.wrap(
-                k_proj,
-                "selfattn",
-                model.config,
-                model.adapters_config,
-                attn_key="k",
-            )
-            multisetattr(attention, model.adapter_interface.attn_k_proj, lora_proj)
-        if v_proj := multigetattr(attention, model.adapter_interface.attn_v_proj, None):
-            lora_proj = LoRALinear.wrap(
-                v_proj,
-                "selfattn",
-                model.config,
-                model.adapters_config,
-                attn_key="v",
-            )
-            multisetattr(attention, model.adapter_interface.attn_v_proj, lora_proj)
->>>>>>> d1c32df5
 
     for _, layer in model.iter_layers():
         if intermediate_proj := multigetattr(layer, model.adapter_interface.layer_intermediate_proj):
