--- conflicted
+++ resolved
@@ -303,27 +303,13 @@
         return hidden_states, gate
 
 
-<<<<<<< HEAD
-class DoRA(nn.Module):
-=======
 class Vera(nn.Module):
->>>>>>> 2e34029c
     def __init__(
         self,
         lora_A_shape,
         lora_B_shape,
         config: LoRAConfig,
         gating_heads: int = 1,
-<<<<<<< HEAD
-    ):
-        super().__init__()
-        assert config.composition_mode == "dora", "DoRA module only supports composition_mode='dora'."
-        self.r = config.r
-        self.lora_alpha = config.alpha
-        self.composition_mode = config.composition_mode
-        self.attn_matrices = config.attn_matrices
-        self.use_gating = config.use_gating
-=======
         name: str = None,
         **kwargs,
     ):
@@ -340,34 +326,12 @@
         if self.composition_mode != "add":
             raise ValueError("Vera module only supports composition_mode='add'.")
 
->>>>>>> 2e34029c
         # Optional dropout
         if config.dropout > 0.0:
             self.lora_dropout = nn.Dropout(p=config.dropout)
         else:
             self.lora_dropout = lambda x: x
 
-<<<<<<< HEAD
-        dtype = getattr(torch, config.dtype) if config.dtype else None
-
-        # Actual trainable parameters
-        self.lora_A = nn.Parameter(torch.zeros(lora_A_shape, dtype=dtype))
-        self.lora_B = nn.Parameter(torch.zeros(lora_B_shape, dtype=dtype))
-        self.scaling = self.lora_alpha / self.r
-        self.m = nn.Linear(1, self.lora_B.shape[0], bias=False, dtype=dtype)
-
-        if config.init_weights == "lora":
-            nn.init.kaiming_uniform_(self.lora_A, a=math.sqrt(5))
-            nn.init.zeros_(self.lora_B)
-        elif config.init_weights == "bert":
-            nn.init.normal_(self.lora_A, std=0.02)
-            nn.init.normal_(self.lora_B, std=0.02)
-        elif config.init_weights == "ia3":
-            nn.init.ones_(self.lora_A)
-            nn.init.ones_(self.lora_B)
-        else:
-            raise ValueError("Unknown init_weights type: {}".format(config.init_weights))
-=======
         self.lora_A_shape = lora_A_shape
         self.lora_B_shape = lora_B_shape
         self.d_shape = self.lora_A_shape[0]
@@ -377,7 +341,6 @@
         self.vera_D = nn.Parameter(torch.diag(torch.ones(self.d_shape) * self.d))
         self.vera_B = nn.Parameter(torch.diag(torch.ones(self.b_shape) * self.b))
         self.scaling = self.alpha / self.r
->>>>>>> 2e34029c
 
         if self.use_gating:
             self.gate = nn.Linear(lora_A_shape[-1], gating_heads)
@@ -385,49 +348,6 @@
 
     @property
     def delta_w(self) -> torch.Tensor:
-<<<<<<< HEAD
-        # TODO need to figure this out as well
-        return self.lora_B @ self.lora_A
-
-    def com(
-        self,
-        weights: torch.Tensor,
-        added: torch.Tensor,
-        input_states: torch.Tensor,
-        weight: torch.Tensor,
-        scaling=None,
-    ) -> torch.Tensor:
-        """Performs the composition operation between existing and injected weights.
-        Requires the original pretrained weights (W_o) of the layer as well to calculate the unit norm.
-        Also requires the input_states `x` in order to do further calculations
-        """
-        if scaling is None:
-            scaling = self.scaling
-
-        # v = W_o + BA used to calculate norm_scale
-        v = weight + (self.lora_B @ self.lora_A) * self.scaling
-        # norm_scale = m / ||W_o + BA||c
-        norm_scale = self.m.weight.view(-1) / torch.linalg.norm(v, dim=1)
-
-        input_states_with_dropout = self.lora_dropout(input_states)
-
-        scaled_weights = norm_scale * F.linear(input_states_with_dropout, weight)
-        scaled_lora = norm_scale * added
-        # result = W_ox + norm_scale * W_ox + norm_scale * BA * scaling
-        result = (weights + scaled_weights + scaled_lora) * self.scaling
-        return result
-
-    def com_inv(self, weights: torch.Tensor, added: torch.Tensor) -> torch.Tensor:
-        """Inverts the composition operation between existing and injected weights."""
-
-        # TODO: figure out how to invert the composition operation
-        return weights - added * self.scaling
-
-    def forward(self, hidden_states: Optional[torch.Tensor], layer_input: torch.Tensor):
-        if hidden_states is None:
-            hidden_states = layer_input
-        hidden_states = self.lora_dropout(hidden_states) @ torch.t(self.lora_A) @ torch.t(self.lora_B)
-=======
         parameters = ForwardContext.get_context().shared_parameters[self.name]
         lora_A = parameters["lora_A"]
         lora_B = parameters["lora_B"]
@@ -456,23 +376,16 @@
 
         hidden_states = hidden_states @ torch.t(self.vera_B @ lora_B @ self.vera_D @ lora_A)
 
->>>>>>> 2e34029c
         if self.use_gating:
             gate = torch.sigmoid(self.gate(layer_input))
             gate = torch.mean(gate, dim=1).unsqueeze(-1)
             hidden_states = hidden_states * gate
         else:
             gate = None
-<<<<<<< HEAD
-=======
             hidden_states = hidden_states * self.scaling
->>>>>>> 2e34029c
 
         return hidden_states, gate
 
-
-<<<<<<< HEAD
-=======
 def init_shared_vera_parameters(lora_A_shape, lora_B_shape, adapter_config, device):
     """
     This function creates the shared random matrices A and B that are used across all Vera layers.
@@ -517,8 +430,6 @@
 
     return parameters
 
-
->>>>>>> 2e34029c
 class LoRALayer(AdapterLayerBase):
     adapter_modules_name = "loras"
 
