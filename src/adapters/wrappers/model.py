import importlib
import os
from typing import Any, Optional, Type, Union

from torch import nn

from adapters.context import ForwardContext
from transformers import PreTrainedModel
from transformers.models.auto.auto_factory import getattribute_from_module
from transformers.models.auto.configuration_auto import model_type_to_module_name

from ..configuration import ModelAdaptersConfig
from ..interface import AdapterModelInterface
from ..model_mixin import (
    EmbeddingAdaptersMixin,
    EmbeddingAdaptersWrapperMixin,
    ModelAdaptersMixin,
    ModelBaseAdaptersMixin,
    ModelUsingSubmodelsAdaptersMixin,
    ModelWithHeadsAdaptersMixin,
)
from ..models import MODEL_MIXIN_MAPPING
from ..utils import multigetattr, multihasattr
from .configuration import init_adapters_config
from .interfaces import get_adapter_interface


SPECIAL_MODEL_TYPE_TO_MODULE_NAME = {
    "clip_vision_model": "clip",
    "clip_text_model": "clip",
}


_INTERFACE_ERROR_TEMPLATE = "AdapterInterface: '{layer_name}' is set to '{layer_value}' but this value is not found in the {parent_name}. See https://docs.adapterhub.ml/plugin_interface.html for more information."


def get_module_name(model_type: str) -> str:
    if model_type in SPECIAL_MODEL_TYPE_TO_MODULE_NAME:
        return SPECIAL_MODEL_TYPE_TO_MODULE_NAME[model_type]
    return model_type_to_module_name(model_type)


def replace_with_adapter_class(module: nn.Module, modules_with_adapters) -> None:
    # Check if module is a base model class
    if module.__class__.__name__ in MODEL_MIXIN_MAPPING:
        # Create new wrapper model class
        model_class = type(
            module.__class__.__name__,
            (MODEL_MIXIN_MAPPING[module.__class__.__name__], module.__class__),
            {},
        )
        module.__class__ = model_class
    elif module.__class__.__module__.startswith("transformers.models") or module.__class__.__module__.startswith(
        "adapters.wrappers.model"
    ):
        try:
            module_class = getattribute_from_module(
                modules_with_adapters,
                module.__class__.__name__ + "WithAdapters",
            )
            module.__class__ = module_class
        except ValueError:
            # Silently fail and keep original module class
            pass


def init(
    model: PreTrainedModel,
    adapters_config: Optional[ModelAdaptersConfig] = None,
    interface: Optional[AdapterModelInterface] = None,
) -> None:
    if isinstance(model, ModelAdaptersMixin):
        return model

    model_name = get_module_name(model.config.model_type)

    # If interface is None, have a look at our pre-supported interfaces
    if interface is None:
        interface = get_adapter_interface(model_name)

    if interface is not None:
        base_model = model.base_model
        _validate_interface_values(base_model, interface)
        model_class_name = base_model.__class__.__name__
        model_class = type(
            model_class_name,
            (
                EmbeddingAdaptersMixin,
                ModelBaseAdaptersMixin,
                base_model.__class__,
            ),
            {},
        )
        base_model.__class__ = model_class
        base_model.adapter_interface = interface
        base_model.support_prompt_tuning = False  # HACK: will be set to true if init_prompt_tuning() is called
    else:
        # First, replace original module classes with their adapters counterparts
        try:
            modules_with_adapters = importlib.import_module(f".{model_name}.modeling_{model_name}", "adapters.models")
        except ImportError:
            raise ValueError(
                f"Model {model_name} not pre-supported by adapters. Please specify and pass `interface` explicitly."
            )
        submodules = list(model.modules())

        # Replace the base model class
        replace_with_adapter_class(submodules.pop(0), modules_with_adapters)

        # Check if the base model class derives from ModelUsingSubmodelsAdaptersMixin
        if isinstance(model, ModelUsingSubmodelsAdaptersMixin):
            # Before initializing the submodels, make sure that adapters_config is set for the whole model.
            # Otherwise, it would not be shared between the submodels.
            init_adapters_config(model, model.config, adapters_config)
            adapters_config = model.adapters_config
            model.init_submodels()
            submodules = []

        # Change the class of all child modules to their adapters class
        for module in submodules:
            replace_with_adapter_class(module, modules_with_adapters)

    # Next, check if model class itself is not replaced and has an adapter-supporting base class
    if not isinstance(model, ModelAdaptersMixin):
        if hasattr(model, "base_model_prefix") and hasattr(model, model.base_model_prefix):
            base_model = getattr(model, model.base_model_prefix)
            if isinstance(base_model, ModelAdaptersMixin):
                # HACK to preserve original forward method signature (e.g. for Trainer label names)
                temp_signature = ForwardContext.add_context_args_in_signature(model.forward.__func__)
                # Create new wrapper model class
                model_class_name = model.__class__.__name__
                model_class = type(
                    model_class_name,
                    (
                        EmbeddingAdaptersWrapperMixin,
                        ModelWithHeadsAdaptersMixin,
                        model.__class__,
                    ),
                    {},
                )
                model.__class__ = model_class
                model.forward.__func__.__signature__ = temp_signature

    # Finally, initialize adapters
    model.init_adapters(model.config, adapters_config)


def load_model(
    model_name_or_path: Optional[Union[str, os.PathLike]],
    model_class: Type[PreTrainedModel],
    interface: Optional[AdapterModelInterface] = None,
    *model_args: Any,
    **kwargs: Any,
) -> PreTrainedModel:
    """
    Loads a pretrained model with adapters from the given path or url.

    Parameters:
        model_name_or_path (`str` or `os.PathLike`, *optional*):
            Parameter identical to PreTrainedModel.from_pretrained
        model_class (`PreTrainedModel` or `AutoModel`):
            The model class to load (e.g. EncoderDecoderModel and EncoderDecoderAdapterModel both work)
        interface (`AdapterModelInterface`, *optional*):
            The custom adapter interface to use for the model, to be passed to the init() method.
            If not provided, init() will try to use one of the built-in model integrations.
        model_args (sequence of positional arguments, *optional*):
            All remaining positional arguments will be passed to the underlying model's `__init__` method.
        kwargs (remaining dictionary of keyword arguments, *optional*):
            Can be used to update the configuration object (after it being loaded) and initiate the model (e.g.,
            `output_attentions=True`).
    Returns:
        `PreTrainedModel`: The model with adapters loaded from the given path or url.
    """

    old_init = model_class.__init__

    # try if we can find a interface file
    if interface is None:
        try:
            interface = AdapterModelInterface._load(model_name_or_path, **kwargs)
        except EnvironmentError:
            pass

    def new_init(self, config, *args, **kwargs):
        old_init(self, config, *args, **kwargs)
        init(self, interface=interface)

    # wrap model after it is initialized but before the weights are loaded
    new_model_class = type(model_class.__name__, (model_class,), {})
    new_model_class.__init__ = new_init
    model = new_model_class.from_pretrained(model_name_or_path, *model_args, **kwargs)

    return model


def _validate_interface_values(base_model: PreTrainedModel, interface: AdapterModelInterface) -> None:
    """
    Validates that all values specified in the interface exist in the model.

    Args:
        base_model: The base model to validate against
        interface: The adapter interface to validate

    Raises:
        ValueError: If any specified path is not found in the model
    """

    if not multihasattr(base_model, interface.model_embeddings):
        raise ValueError(
            _INTERFACE_ERROR_TEMPLATE.format(
                layer_name="model_embeddings",
                layer_value=interface.model_embeddings,
                parent_name="base_model",
            )
        )
    # All other values are layer specific => Get the first layer and check if all values are present
    layers = multigetattr(base_model, interface.model_layers)
    if not layers:
        raise ValueError(
            _INTERFACE_ERROR_TEMPLATE.format(
                layer_name="model_layers",
                layer_value=interface.model_layers,
                parent_name="base_model",
            )
        )

    if len(layers) == 0:
        raise ValueError(
            f"AdapterInterface: 'model_layers' is set to '{interface.model_layers}'. But accessing this value of the base_model returns an empty list. See https://docs.adapterhub.ml/plugin_interface.html for more information."
        )

    layer = layers[0]

    layer_attributes = [
        "layer_self_attn",
        "layer_cross_attn",
        "layer_intermediate_proj",
        "layer_output_proj",
        "layer_pre_self_attn",
        "layer_pre_cross_attn",
        "layer_pre_ffn",
        "layer_ln_1",
        "layer_ln_2",
    ]
    values_to_check = {
        name: getattr(interface, name) for name in layer_attributes if getattr(interface, name) is not None
    }

    for layer_name, layer_value in values_to_check.items():
        if not multihasattr(layer, layer_value):
            raise ValueError(
                _INTERFACE_ERROR_TEMPLATE.format(
                    layer_name=layer_name,
                    layer_value=layer_value,
                    parent_name="model layer",
                )
            )

    # Check attention-specific attributes if self-attention or cross-attention is defined
<<<<<<< HEAD
    attention_attributes = ["attn_o_proj"]

    if getattr(interface, "attn_q_proj") is not None:
        attention_attributes += ["attn_q_proj", "attn_k_proj", "attn_v_proj"]
    else:
        # If q,k,v are not specified on their own, they must be specified combined in attn_qkv_proj
        attention_attributes += ["attn_qkv_proj"]
=======
    attention_attributes = [
        "attn_q_proj",
        "attn_k_proj",
        "attn_v_proj",
        "attn_o_proj",
    ]
>>>>>>> d1c32df5

    if interface.layer_self_attn is not None:
        self_attn_module = multigetattr(layer, interface.layer_self_attn)
        for attn_name in attention_attributes:
            attn_value = getattr(interface, attn_name)
            if not multihasattr(self_attn_module, attn_value):
                raise ValueError(
                    _INTERFACE_ERROR_TEMPLATE.format(
                        layer_name=attn_name,
                        layer_value=attn_value,
                        parent_name="self-attention layer",
                    )
                )

    if interface.layer_cross_attn is not None:
        cross_attn_module = multigetattr(layer, interface.layer_cross_attn)
        for attn_name in attention_attributes:
            attn_value = getattr(interface, attn_name)
            if not multihasattr(cross_attn_module, attn_value):
                raise ValueError(
                    _INTERFACE_ERROR_TEMPLATE.format(
                        layer_name=attn_name,
                        layer_value=attn_value,
                        parent_name="cross-attention layer",
                    )
                )<|MERGE_RESOLUTION|>--- conflicted
+++ resolved
@@ -257,7 +257,6 @@
             )
 
     # Check attention-specific attributes if self-attention or cross-attention is defined
-<<<<<<< HEAD
     attention_attributes = ["attn_o_proj"]
 
     if getattr(interface, "attn_q_proj") is not None:
@@ -265,14 +264,6 @@
     else:
         # If q,k,v are not specified on their own, they must be specified combined in attn_qkv_proj
         attention_attributes += ["attn_qkv_proj"]
-=======
-    attention_attributes = [
-        "attn_q_proj",
-        "attn_k_proj",
-        "attn_v_proj",
-        "attn_o_proj",
-    ]
->>>>>>> d1c32df5
 
     if interface.layer_self_attn is not None:
         self_attn_module = multigetattr(layer, interface.layer_self_attn)
