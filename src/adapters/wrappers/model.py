--- conflicted
+++ resolved
@@ -1,5 +1,4 @@
 import importlib
-import inspect
 import os
 from typing import Any, Optional, Type, Union
 
@@ -67,10 +66,7 @@
 def init(
     model: PreTrainedModel,
     adapters_config: Optional[ModelAdaptersConfig] = None,
-<<<<<<< HEAD
-=======
     interface: Optional[AdapterModelInterface] = None,
->>>>>>> 23dcbc9a
 ) -> None:
     if isinstance(model, ModelAdaptersMixin):
         return model
@@ -81,7 +77,11 @@
         model_class_name = base_model.__class__.__name__
         model_class = type(
             model_class_name,
-            (EmbeddingAdaptersMixin, ModelBaseAdaptersMixin, base_model.__class__),
+            (
+                EmbeddingAdaptersMixin,
+                ModelBaseAdaptersMixin,
+                base_model.__class__,
+            ),
             {},
         )
         base_model.__class__ = model_class
@@ -120,11 +120,7 @@
             base_model = getattr(model, model.base_model_prefix)
             if isinstance(base_model, ModelAdaptersMixin):
                 # HACK to preserve original forward method signature (e.g. for Trainer label names)
-<<<<<<< HEAD
                 temp_signature = ForwardContext.add_contex_args_in_signature(model.forward.__func__)
-=======
-                temp_signature = inspect.signature(model.forward.__func__)
->>>>>>> 23dcbc9a
                 # Create new wrapper model class
                 model_class_name = model.__class__.__name__
                 model_class = type(
@@ -206,7 +202,9 @@
     if not multihasattr(base_model, interface.model_embeddings):
         raise ValueError(
             _INTERFACE_ERROR_TEMPLATE.format(
-                layer_name="model_embeddings", layer_value=interface.model_embeddings, parent_name="base_model"
+                layer_name="model_embeddings",
+                layer_value=interface.model_embeddings,
+                parent_name="base_model",
             )
         )
     # All other values are layer specific => Get the first layer and check if all values are present
@@ -214,7 +212,9 @@
     if not layers:
         raise ValueError(
             _INTERFACE_ERROR_TEMPLATE.format(
-                layer_name="model_layers", layer_value=interface.model_layers, parent_name="base_model"
+                layer_name="model_layers",
+                layer_value=interface.model_layers,
+                parent_name="base_model",
             )
         )
 
@@ -244,12 +244,19 @@
         if not multihasattr(layer, layer_value):
             raise ValueError(
                 _INTERFACE_ERROR_TEMPLATE.format(
-                    layer_name=layer_name, layer_value=layer_value, parent_name="model layer"
+                    layer_name=layer_name,
+                    layer_value=layer_value,
+                    parent_name="model layer",
                 )
             )
 
     # Check attention-specific attributes if self-attention or cross-attention is defined
-    attention_attributes = ["attn_q_proj", "attn_k_proj", "attn_v_proj", "attn_o_proj"]
+    attention_attributes = [
+        "attn_q_proj",
+        "attn_k_proj",
+        "attn_v_proj",
+        "attn_o_proj",
+    ]
 
     if interface.layer_self_attn is not None:
         self_attn_module = multigetattr(layer, interface.layer_self_attn)
@@ -258,7 +265,9 @@
             if not multihasattr(self_attn_module, attn_value):
                 raise ValueError(
                     _INTERFACE_ERROR_TEMPLATE.format(
-                        layer_name=attn_name, layer_value=attn_value, parent_name="self-attention layer"
+                        layer_name=attn_name,
+                        layer_value=attn_value,
+                        parent_name="self-attention layer",
                     )
                 )
 
@@ -269,6 +278,8 @@
             if not multihasattr(cross_attn_module, attn_value):
                 raise ValueError(
                     _INTERFACE_ERROR_TEMPLATE.format(
-                        layer_name=attn_name, layer_value=attn_value, parent_name="cross-attention layer"
+                        layer_name=attn_name,
+                        layer_value=attn_value,
+                        parent_name="cross-attention layer",
                     )
                 )