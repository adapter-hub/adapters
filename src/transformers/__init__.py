# flake8: noqa
# There's no way to ignore "F401 '...' imported but unused" warnings in this
# module, but to preserve other warnings. So, don't check this module at all.

# Copyright 2020 The HuggingFace Team. All rights reserved.
#
# Licensed under the Apache License, Version 2.0 (the "License");
# you may not use this file except in compliance with the License.
# You may obtain a copy of the License at
#
#     http://www.apache.org/licenses/LICENSE-2.0
#
# Unless required by applicable law or agreed to in writing, software
# distributed under the License is distributed on an "AS IS" BASIS,
# WITHOUT WARRANTIES OR CONDITIONS OF ANY KIND, either express or implied.
# See the License for the specific language governing permissions and
# limitations under the License.

# When adding a new object to this init, remember to add it twice: once inside the `_import_structure` dictionary and
# once inside the `if TYPE_CHECKING` branch. The `TYPE_CHECKING` should have import statements as usual, but they are
# only there for type checking. The `_import_structure` is a dictionary submodule to list of object names, and is used
# to defer the actual importing for when the objects are requested. This way `import transformers` provides the names
# in the namespace without actually importing anything (and especially none of the backends).

<<<<<<< HEAD
__version__ = "2.1.0a0"
__hf_version__ = "4.8.0"
=======
__version__ = "4.8.1"
>>>>>>> 13661722

# Work around to update TensorFlow's absl.logging threshold which alters the
# default Python logging output behavior when present.
# see: https://github.com/abseil/abseil-py/issues/99
# and: https://github.com/tensorflow/tensorflow/issues/26691#issuecomment-500369493
try:
    import absl.logging
except ImportError:
    pass
else:
    absl.logging.set_verbosity("info")
    absl.logging.set_stderrthreshold("info")
    absl.logging._warn_preinit_stderr = False

from typing import TYPE_CHECKING

# Check the dependencies satisfy the minimal versions required.
from . import dependency_versions_check
from .file_utils import (
    _BaseLazyModule,
    is_flax_available,
    is_sentencepiece_available,
    is_speech_available,
    is_tf_available,
    is_timm_available,
    is_tokenizers_available,
    is_torch_available,
    is_vision_available,
)
from .utils import logging


logger = logging.get_logger(__name__)  # pylint: disable=invalid-name


# Base objects, independent of any specific backend
_import_structure = {
    "configuration_utils": ["PretrainedConfig"],
    "data": [
        "DataProcessor",
        "InputExample",
        "InputFeatures",
        "SingleSentenceClassificationProcessor",
        "SquadExample",
        "SquadFeatures",
        "SquadV1Processor",
        "SquadV2Processor",
        "glue_compute_metrics",
        "glue_convert_examples_to_features",
        "glue_output_modes",
        "glue_processors",
        "glue_tasks_num_labels",
        "squad_convert_examples_to_features",
        "xnli_compute_metrics",
        "xnli_output_modes",
        "xnli_processors",
        "xnli_tasks_num_labels",
    ],
    "feature_extraction_sequence_utils": ["BatchFeature", "SequenceFeatureExtractor"],
    "file_utils": [
        "CONFIG_NAME",
        "MODEL_CARD_NAME",
        "PYTORCH_PRETRAINED_BERT_CACHE",
        "PYTORCH_TRANSFORMERS_CACHE",
        "SPIECE_UNDERLINE",
        "TF2_WEIGHTS_NAME",
        "TF_WEIGHTS_NAME",
        "TRANSFORMERS_CACHE",
        "WEIGHTS_NAME",
        "TensorType",
        "add_end_docstrings",
        "add_start_docstrings",
        "cached_path",
        "is_apex_available",
        "is_datasets_available",
        "is_faiss_available",
        "is_flax_available",
        "is_psutil_available",
        "is_py3nvml_available",
        "is_scipy_available",
        "is_sentencepiece_available",
        "is_sklearn_available",
        "is_speech_available",
        "is_tf_available",
        "is_timm_available",
        "is_tokenizers_available",
        "is_torch_available",
        "is_torch_tpu_available",
        "is_vision_available",
    ],
    "hf_argparser": ["HfArgumentParser"],
    "integrations": [
        "is_comet_available",
        "is_optuna_available",
        "is_ray_available",
        "is_ray_tune_available",
        "is_tensorboard_available",
        "is_wandb_available",
    ],
    "modelcard": ["ModelCard"],
    "modeling_tf_pytorch_utils": [
        "convert_tf_weight_name_to_pt_weight_name",
        "load_pytorch_checkpoint_in_tf2_model",
        "load_pytorch_model_in_tf2_model",
        "load_pytorch_weights_in_tf2_model",
        "load_tf2_checkpoint_in_pytorch_model",
        "load_tf2_model_in_pytorch_model",
        "load_tf2_weights_in_pytorch_model",
    ],
    # Models
    "models": [],
    "models.albert": ["ALBERT_PRETRAINED_CONFIG_ARCHIVE_MAP", "AlbertConfig"],
    "models.auto": [
        "ALL_PRETRAINED_CONFIG_ARCHIVE_MAP",
        "CONFIG_MAPPING",
        "FEATURE_EXTRACTOR_MAPPING",
        "MODEL_NAMES_MAPPING",
        "TOKENIZER_MAPPING",
        "AutoConfig",
        "AutoFeatureExtractor",
        "AutoTokenizer",
    ],
    "models.bart": ["BartConfig", "BartTokenizer"],
    "models.barthez": [],
    "models.bert": [
        "BERT_PRETRAINED_CONFIG_ARCHIVE_MAP",
        "BasicTokenizer",
        "BertConfig",
        "BertTokenizer",
        "WordpieceTokenizer",
    ],
    "models.bert_generation": ["BertGenerationConfig"],
    "models.bert_japanese": ["BertJapaneseTokenizer", "CharacterTokenizer", "MecabTokenizer"],
    "models.bertweet": ["BertweetTokenizer"],
    "models.big_bird": ["BIG_BIRD_PRETRAINED_CONFIG_ARCHIVE_MAP", "BigBirdConfig", "BigBirdTokenizer"],
    "models.bigbird_pegasus": [
        "BIGBIRD_PEGASUS_PRETRAINED_CONFIG_ARCHIVE_MAP",
        "BigBirdPegasusConfig",
    ],
    "models.blenderbot": ["BLENDERBOT_PRETRAINED_CONFIG_ARCHIVE_MAP", "BlenderbotConfig", "BlenderbotTokenizer"],
    "models.blenderbot_small": [
        "BLENDERBOT_SMALL_PRETRAINED_CONFIG_ARCHIVE_MAP",
        "BlenderbotSmallConfig",
        "BlenderbotSmallTokenizer",
    ],
    "models.byt5": ["ByT5Tokenizer"],
    "models.camembert": ["CAMEMBERT_PRETRAINED_CONFIG_ARCHIVE_MAP", "CamembertConfig"],
    "models.clip": [
        "CLIP_PRETRAINED_CONFIG_ARCHIVE_MAP",
        "CLIPConfig",
        "CLIPTextConfig",
        "CLIPTokenizer",
        "CLIPVisionConfig",
    ],
    "models.convbert": ["CONVBERT_PRETRAINED_CONFIG_ARCHIVE_MAP", "ConvBertConfig", "ConvBertTokenizer"],
    "models.cpm": ["CpmTokenizer"],
    "models.ctrl": ["CTRL_PRETRAINED_CONFIG_ARCHIVE_MAP", "CTRLConfig", "CTRLTokenizer"],
    "models.deberta": ["DEBERTA_PRETRAINED_CONFIG_ARCHIVE_MAP", "DebertaConfig", "DebertaTokenizer"],
    "models.deberta_v2": ["DEBERTA_V2_PRETRAINED_CONFIG_ARCHIVE_MAP", "DebertaV2Config"],
    "models.deit": ["DEIT_PRETRAINED_CONFIG_ARCHIVE_MAP", "DeiTConfig"],
    "models.detr": ["DETR_PRETRAINED_CONFIG_ARCHIVE_MAP", "DetrConfig"],
    "models.distilbert": ["DISTILBERT_PRETRAINED_CONFIG_ARCHIVE_MAP", "DistilBertConfig", "DistilBertTokenizer"],
    "models.dpr": [
        "DPR_PRETRAINED_CONFIG_ARCHIVE_MAP",
        "DPRConfig",
        "DPRContextEncoderTokenizer",
        "DPRQuestionEncoderTokenizer",
        "DPRReaderOutput",
        "DPRReaderTokenizer",
    ],
    "models.electra": ["ELECTRA_PRETRAINED_CONFIG_ARCHIVE_MAP", "ElectraConfig", "ElectraTokenizer"],
    "models.encoder_decoder": ["EncoderDecoderConfig"],
    "models.flaubert": ["FLAUBERT_PRETRAINED_CONFIG_ARCHIVE_MAP", "FlaubertConfig", "FlaubertTokenizer"],
    "models.fsmt": ["FSMT_PRETRAINED_CONFIG_ARCHIVE_MAP", "FSMTConfig", "FSMTTokenizer"],
    "models.funnel": ["FUNNEL_PRETRAINED_CONFIG_ARCHIVE_MAP", "FunnelConfig", "FunnelTokenizer"],
    "models.gpt2": ["GPT2_PRETRAINED_CONFIG_ARCHIVE_MAP", "GPT2Config", "GPT2Tokenizer"],
    "models.gpt_neo": ["GPT_NEO_PRETRAINED_CONFIG_ARCHIVE_MAP", "GPTNeoConfig"],
    "models.herbert": ["HerbertTokenizer"],
    "models.hubert": ["HUBERT_PRETRAINED_CONFIG_ARCHIVE_MAP", "HubertConfig"],
    "models.ibert": ["IBERT_PRETRAINED_CONFIG_ARCHIVE_MAP", "IBertConfig"],
    "models.layoutlm": ["LAYOUTLM_PRETRAINED_CONFIG_ARCHIVE_MAP", "LayoutLMConfig", "LayoutLMTokenizer"],
    "models.led": ["LED_PRETRAINED_CONFIG_ARCHIVE_MAP", "LEDConfig", "LEDTokenizer"],
    "models.longformer": ["LONGFORMER_PRETRAINED_CONFIG_ARCHIVE_MAP", "LongformerConfig", "LongformerTokenizer"],
    "models.luke": ["LUKE_PRETRAINED_CONFIG_ARCHIVE_MAP", "LukeConfig", "LukeTokenizer"],
    "models.lxmert": ["LXMERT_PRETRAINED_CONFIG_ARCHIVE_MAP", "LxmertConfig", "LxmertTokenizer"],
    "models.m2m_100": ["M2M_100_PRETRAINED_CONFIG_ARCHIVE_MAP", "M2M100Config"],
    "models.marian": ["MarianConfig"],
    "models.mbart": ["MBartConfig"],
    "models.megatron_bert": ["MEGATRON_BERT_PRETRAINED_CONFIG_ARCHIVE_MAP", "MegatronBertConfig"],
    "models.mmbt": ["MMBTConfig"],
    "models.mobilebert": ["MOBILEBERT_PRETRAINED_CONFIG_ARCHIVE_MAP", "MobileBertConfig", "MobileBertTokenizer"],
    "models.mpnet": ["MPNET_PRETRAINED_CONFIG_ARCHIVE_MAP", "MPNetConfig", "MPNetTokenizer"],
    "models.mt5": ["MT5Config"],
    "models.openai": ["OPENAI_GPT_PRETRAINED_CONFIG_ARCHIVE_MAP", "OpenAIGPTConfig", "OpenAIGPTTokenizer"],
    "models.pegasus": ["PegasusConfig"],
    "models.phobert": ["PhobertTokenizer"],
    "models.prophetnet": ["PROPHETNET_PRETRAINED_CONFIG_ARCHIVE_MAP", "ProphetNetConfig", "ProphetNetTokenizer"],
    "models.rag": ["RagConfig", "RagRetriever", "RagTokenizer"],
    "models.reformer": ["REFORMER_PRETRAINED_CONFIG_ARCHIVE_MAP", "ReformerConfig"],
    "models.retribert": ["RETRIBERT_PRETRAINED_CONFIG_ARCHIVE_MAP", "RetriBertConfig", "RetriBertTokenizer"],
    "models.roberta": ["ROBERTA_PRETRAINED_CONFIG_ARCHIVE_MAP", "RobertaConfig", "RobertaTokenizer"],
    "models.roformer": ["ROFORMER_PRETRAINED_CONFIG_ARCHIVE_MAP", "RoFormerConfig", "RoFormerTokenizer"],
    "models.speech_to_text": [
        "SPEECH_TO_TEXT_PRETRAINED_CONFIG_ARCHIVE_MAP",
        "Speech2TextConfig",
    ],
    "models.squeezebert": ["SQUEEZEBERT_PRETRAINED_CONFIG_ARCHIVE_MAP", "SqueezeBertConfig", "SqueezeBertTokenizer"],
    "models.t5": ["T5_PRETRAINED_CONFIG_ARCHIVE_MAP", "T5Config"],
    "models.tapas": ["TAPAS_PRETRAINED_CONFIG_ARCHIVE_MAP", "TapasConfig", "TapasTokenizer"],
    "models.transfo_xl": [
        "TRANSFO_XL_PRETRAINED_CONFIG_ARCHIVE_MAP",
        "TransfoXLConfig",
        "TransfoXLCorpus",
        "TransfoXLTokenizer",
    ],
    "models.visual_bert": ["VISUAL_BERT_PRETRAINED_CONFIG_ARCHIVE_MAP", "VisualBertConfig"],
    "models.vit": ["VIT_PRETRAINED_CONFIG_ARCHIVE_MAP", "ViTConfig"],
    "models.wav2vec2": [
        "WAV_2_VEC_2_PRETRAINED_CONFIG_ARCHIVE_MAP",
        "Wav2Vec2Config",
        "Wav2Vec2CTCTokenizer",
        "Wav2Vec2FeatureExtractor",
        "Wav2Vec2Processor",
        "Wav2Vec2Tokenizer",
    ],
    "models.xlm": ["XLM_PRETRAINED_CONFIG_ARCHIVE_MAP", "XLMConfig", "XLMTokenizer"],
    "models.xlm_prophetnet": ["XLM_PROPHETNET_PRETRAINED_CONFIG_ARCHIVE_MAP", "XLMProphetNetConfig"],
    "models.xlm_roberta": ["XLM_ROBERTA_PRETRAINED_CONFIG_ARCHIVE_MAP", "XLMRobertaConfig"],
    "models.xlnet": ["XLNET_PRETRAINED_CONFIG_ARCHIVE_MAP", "XLNetConfig"],
    "pipelines": [
        "AutomaticSpeechRecognitionPipeline",
        "Conversation",
        "ConversationalPipeline",
        "CsvPipelineDataFormat",
        "FeatureExtractionPipeline",
        "FillMaskPipeline",
        "ImageClassificationPipeline",
        "JsonPipelineDataFormat",
        "NerPipeline",
        "PipedPipelineDataFormat",
        "Pipeline",
        "PipelineDataFormat",
        "QuestionAnsweringPipeline",
        "SummarizationPipeline",
        "TableQuestionAnsweringPipeline",
        "Text2TextGenerationPipeline",
        "TextClassificationPipeline",
        "TextGenerationPipeline",
        "TokenClassificationPipeline",
        "TranslationPipeline",
        "ZeroShotClassificationPipeline",
        "pipeline",
    ],
    "tokenization_utils": ["PreTrainedTokenizer"],
    "tokenization_utils_base": [
        "AddedToken",
        "BatchEncoding",
        "CharSpan",
        "PreTrainedTokenizerBase",
        "SpecialTokensMixin",
        "TokenSpan",
    ],
    "trainer_callback": [
        "DefaultFlowCallback",
        "EarlyStoppingCallback",
        "PrinterCallback",
        "ProgressCallback",
        "TrainerCallback",
        "TrainerControl",
        "TrainerState",
    ],
    "trainer_utils": ["EvalPrediction", "IntervalStrategy", "SchedulerType", "set_seed"],
    "training_args": ["TrainingArguments"],
    "training_args_seq2seq": ["Seq2SeqTrainingArguments"],
    "training_args_tf": ["TFTrainingArguments"],
    "utils": ["logging"],
}

# sentencepiece-backed objects
if is_sentencepiece_available():
    _import_structure["models.albert"].append("AlbertTokenizer")
    _import_structure["models.barthez"].append("BarthezTokenizer")
    _import_structure["models.bert_generation"].append("BertGenerationTokenizer")
    _import_structure["models.camembert"].append("CamembertTokenizer")
    _import_structure["models.deberta_v2"].append("DebertaV2Tokenizer")
    _import_structure["models.m2m_100"].append("M2M100Tokenizer")
    _import_structure["models.marian"].append("MarianTokenizer")
    _import_structure["models.mbart"].append("MBartTokenizer")
    _import_structure["models.mbart"].append("MBart50Tokenizer")
    _import_structure["models.mt5"].append("MT5Tokenizer")
    _import_structure["models.pegasus"].append("PegasusTokenizer")
    _import_structure["models.reformer"].append("ReformerTokenizer")
    _import_structure["models.speech_to_text"].append("Speech2TextTokenizer")
    _import_structure["models.t5"].append("T5Tokenizer")
    _import_structure["models.xlm_prophetnet"].append("XLMProphetNetTokenizer")
    _import_structure["models.xlm_roberta"].append("XLMRobertaTokenizer")
    _import_structure["models.xlnet"].append("XLNetTokenizer")
else:
    from .utils import dummy_sentencepiece_objects

    _import_structure["utils.dummy_sentencepiece_objects"] = [
        name for name in dir(dummy_sentencepiece_objects) if not name.startswith("_")
    ]

# tokenizers-backed objects
if is_tokenizers_available():
    # Fast tokenizers
    _import_structure["models.roformer"].append("RoFormerTokenizerFast")
    _import_structure["models.clip"].append("CLIPTokenizerFast")
    _import_structure["models.convbert"].append("ConvBertTokenizerFast")
    _import_structure["models.albert"].append("AlbertTokenizerFast")
    _import_structure["models.bart"].append("BartTokenizerFast")
    _import_structure["models.barthez"].append("BarthezTokenizerFast")
    _import_structure["models.bert"].append("BertTokenizerFast")
    _import_structure["models.big_bird"].append("BigBirdTokenizerFast")
    _import_structure["models.camembert"].append("CamembertTokenizerFast")
    _import_structure["models.deberta"].append("DebertaTokenizerFast")
    _import_structure["models.distilbert"].append("DistilBertTokenizerFast")
    _import_structure["models.dpr"].extend(
        ["DPRContextEncoderTokenizerFast", "DPRQuestionEncoderTokenizerFast", "DPRReaderTokenizerFast"]
    )
    _import_structure["models.electra"].append("ElectraTokenizerFast")
    _import_structure["models.funnel"].append("FunnelTokenizerFast")
    _import_structure["models.gpt2"].append("GPT2TokenizerFast")
    _import_structure["models.herbert"].append("HerbertTokenizerFast")
    _import_structure["models.layoutlm"].append("LayoutLMTokenizerFast")
    _import_structure["models.led"].append("LEDTokenizerFast")
    _import_structure["models.longformer"].append("LongformerTokenizerFast")
    _import_structure["models.lxmert"].append("LxmertTokenizerFast")
    _import_structure["models.mbart"].append("MBartTokenizerFast")
    _import_structure["models.mbart"].append("MBart50TokenizerFast")
    _import_structure["models.mobilebert"].append("MobileBertTokenizerFast")
    _import_structure["models.mpnet"].append("MPNetTokenizerFast")
    _import_structure["models.mt5"].append("MT5TokenizerFast")
    _import_structure["models.openai"].append("OpenAIGPTTokenizerFast")
    _import_structure["models.pegasus"].append("PegasusTokenizerFast")
    _import_structure["models.reformer"].append("ReformerTokenizerFast")
    _import_structure["models.retribert"].append("RetriBertTokenizerFast")
    _import_structure["models.roberta"].append("RobertaTokenizerFast")
    _import_structure["models.squeezebert"].append("SqueezeBertTokenizerFast")
    _import_structure["models.t5"].append("T5TokenizerFast")
    _import_structure["models.xlm_roberta"].append("XLMRobertaTokenizerFast")
    _import_structure["models.xlnet"].append("XLNetTokenizerFast")
    _import_structure["tokenization_utils_fast"] = ["PreTrainedTokenizerFast"]

else:
    from .utils import dummy_tokenizers_objects

    _import_structure["utils.dummy_tokenizers_objects"] = [
        name for name in dir(dummy_tokenizers_objects) if not name.startswith("_")
    ]

if is_sentencepiece_available() and is_tokenizers_available():
    _import_structure["convert_slow_tokenizer"] = ["SLOW_TO_FAST_CONVERTERS", "convert_slow_tokenizer"]
else:
    from .utils import dummy_sentencepiece_and_tokenizers_objects

    _import_structure["utils.dummy_sentencepiece_and_tokenizers_objects"] = [
        name for name in dir(dummy_sentencepiece_and_tokenizers_objects) if not name.startswith("_")
    ]

# Speech-specific objects
if is_speech_available():
    _import_structure["models.speech_to_text"].append("Speech2TextFeatureExtractor")

else:
    from .utils import dummy_speech_objects

    _import_structure["utils.dummy_speech_objects"] = [
        name for name in dir(dummy_speech_objects) if not name.startswith("_")
    ]

if is_sentencepiece_available() and is_speech_available():
    _import_structure["models.speech_to_text"].append("Speech2TextProcessor")
else:
    from .utils import dummy_sentencepiece_and_speech_objects

    _import_structure["utils.dummy_sentencepiece_and_speech_objects"] = [
        name for name in dir(dummy_sentencepiece_and_speech_objects) if not name.startswith("_")
    ]

# Vision-specific objects
if is_vision_available():
    _import_structure["image_utils"] = ["ImageFeatureExtractionMixin"]
    _import_structure["models.clip"].append("CLIPFeatureExtractor")
    _import_structure["models.clip"].append("CLIPProcessor")
    _import_structure["models.deit"].append("DeiTFeatureExtractor")
    _import_structure["models.detr"].append("DetrFeatureExtractor")
    _import_structure["models.vit"].append("ViTFeatureExtractor")
else:
    from .utils import dummy_vision_objects

    _import_structure["utils.dummy_vision_objects"] = [
        name for name in dir(dummy_vision_objects) if not name.startswith("_")
    ]

# Timm-backed objects
if is_timm_available() and is_vision_available():
    _import_structure["models.detr"].extend(
        [
            "DETR_PRETRAINED_MODEL_ARCHIVE_LIST",
            "DetrForObjectDetection",
            "DetrForSegmentation",
            "DetrModel",
            "DetrPreTrainedModel",
        ]
    )
else:
    from .utils import dummy_timm_objects

    _import_structure["utils.dummy_timm_objects"] = [
        name for name in dir(dummy_timm_objects) if not name.startswith("_")
    ]

# PyTorch-backed objects
if is_torch_available():
    _import_structure["benchmark.benchmark"] = ["PyTorchBenchmark"]
    _import_structure["benchmark.benchmark_args"] = ["PyTorchBenchmarkArguments"]
    _import_structure["data.data_collator"] = [
        "DataCollator",
        "DataCollatorForLanguageModeling",
        "DataCollatorForPermutationLanguageModeling",
        "DataCollatorForSeq2Seq",
        "DataCollatorForSOP",
        "DataCollatorForTokenClassification",
        "DataCollatorForWholeWordMask",
        "DataCollatorWithPadding",
        "default_data_collator",
    ]
    _import_structure["data.datasets"] = [
        "GlueDataset",
        "GlueDataTrainingArguments",
        "LineByLineTextDataset",
        "LineByLineWithRefDataset",
        "LineByLineWithSOPTextDataset",
        "SquadDataset",
        "SquadDataTrainingArguments",
        "TextDataset",
        "TextDatasetForNextSentencePrediction",
    ]
    _import_structure["generation_beam_search"] = ["BeamScorer", "BeamSearchScorer"]
    _import_structure["generation_logits_process"] = [
        "ForcedBOSTokenLogitsProcessor",
        "ForcedEOSTokenLogitsProcessor",
        "HammingDiversityLogitsProcessor",
        "InfNanRemoveLogitsProcessor",
        "LogitsProcessor",
        "LogitsProcessorList",
        "LogitsWarper",
        "MinLengthLogitsProcessor",
        "NoBadWordsLogitsProcessor",
        "NoRepeatNGramLogitsProcessor",
        "PrefixConstrainedLogitsProcessor",
        "RepetitionPenaltyLogitsProcessor",
        "TemperatureLogitsWarper",
        "TopKLogitsWarper",
        "TopPLogitsWarper",
    ]
    _import_structure["generation_stopping_criteria"] = [
        "MaxLengthCriteria",
        "MaxTimeCriteria",
        "StoppingCriteria",
        "StoppingCriteriaList",
    ]
    _import_structure["generation_utils"] = ["top_k_top_p_filtering"]
    _import_structure["modeling_utils"] = ["Conv1D", "PreTrainedModel", "apply_chunking_to_forward", "prune_layer"]

    # PyTorch models structure
    _import_structure["models.albert"].extend(
        [
            "ALBERT_PRETRAINED_MODEL_ARCHIVE_LIST",
            "AlbertForMaskedLM",
            "AlbertForMultipleChoice",
            "AlbertForPreTraining",
            "AlbertForQuestionAnswering",
            "AlbertForSequenceClassification",
            "AlbertForTokenClassification",
            "AlbertModel",
            "AlbertPreTrainedModel",
            "load_tf_weights_in_albert",
        ]
    )

    _import_structure["models.auto"].extend(
        [
            "MODEL_FOR_CAUSAL_LM_MAPPING",
            "MODEL_FOR_IMAGE_CLASSIFICATION_MAPPING",
            "MODEL_FOR_MASKED_LM_MAPPING",
            "MODEL_FOR_MULTIPLE_CHOICE_MAPPING",
            "MODEL_FOR_NEXT_SENTENCE_PREDICTION_MAPPING",
            "MODEL_FOR_OBJECT_DETECTION_MAPPING",
            "MODEL_FOR_PRETRAINING_MAPPING",
            "MODEL_FOR_QUESTION_ANSWERING_MAPPING",
            "MODEL_FOR_SEQ_TO_SEQ_CAUSAL_LM_MAPPING",
            "MODEL_FOR_SEQUENCE_CLASSIFICATION_MAPPING",
            "MODEL_FOR_TABLE_QUESTION_ANSWERING_MAPPING",
            "MODEL_FOR_TOKEN_CLASSIFICATION_MAPPING",
            "MODEL_MAPPING",
            "MODEL_WITH_HEADS_MAPPING",
            "MODEL_WITH_LM_HEAD_MAPPING",
            "AutoModel",
            "AutoModelForCausalLM",
            "AutoModelForImageClassification",
            "AutoModelForMaskedLM",
            "AutoModelForMultipleChoice",
            "AutoModelForNextSentencePrediction",
            "AutoModelForPreTraining",
            "AutoModelForQuestionAnswering",
            "AutoModelForSeq2SeqLM",
            "AutoModelForSequenceClassification",
            "AutoModelForTableQuestionAnswering",
            "AutoModelForTokenClassification",
            "AutoModelWithHeads",
            "AutoModelWithLMHead",
        ]
    )

    _import_structure["models.bart"].extend(
        [
            "BART_PRETRAINED_MODEL_ARCHIVE_LIST",
            "BartForCausalLM",
            "BartForConditionalGeneration",
            "BartForQuestionAnswering",
            "BartForSequenceClassification",
            "BartModel",
            "BartModelWithHeads",
            "BartPretrainedModel",
            "PretrainedBartModel",
        ]
    )
    _import_structure["models.bert"].extend(
        [
            "BERT_PRETRAINED_MODEL_ARCHIVE_LIST",
            "BertForMaskedLM",
            "BertForMultipleChoice",
            "BertForNextSentencePrediction",
            "BertForPreTraining",
            "BertForQuestionAnswering",
            "BertForSequenceClassification",
            "BertForTokenClassification",
            "BertLayer",
            "BertLMHeadModel",
            "BertModel",
            "BertModelWithHeads",
            "BertPreTrainedModel",
            "load_tf_weights_in_bert",
        ]
    )
    _import_structure["models.bert_generation"].extend(
        [
            "BertGenerationDecoder",
            "BertGenerationEncoder",
            "BertGenerationPreTrainedModel",
            "load_tf_weights_in_bert_generation",
        ]
    )
    _import_structure["models.big_bird"].extend(
        [
            "BIG_BIRD_PRETRAINED_MODEL_ARCHIVE_LIST",
            "BigBirdForCausalLM",
            "BigBirdForMaskedLM",
            "BigBirdForMultipleChoice",
            "BigBirdForPreTraining",
            "BigBirdForQuestionAnswering",
            "BigBirdForSequenceClassification",
            "BigBirdForTokenClassification",
            "BigBirdLayer",
            "BigBirdModel",
            "BigBirdPreTrainedModel",
            "load_tf_weights_in_big_bird",
        ]
    )
    _import_structure["models.bigbird_pegasus"].extend(
        [
            "BIGBIRD_PEGASUS_PRETRAINED_MODEL_ARCHIVE_LIST",
            "BigBirdPegasusForCausalLM",
            "BigBirdPegasusForConditionalGeneration",
            "BigBirdPegasusForQuestionAnswering",
            "BigBirdPegasusForSequenceClassification",
            "BigBirdPegasusModel",
            "BigBirdPegasusPreTrainedModel",
        ]
    )
    _import_structure["models.blenderbot"].extend(
        [
            "BLENDERBOT_PRETRAINED_MODEL_ARCHIVE_LIST",
            "BlenderbotForCausalLM",
            "BlenderbotForConditionalGeneration",
            "BlenderbotModel",
            "BlenderbotPreTrainedModel",
        ]
    )
    _import_structure["models.blenderbot_small"].extend(
        [
            "BLENDERBOT_SMALL_PRETRAINED_MODEL_ARCHIVE_LIST",
            "BlenderbotSmallForCausalLM",
            "BlenderbotSmallForConditionalGeneration",
            "BlenderbotSmallModel",
            "BlenderbotSmallPreTrainedModel",
        ]
    )
    _import_structure["models.camembert"].extend(
        [
            "CAMEMBERT_PRETRAINED_MODEL_ARCHIVE_LIST",
            "CamembertForCausalLM",
            "CamembertForMaskedLM",
            "CamembertForMultipleChoice",
            "CamembertForQuestionAnswering",
            "CamembertForSequenceClassification",
            "CamembertForTokenClassification",
            "CamembertModel",
        ]
    )
    _import_structure["models.clip"].extend(
        [
            "CLIP_PRETRAINED_MODEL_ARCHIVE_LIST",
            "CLIPModel",
            "CLIPPreTrainedModel",
            "CLIPTextModel",
            "CLIPVisionModel",
        ]
    )
    _import_structure["models.convbert"].extend(
        [
            "CONVBERT_PRETRAINED_MODEL_ARCHIVE_LIST",
            "ConvBertForMaskedLM",
            "ConvBertForMultipleChoice",
            "ConvBertForQuestionAnswering",
            "ConvBertForSequenceClassification",
            "ConvBertForTokenClassification",
            "ConvBertLayer",
            "ConvBertModel",
            "ConvBertPreTrainedModel",
            "load_tf_weights_in_convbert",
        ]
    )
    _import_structure["models.ctrl"].extend(
        [
            "CTRL_PRETRAINED_MODEL_ARCHIVE_LIST",
            "CTRLForSequenceClassification",
            "CTRLLMHeadModel",
            "CTRLModel",
            "CTRLPreTrainedModel",
        ]
    )
    _import_structure["models.deberta"].extend(
        [
            "DEBERTA_PRETRAINED_MODEL_ARCHIVE_LIST",
            "DebertaForMaskedLM",
            "DebertaForQuestionAnswering",
            "DebertaForSequenceClassification",
            "DebertaForTokenClassification",
            "DebertaModel",
            "DebertaPreTrainedModel",
        ]
    )
    _import_structure["models.deberta_v2"].extend(
        [
            "DEBERTA_V2_PRETRAINED_MODEL_ARCHIVE_LIST",
            "DebertaV2ForMaskedLM",
            "DebertaV2ForQuestionAnswering",
            "DebertaV2ForSequenceClassification",
            "DebertaV2ForTokenClassification",
            "DebertaV2Model",
            "DebertaV2PreTrainedModel",
        ]
    )
    _import_structure["models.deit"].extend(
        [
            "DEIT_PRETRAINED_MODEL_ARCHIVE_LIST",
            "DeiTForImageClassification",
            "DeiTForImageClassificationWithTeacher",
            "DeiTModel",
            "DeiTPreTrainedModel",
        ]
    )
    _import_structure["models.distilbert"].extend(
        [
            "DISTILBERT_PRETRAINED_MODEL_ARCHIVE_LIST",
            "DistilBertForMaskedLM",
            "DistilBertForMultipleChoice",
            "DistilBertForQuestionAnswering",
            "DistilBertForSequenceClassification",
            "DistilBertForTokenClassification",
            "DistilBertModel",
            "DistilBertModelWithHeads",
            "DistilBertPreTrainedModel",
        ]
    )
    _import_structure["models.dpr"].extend(
        [
            "DPR_CONTEXT_ENCODER_PRETRAINED_MODEL_ARCHIVE_LIST",
            "DPR_QUESTION_ENCODER_PRETRAINED_MODEL_ARCHIVE_LIST",
            "DPR_READER_PRETRAINED_MODEL_ARCHIVE_LIST",
            "DPRContextEncoder",
            "DPRPretrainedContextEncoder",
            "DPRPretrainedQuestionEncoder",
            "DPRPretrainedReader",
            "DPRQuestionEncoder",
            "DPRReader",
        ]
    )
    _import_structure["models.electra"].extend(
        [
            "ELECTRA_PRETRAINED_MODEL_ARCHIVE_LIST",
            "ElectraForMaskedLM",
            "ElectraForMultipleChoice",
            "ElectraForPreTraining",
            "ElectraForQuestionAnswering",
            "ElectraForSequenceClassification",
            "ElectraForTokenClassification",
            "ElectraModel",
            "ElectraPreTrainedModel",
            "load_tf_weights_in_electra",
        ]
    )
    _import_structure["models.encoder_decoder"].append("EncoderDecoderModel")
    _import_structure["models.flaubert"].extend(
        [
            "FLAUBERT_PRETRAINED_MODEL_ARCHIVE_LIST",
            "FlaubertForMultipleChoice",
            "FlaubertForQuestionAnswering",
            "FlaubertForQuestionAnsweringSimple",
            "FlaubertForSequenceClassification",
            "FlaubertForTokenClassification",
            "FlaubertModel",
            "FlaubertWithLMHeadModel",
        ]
    )
    _import_structure["models.fsmt"].extend(["FSMTForConditionalGeneration", "FSMTModel", "PretrainedFSMTModel"])
    _import_structure["models.funnel"].extend(
        [
            "FUNNEL_PRETRAINED_MODEL_ARCHIVE_LIST",
            "FunnelBaseModel",
            "FunnelForMaskedLM",
            "FunnelForMultipleChoice",
            "FunnelForPreTraining",
            "FunnelForQuestionAnswering",
            "FunnelForSequenceClassification",
            "FunnelForTokenClassification",
            "FunnelModel",
            "FunnelPreTrainedModel",
            "load_tf_weights_in_funnel",
        ]
    )
    _import_structure["models.gpt2"].extend(
        [
            "GPT2_PRETRAINED_MODEL_ARCHIVE_LIST",
            "GPT2DoubleHeadsModel",
            "GPT2ForSequenceClassification",
            "GPT2LMHeadModel",
            "GPT2Model",
            "GPT2ModelWithHeads",
            "GPT2PreTrainedModel",
            "load_tf_weights_in_gpt2",
        ]
    )
    _import_structure["models.gpt_neo"].extend(
        [
            "GPT_NEO_PRETRAINED_MODEL_ARCHIVE_LIST",
            "GPTNeoForCausalLM",
            "GPTNeoForSequenceClassification",
            "GPTNeoModel",
            "GPTNeoPreTrainedModel",
            "load_tf_weights_in_gpt_neo",
        ]
    )
    _import_structure["models.hubert"].extend(
        [
            "HUBERT_PRETRAINED_MODEL_ARCHIVE_LIST",
            "HubertForCTC",
            "HubertModel",
            "HubertPreTrainedModel",
        ]
    )
    _import_structure["models.ibert"].extend(
        [
            "IBERT_PRETRAINED_MODEL_ARCHIVE_LIST",
            "IBertForMaskedLM",
            "IBertForMultipleChoice",
            "IBertForQuestionAnswering",
            "IBertForSequenceClassification",
            "IBertForTokenClassification",
            "IBertModel",
            "IBertPreTrainedModel",
        ]
    )
    _import_structure["models.layoutlm"].extend(
        [
            "LAYOUTLM_PRETRAINED_MODEL_ARCHIVE_LIST",
            "LayoutLMForMaskedLM",
            "LayoutLMForSequenceClassification",
            "LayoutLMForTokenClassification",
            "LayoutLMModel",
            "LayoutLMPreTrainedModel",
        ]
    )
    _import_structure["models.led"].extend(
        [
            "LED_PRETRAINED_MODEL_ARCHIVE_LIST",
            "LEDForConditionalGeneration",
            "LEDForQuestionAnswering",
            "LEDForSequenceClassification",
            "LEDModel",
            "LEDPreTrainedModel",
        ]
    )
    _import_structure["models.longformer"].extend(
        [
            "LONGFORMER_PRETRAINED_MODEL_ARCHIVE_LIST",
            "LongformerForMaskedLM",
            "LongformerForMultipleChoice",
            "LongformerForQuestionAnswering",
            "LongformerForSequenceClassification",
            "LongformerForTokenClassification",
            "LongformerModel",
            "LongformerPreTrainedModel",
            "LongformerSelfAttention",
        ]
    )
    _import_structure["models.luke"].extend(
        [
            "LUKE_PRETRAINED_MODEL_ARCHIVE_LIST",
            "LukeForEntityClassification",
            "LukeForEntityPairClassification",
            "LukeForEntitySpanClassification",
            "LukeModel",
            "LukePreTrainedModel",
        ]
    )
    _import_structure["models.lxmert"].extend(
        [
            "LxmertEncoder",
            "LxmertForPreTraining",
            "LxmertForQuestionAnswering",
            "LxmertModel",
            "LxmertPreTrainedModel",
            "LxmertVisualFeatureEncoder",
            "LxmertXLayer",
        ]
    )
    _import_structure["models.m2m_100"].extend(
        [
            "M2M_100_PRETRAINED_MODEL_ARCHIVE_LIST",
            "M2M100ForConditionalGeneration",
            "M2M100Model",
            "M2M100PreTrainedModel",
        ]
    )
    _import_structure["models.marian"].extend(["MarianForCausalLM", "MarianModel", "MarianMTModel"])
    _import_structure["models.mbart"].extend(
        [
            "MBartForCausalLM",
            "MBartForConditionalGeneration",
            "MBartForQuestionAnswering",
            "MBartForSequenceClassification",
            "MBartModel",
            "MBartModelWithHeads",
            "MBartPreTrainedModel",
        ]
    )
    _import_structure["models.megatron_bert"].extend(
        [
            "MEGATRON_BERT_PRETRAINED_MODEL_ARCHIVE_LIST",
            "MegatronBertForCausalLM",
            "MegatronBertForMaskedLM",
            "MegatronBertForMultipleChoice",
            "MegatronBertForNextSentencePrediction",
            "MegatronBertForPreTraining",
            "MegatronBertForQuestionAnswering",
            "MegatronBertForSequenceClassification",
            "MegatronBertForTokenClassification",
            "MegatronBertModel",
            "MegatronBertPreTrainedModel",
        ]
    )
    _import_structure["models.mmbt"].extend(["MMBTForClassification", "MMBTModel", "ModalEmbeddings"])
    _import_structure["models.mobilebert"].extend(
        [
            "MOBILEBERT_PRETRAINED_MODEL_ARCHIVE_LIST",
            "MobileBertForMaskedLM",
            "MobileBertForMultipleChoice",
            "MobileBertForNextSentencePrediction",
            "MobileBertForPreTraining",
            "MobileBertForQuestionAnswering",
            "MobileBertForSequenceClassification",
            "MobileBertForTokenClassification",
            "MobileBertLayer",
            "MobileBertModel",
            "MobileBertPreTrainedModel",
            "load_tf_weights_in_mobilebert",
        ]
    )
    _import_structure["models.mpnet"].extend(
        [
            "MPNET_PRETRAINED_MODEL_ARCHIVE_LIST",
            "MPNetForMaskedLM",
            "MPNetForMultipleChoice",
            "MPNetForQuestionAnswering",
            "MPNetForSequenceClassification",
            "MPNetForTokenClassification",
            "MPNetLayer",
            "MPNetModel",
            "MPNetPreTrainedModel",
        ]
    )
    _import_structure["models.mt5"].extend(["MT5EncoderModel", "MT5ForConditionalGeneration", "MT5Model"])
    _import_structure["models.openai"].extend(
        [
            "OPENAI_GPT_PRETRAINED_MODEL_ARCHIVE_LIST",
            "OpenAIGPTDoubleHeadsModel",
            "OpenAIGPTForSequenceClassification",
            "OpenAIGPTLMHeadModel",
            "OpenAIGPTModel",
            "OpenAIGPTPreTrainedModel",
            "load_tf_weights_in_openai_gpt",
        ]
    )
    _import_structure["models.pegasus"].extend(
        ["PegasusForCausalLM", "PegasusForConditionalGeneration", "PegasusModel", "PegasusPreTrainedModel"]
    )
    _import_structure["models.prophetnet"].extend(
        [
            "PROPHETNET_PRETRAINED_MODEL_ARCHIVE_LIST",
            "ProphetNetDecoder",
            "ProphetNetEncoder",
            "ProphetNetForCausalLM",
            "ProphetNetForConditionalGeneration",
            "ProphetNetModel",
            "ProphetNetPreTrainedModel",
        ]
    )
    _import_structure["models.rag"].extend(
        ["RagModel", "RagPreTrainedModel", "RagSequenceForGeneration", "RagTokenForGeneration"]
    )
    _import_structure["models.reformer"].extend(
        [
            "REFORMER_PRETRAINED_MODEL_ARCHIVE_LIST",
            "ReformerAttention",
            "ReformerForMaskedLM",
            "ReformerForQuestionAnswering",
            "ReformerForSequenceClassification",
            "ReformerLayer",
            "ReformerModel",
            "ReformerModelWithLMHead",
            "ReformerPreTrainedModel",
        ]
    )
    _import_structure["models.retribert"].extend(
        ["RETRIBERT_PRETRAINED_MODEL_ARCHIVE_LIST", "RetriBertModel", "RetriBertPreTrainedModel"]
    )
    _import_structure["models.roberta"].extend(
        [
            "ROBERTA_PRETRAINED_MODEL_ARCHIVE_LIST",
            "RobertaForCausalLM",
            "RobertaForMaskedLM",
            "RobertaForMultipleChoice",
            "RobertaForQuestionAnswering",
            "RobertaForSequenceClassification",
            "RobertaForTokenClassification",
            "RobertaModel",
            "RobertaModelWithHeads",
            "RobertaPreTrainedModel",
        ]
    )
    _import_structure["models.roformer"].extend(
        [
            "ROFORMER_PRETRAINED_MODEL_ARCHIVE_LIST",
            "RoFormerForCausalLM",
            "RoFormerForMaskedLM",
            "RoFormerForMultipleChoice",
            "RoFormerForQuestionAnswering",
            "RoFormerForSequenceClassification",
            "RoFormerForTokenClassification",
            "RoFormerLayer",
            "RoFormerModel",
            "RoFormerPreTrainedModel",
            "load_tf_weights_in_roformer",
        ]
    )
    _import_structure["models.speech_to_text"].extend(
        [
            "SPEECH_TO_TEXT_PRETRAINED_MODEL_ARCHIVE_LIST",
            "Speech2TextForConditionalGeneration",
            "Speech2TextModel",
            "Speech2TextPreTrainedModel",
        ]
    )
    _import_structure["models.squeezebert"].extend(
        [
            "SQUEEZEBERT_PRETRAINED_MODEL_ARCHIVE_LIST",
            "SqueezeBertForMaskedLM",
            "SqueezeBertForMultipleChoice",
            "SqueezeBertForQuestionAnswering",
            "SqueezeBertForSequenceClassification",
            "SqueezeBertForTokenClassification",
            "SqueezeBertModel",
            "SqueezeBertModule",
            "SqueezeBertPreTrainedModel",
        ]
    )
    _import_structure["models.t5"].extend(
        [
            "T5_PRETRAINED_MODEL_ARCHIVE_LIST",
            "T5EncoderModel",
            "T5ForConditionalGeneration",
            "T5Model",
            "T5PreTrainedModel",
            "load_tf_weights_in_t5",
        ]
    )
    _import_structure["models.tapas"].extend(
        [
            "TAPAS_PRETRAINED_MODEL_ARCHIVE_LIST",
            "TapasForMaskedLM",
            "TapasForQuestionAnswering",
            "TapasForSequenceClassification",
            "TapasModel",
            "TapasPreTrainedModel",
        ]
    )
    _import_structure["models.transfo_xl"].extend(
        [
            "TRANSFO_XL_PRETRAINED_MODEL_ARCHIVE_LIST",
            "AdaptiveEmbedding",
            "TransfoXLForSequenceClassification",
            "TransfoXLLMHeadModel",
            "TransfoXLModel",
            "TransfoXLPreTrainedModel",
            "load_tf_weights_in_transfo_xl",
        ]
    )
    _import_structure["models.visual_bert"].extend(
        [
            "VISUAL_BERT_PRETRAINED_MODEL_ARCHIVE_LIST",
            "VisualBertForMultipleChoice",
            "VisualBertForPreTraining",
            "VisualBertForQuestionAnswering",
            "VisualBertForRegionToPhraseAlignment",
            "VisualBertForVisualReasoning",
            "VisualBertLayer",
            "VisualBertModel",
            "VisualBertPreTrainedModel",
        ]
    )
    _import_structure["models.vit"].extend(
        [
            "VIT_PRETRAINED_MODEL_ARCHIVE_LIST",
            "ViTForImageClassification",
            "ViTModel",
            "ViTPreTrainedModel",
        ]
    )
    _import_structure["models.wav2vec2"].extend(
        [
            "WAV_2_VEC_2_PRETRAINED_MODEL_ARCHIVE_LIST",
            "Wav2Vec2ForCTC",
            "Wav2Vec2ForMaskedLM",
            "Wav2Vec2ForPreTraining",
            "Wav2Vec2Model",
            "Wav2Vec2PreTrainedModel",
        ]
    )
    _import_structure["models.xlm"].extend(
        [
            "XLM_PRETRAINED_MODEL_ARCHIVE_LIST",
            "XLMForMultipleChoice",
            "XLMForQuestionAnswering",
            "XLMForQuestionAnsweringSimple",
            "XLMForSequenceClassification",
            "XLMForTokenClassification",
            "XLMModel",
            "XLMPreTrainedModel",
            "XLMWithLMHeadModel",
        ]
    )
    _import_structure["models.xlm_prophetnet"].extend(
        [
            "XLM_PROPHETNET_PRETRAINED_MODEL_ARCHIVE_LIST",
            "XLMProphetNetDecoder",
            "XLMProphetNetEncoder",
            "XLMProphetNetForCausalLM",
            "XLMProphetNetForConditionalGeneration",
            "XLMProphetNetModel",
        ]
    )
    _import_structure["models.xlm_roberta"].extend(
        [
            "XLM_ROBERTA_PRETRAINED_MODEL_ARCHIVE_LIST",
            "XLMRobertaForCausalLM",
            "XLMRobertaForMaskedLM",
            "XLMRobertaForMultipleChoice",
            "XLMRobertaForQuestionAnswering",
            "XLMRobertaForSequenceClassification",
            "XLMRobertaForTokenClassification",
            "XLMRobertaModel",
            "XLMRobertaModelWithHeads",
        ]
    )
    _import_structure["models.xlnet"].extend(
        [
            "XLNET_PRETRAINED_MODEL_ARCHIVE_LIST",
            "XLNetForMultipleChoice",
            "XLNetForQuestionAnswering",
            "XLNetForQuestionAnsweringSimple",
            "XLNetForSequenceClassification",
            "XLNetForTokenClassification",
            "XLNetLMHeadModel",
            "XLNetModel",
            "XLNetPreTrainedModel",
            "load_tf_weights_in_xlnet",
        ]
    )
    _import_structure["optimization"] = [
        "Adafactor",
        "AdamW",
        "get_constant_schedule",
        "get_constant_schedule_with_warmup",
        "get_cosine_schedule_with_warmup",
        "get_cosine_with_hard_restarts_schedule_with_warmup",
        "get_linear_schedule_with_warmup",
        "get_polynomial_decay_schedule_with_warmup",
        "get_scheduler",
    ]
    _import_structure["trainer"] = ["Trainer"]
    _import_structure["trainer_pt_utils"] = ["torch_distributed_zero_first"]
    _import_structure["trainer_seq2seq"] = ["Seq2SeqTrainer"]
else:
    from .utils import dummy_pt_objects

    _import_structure["utils.dummy_pt_objects"] = [name for name in dir(dummy_pt_objects) if not name.startswith("_")]

# Adapters
if is_torch_available():
    _import_structure["adapters.configuration"] = [
        "ADAPTER_CONFIG_MAP",
        "ADAPTERFUSION_CONFIG_MAP",
        "DEFAULT_ADAPTER_CONFIG",
        "DEFAULT_ADAPTERFUSION_CONFIG",
        "AdapterConfig",
        "AdapterFusionConfig",
        "DynamicAdapterFusionConfig",
        "HoulsbyConfig",
        "HoulsbyInvConfig",
        "ModelAdaptersConfig",
        "PfeifferConfig",
        "PfeifferInvConfig",
        "StaticAdapterFusionConfig",
    ]
    _import_structure["adapters.heads"] = ["ModelWithFlexibleHeadsAdaptersMixin"]
    _import_structure["adapters.layer"] = ["AdapterLayerBaseMixin"]
    _import_structure["adapters.loading"] = [
        "AdapterFusionLoader",
        "AdapterLoader",
        "PredictionHeadLoader",
        "WeightsLoader",
        "WeightsLoaderHelper",
    ]
    _import_structure["adapters.model_mixin"] = [
        "InvertibleAdaptersMixin",
        "ModelAdaptersMixin",
        "ModelConfigAdaptersMixin",
        "ModelWithHeadsAdaptersMixin",
    ]
    _import_structure["adapters.training"] = [
        "AdapterArguments",
        "MultiLingAdapterArguments",
    ]
    _import_structure["adapters.utils"] = [
        "ADAPTER_CACHE",
        "ADAPTER_HUB_INDEX_FILE",
        "ADAPTER_HUB_URL",
        "AdapterType",
        "get_adapter_config_hash",
        "pull_from_hub",
        "resolve_adapter_config",
        "resolve_adapter_path",
    ]

# TensorFlow-backed objects
if is_tf_available():
    _import_structure["benchmark.benchmark_args_tf"] = ["TensorFlowBenchmarkArguments"]
    _import_structure["benchmark.benchmark_tf"] = ["TensorFlowBenchmark"]
    _import_structure["generation_tf_utils"] = ["tf_top_k_top_p_filtering"]
    _import_structure["modeling_tf_utils"] = [
        "TFPreTrainedModel",
        "TFSequenceSummary",
        "TFSharedEmbeddings",
        "shape_list",
    ]
    # TensorFlow models structure
    _import_structure["models.albert"].extend(
        [
            "TF_ALBERT_PRETRAINED_MODEL_ARCHIVE_LIST",
            "TFAlbertForMaskedLM",
            "TFAlbertForMultipleChoice",
            "TFAlbertForPreTraining",
            "TFAlbertForQuestionAnswering",
            "TFAlbertForSequenceClassification",
            "TFAlbertForTokenClassification",
            "TFAlbertMainLayer",
            "TFAlbertModel",
            "TFAlbertPreTrainedModel",
        ]
    )
    _import_structure["models.auto"].extend(
        [
            "TF_MODEL_FOR_CAUSAL_LM_MAPPING",
            "TF_MODEL_FOR_MASKED_LM_MAPPING",
            "TF_MODEL_FOR_MULTIPLE_CHOICE_MAPPING",
            "TF_MODEL_FOR_NEXT_SENTENCE_PREDICTION_MAPPING",
            "TF_MODEL_FOR_PRETRAINING_MAPPING",
            "TF_MODEL_FOR_QUESTION_ANSWERING_MAPPING",
            "TF_MODEL_FOR_SEQ_TO_SEQ_CAUSAL_LM_MAPPING",
            "TF_MODEL_FOR_SEQUENCE_CLASSIFICATION_MAPPING",
            "TF_MODEL_FOR_TOKEN_CLASSIFICATION_MAPPING",
            "TF_MODEL_MAPPING",
            "TF_MODEL_WITH_LM_HEAD_MAPPING",
            "TFAutoModel",
            "TFAutoModelForCausalLM",
            "TFAutoModelForMaskedLM",
            "TFAutoModelForMultipleChoice",
            "TFAutoModelForPreTraining",
            "TFAutoModelForQuestionAnswering",
            "TFAutoModelForSeq2SeqLM",
            "TFAutoModelForSequenceClassification",
            "TFAutoModelForTokenClassification",
            "TFAutoModelWithLMHead",
        ]
    )
    _import_structure["models.bart"].extend(["TFBartForConditionalGeneration", "TFBartModel", "TFBartPretrainedModel"])
    _import_structure["models.bert"].extend(
        [
            "TF_BERT_PRETRAINED_MODEL_ARCHIVE_LIST",
            "TFBertEmbeddings",
            "TFBertForMaskedLM",
            "TFBertForMultipleChoice",
            "TFBertForNextSentencePrediction",
            "TFBertForPreTraining",
            "TFBertForQuestionAnswering",
            "TFBertForSequenceClassification",
            "TFBertForTokenClassification",
            "TFBertLMHeadModel",
            "TFBertMainLayer",
            "TFBertModel",
            "TFBertPreTrainedModel",
        ]
    )
    _import_structure["models.blenderbot"].extend(
        ["TFBlenderbotForConditionalGeneration", "TFBlenderbotModel", "TFBlenderbotPreTrainedModel"]
    )
    _import_structure["models.blenderbot_small"].extend(
        ["TFBlenderbotSmallForConditionalGeneration", "TFBlenderbotSmallModel", "TFBlenderbotSmallPreTrainedModel"]
    )
    _import_structure["models.camembert"].extend(
        [
            "TF_CAMEMBERT_PRETRAINED_MODEL_ARCHIVE_LIST",
            "TFCamembertForMaskedLM",
            "TFCamembertForMultipleChoice",
            "TFCamembertForQuestionAnswering",
            "TFCamembertForSequenceClassification",
            "TFCamembertForTokenClassification",
            "TFCamembertModel",
        ]
    )
    _import_structure["models.convbert"].extend(
        [
            "TF_CONVBERT_PRETRAINED_MODEL_ARCHIVE_LIST",
            "TFConvBertForMaskedLM",
            "TFConvBertForMultipleChoice",
            "TFConvBertForQuestionAnswering",
            "TFConvBertForSequenceClassification",
            "TFConvBertForTokenClassification",
            "TFConvBertLayer",
            "TFConvBertModel",
            "TFConvBertPreTrainedModel",
        ]
    )
    _import_structure["models.ctrl"].extend(
        [
            "TF_CTRL_PRETRAINED_MODEL_ARCHIVE_LIST",
            "TFCTRLForSequenceClassification",
            "TFCTRLLMHeadModel",
            "TFCTRLModel",
            "TFCTRLPreTrainedModel",
        ]
    )
    _import_structure["models.distilbert"].extend(
        [
            "TF_DISTILBERT_PRETRAINED_MODEL_ARCHIVE_LIST",
            "TFDistilBertForMaskedLM",
            "TFDistilBertForMultipleChoice",
            "TFDistilBertForQuestionAnswering",
            "TFDistilBertForSequenceClassification",
            "TFDistilBertForTokenClassification",
            "TFDistilBertMainLayer",
            "TFDistilBertModel",
            "TFDistilBertPreTrainedModel",
        ]
    )
    _import_structure["models.dpr"].extend(
        [
            "TF_DPR_CONTEXT_ENCODER_PRETRAINED_MODEL_ARCHIVE_LIST",
            "TF_DPR_QUESTION_ENCODER_PRETRAINED_MODEL_ARCHIVE_LIST",
            "TF_DPR_READER_PRETRAINED_MODEL_ARCHIVE_LIST",
            "TFDPRContextEncoder",
            "TFDPRPretrainedContextEncoder",
            "TFDPRPretrainedQuestionEncoder",
            "TFDPRPretrainedReader",
            "TFDPRQuestionEncoder",
            "TFDPRReader",
        ]
    )
    _import_structure["models.electra"].extend(
        [
            "TF_ELECTRA_PRETRAINED_MODEL_ARCHIVE_LIST",
            "TFElectraForMaskedLM",
            "TFElectraForMultipleChoice",
            "TFElectraForPreTraining",
            "TFElectraForQuestionAnswering",
            "TFElectraForSequenceClassification",
            "TFElectraForTokenClassification",
            "TFElectraModel",
            "TFElectraPreTrainedModel",
        ]
    )
    _import_structure["models.flaubert"].extend(
        [
            "TF_FLAUBERT_PRETRAINED_MODEL_ARCHIVE_LIST",
            "TFFlaubertForMultipleChoice",
            "TFFlaubertForQuestionAnsweringSimple",
            "TFFlaubertForSequenceClassification",
            "TFFlaubertForTokenClassification",
            "TFFlaubertModel",
            "TFFlaubertPreTrainedModel",
            "TFFlaubertWithLMHeadModel",
        ]
    )
    _import_structure["models.funnel"].extend(
        [
            "TF_FUNNEL_PRETRAINED_MODEL_ARCHIVE_LIST",
            "TFFunnelBaseModel",
            "TFFunnelForMaskedLM",
            "TFFunnelForMultipleChoice",
            "TFFunnelForPreTraining",
            "TFFunnelForQuestionAnswering",
            "TFFunnelForSequenceClassification",
            "TFFunnelForTokenClassification",
            "TFFunnelModel",
            "TFFunnelPreTrainedModel",
        ]
    )
    _import_structure["models.gpt2"].extend(
        [
            "TF_GPT2_PRETRAINED_MODEL_ARCHIVE_LIST",
            "TFGPT2DoubleHeadsModel",
            "TFGPT2ForSequenceClassification",
            "TFGPT2LMHeadModel",
            "TFGPT2MainLayer",
            "TFGPT2Model",
            "TFGPT2PreTrainedModel",
        ]
    )
    _import_structure["models.layoutlm"].extend(
        [
            "TF_LAYOUTLM_PRETRAINED_MODEL_ARCHIVE_LIST",
            "TFLayoutLMForMaskedLM",
            "TFLayoutLMForSequenceClassification",
            "TFLayoutLMForTokenClassification",
            "TFLayoutLMMainLayer",
            "TFLayoutLMModel",
            "TFLayoutLMPreTrainedModel",
        ]
    )
    _import_structure["models.led"].extend(["TFLEDForConditionalGeneration", "TFLEDModel", "TFLEDPreTrainedModel"])
    _import_structure["models.longformer"].extend(
        [
            "TF_LONGFORMER_PRETRAINED_MODEL_ARCHIVE_LIST",
            "TFLongformerForMaskedLM",
            "TFLongformerForMultipleChoice",
            "TFLongformerForQuestionAnswering",
            "TFLongformerForSequenceClassification",
            "TFLongformerForTokenClassification",
            "TFLongformerModel",
            "TFLongformerPreTrainedModel",
            "TFLongformerSelfAttention",
        ]
    )
    _import_structure["models.lxmert"].extend(
        [
            "TF_LXMERT_PRETRAINED_MODEL_ARCHIVE_LIST",
            "TFLxmertForPreTraining",
            "TFLxmertMainLayer",
            "TFLxmertModel",
            "TFLxmertPreTrainedModel",
            "TFLxmertVisualFeatureEncoder",
        ]
    )
    _import_structure["models.marian"].extend(["TFMarianModel", "TFMarianMTModel", "TFMarianPreTrainedModel"])
    _import_structure["models.mbart"].extend(
        ["TFMBartForConditionalGeneration", "TFMBartModel", "TFMBartPreTrainedModel"]
    )
    _import_structure["models.mobilebert"].extend(
        [
            "TF_MOBILEBERT_PRETRAINED_MODEL_ARCHIVE_LIST",
            "TFMobileBertForMaskedLM",
            "TFMobileBertForMultipleChoice",
            "TFMobileBertForNextSentencePrediction",
            "TFMobileBertForPreTraining",
            "TFMobileBertForQuestionAnswering",
            "TFMobileBertForSequenceClassification",
            "TFMobileBertForTokenClassification",
            "TFMobileBertMainLayer",
            "TFMobileBertModel",
            "TFMobileBertPreTrainedModel",
        ]
    )
    _import_structure["models.mpnet"].extend(
        [
            "TF_MPNET_PRETRAINED_MODEL_ARCHIVE_LIST",
            "TFMPNetForMaskedLM",
            "TFMPNetForMultipleChoice",
            "TFMPNetForQuestionAnswering",
            "TFMPNetForSequenceClassification",
            "TFMPNetForTokenClassification",
            "TFMPNetMainLayer",
            "TFMPNetModel",
            "TFMPNetPreTrainedModel",
        ]
    )
    _import_structure["models.mt5"].extend(["TFMT5EncoderModel", "TFMT5ForConditionalGeneration", "TFMT5Model"])
    _import_structure["models.openai"].extend(
        [
            "TF_OPENAI_GPT_PRETRAINED_MODEL_ARCHIVE_LIST",
            "TFOpenAIGPTDoubleHeadsModel",
            "TFOpenAIGPTForSequenceClassification",
            "TFOpenAIGPTLMHeadModel",
            "TFOpenAIGPTMainLayer",
            "TFOpenAIGPTModel",
            "TFOpenAIGPTPreTrainedModel",
        ]
    )
    _import_structure["models.pegasus"].extend(
        ["TFPegasusForConditionalGeneration", "TFPegasusModel", "TFPegasusPreTrainedModel"]
    )
    _import_structure["models.rag"].extend(
        [
            "TFRagModel",
            "TFRagPreTrainedModel",
            "TFRagSequenceForGeneration",
            "TFRagTokenForGeneration",
        ]
    )
    _import_structure["models.roberta"].extend(
        [
            "TF_ROBERTA_PRETRAINED_MODEL_ARCHIVE_LIST",
            "TFRobertaForMaskedLM",
            "TFRobertaForMultipleChoice",
            "TFRobertaForQuestionAnswering",
            "TFRobertaForSequenceClassification",
            "TFRobertaForTokenClassification",
            "TFRobertaMainLayer",
            "TFRobertaModel",
            "TFRobertaPreTrainedModel",
        ]
    )
    _import_structure["models.roformer"].extend(
        [
            "TF_ROFORMER_PRETRAINED_MODEL_ARCHIVE_LIST",
            "TFRoFormerForCausalLM",
            "TFRoFormerForMaskedLM",
            "TFRoFormerForMultipleChoice",
            "TFRoFormerForQuestionAnswering",
            "TFRoFormerForSequenceClassification",
            "TFRoFormerForTokenClassification",
            "TFRoFormerLayer",
            "TFRoFormerModel",
            "TFRoFormerPreTrainedModel",
        ]
    )
    _import_structure["models.t5"].extend(
        [
            "TF_T5_PRETRAINED_MODEL_ARCHIVE_LIST",
            "TFT5EncoderModel",
            "TFT5ForConditionalGeneration",
            "TFT5Model",
            "TFT5PreTrainedModel",
        ]
    )
    _import_structure["models.transfo_xl"].extend(
        [
            "TF_TRANSFO_XL_PRETRAINED_MODEL_ARCHIVE_LIST",
            "TFAdaptiveEmbedding",
            "TFTransfoXLForSequenceClassification",
            "TFTransfoXLLMHeadModel",
            "TFTransfoXLMainLayer",
            "TFTransfoXLModel",
            "TFTransfoXLPreTrainedModel",
        ]
    )
    _import_structure["models.wav2vec2"].extend(
        [
            "TF_WAV_2_VEC_2_PRETRAINED_MODEL_ARCHIVE_LIST",
            "TFWav2Vec2ForCTC",
            "TFWav2Vec2Model",
            "TFWav2Vec2PreTrainedModel",
        ]
    )
    _import_structure["models.xlm"].extend(
        [
            "TF_XLM_PRETRAINED_MODEL_ARCHIVE_LIST",
            "TFXLMForMultipleChoice",
            "TFXLMForQuestionAnsweringSimple",
            "TFXLMForSequenceClassification",
            "TFXLMForTokenClassification",
            "TFXLMMainLayer",
            "TFXLMModel",
            "TFXLMPreTrainedModel",
            "TFXLMWithLMHeadModel",
        ]
    )
    _import_structure["models.xlm_roberta"].extend(
        [
            "TF_XLM_ROBERTA_PRETRAINED_MODEL_ARCHIVE_LIST",
            "TFXLMRobertaForMaskedLM",
            "TFXLMRobertaForMultipleChoice",
            "TFXLMRobertaForQuestionAnswering",
            "TFXLMRobertaForSequenceClassification",
            "TFXLMRobertaForTokenClassification",
            "TFXLMRobertaModel",
        ]
    )
    _import_structure["models.xlnet"].extend(
        [
            "TF_XLNET_PRETRAINED_MODEL_ARCHIVE_LIST",
            "TFXLNetForMultipleChoice",
            "TFXLNetForQuestionAnsweringSimple",
            "TFXLNetForSequenceClassification",
            "TFXLNetForTokenClassification",
            "TFXLNetLMHeadModel",
            "TFXLNetMainLayer",
            "TFXLNetModel",
            "TFXLNetPreTrainedModel",
        ]
    )
    _import_structure["optimization_tf"] = ["AdamWeightDecay", "GradientAccumulator", "WarmUp", "create_optimizer"]
    _import_structure["trainer_tf"] = ["TFTrainer"]

else:
    from .utils import dummy_tf_objects

    _import_structure["utils.dummy_tf_objects"] = [name for name in dir(dummy_tf_objects) if not name.startswith("_")]

# FLAX-backed objects
if is_flax_available():
    _import_structure["generation_flax_logits_process"] = [
        "FlaxForcedBOSTokenLogitsProcessor",
        "FlaxForcedEOSTokenLogitsProcessor",
        "FlaxLogitsProcessor",
        "FlaxLogitsProcessorList",
        "FlaxLogitsWarper",
        "FlaxMinLengthLogitsProcessor",
        "FlaxTemperatureLogitsWarper",
        "FlaxTopKLogitsWarper",
        "FlaxTopPLogitsWarper",
    ]
    _import_structure["modeling_flax_utils"] = ["FlaxPreTrainedModel"]
    _import_structure["models.auto"].extend(
        [
            "FLAX_MODEL_FOR_CAUSAL_LM_MAPPING",
            "FLAX_MODEL_FOR_IMAGE_CLASSIFICATION_MAPPING",
            "FLAX_MODEL_FOR_MASKED_LM_MAPPING",
            "FLAX_MODEL_FOR_MULTIPLE_CHOICE_MAPPING",
            "FLAX_MODEL_FOR_NEXT_SENTENCE_PREDICTION_MAPPING",
            "FLAX_MODEL_FOR_PRETRAINING_MAPPING",
            "FLAX_MODEL_FOR_QUESTION_ANSWERING_MAPPING",
            "FLAX_MODEL_FOR_SEQ_TO_SEQ_CAUSAL_LM_MAPPING",
            "FLAX_MODEL_FOR_SEQUENCE_CLASSIFICATION_MAPPING",
            "FLAX_MODEL_FOR_TOKEN_CLASSIFICATION_MAPPING",
            "FLAX_MODEL_MAPPING",
            "FlaxAutoModel",
            "FlaxAutoModelForCausalLM",
            "FlaxAutoModelForImageClassification",
            "FlaxAutoModelForMaskedLM",
            "FlaxAutoModelForMultipleChoice",
            "FlaxAutoModelForNextSentencePrediction",
            "FlaxAutoModelForPreTraining",
            "FlaxAutoModelForQuestionAnswering",
            "FlaxAutoModelForSeq2SeqLM",
            "FlaxAutoModelForSequenceClassification",
            "FlaxAutoModelForTokenClassification",
        ]
    )
    _import_structure["models.bart"].extend(
        [
            "FlaxBartForConditionalGeneration",
            "FlaxBartForQuestionAnswering",
            "FlaxBartForSequenceClassification",
            "FlaxBartModel",
            "FlaxBartPreTrainedModel",
        ]
    )
    _import_structure["models.bert"].extend(
        [
            "FlaxBertForMaskedLM",
            "FlaxBertForMultipleChoice",
            "FlaxBertForNextSentencePrediction",
            "FlaxBertForPreTraining",
            "FlaxBertForQuestionAnswering",
            "FlaxBertForSequenceClassification",
            "FlaxBertForTokenClassification",
            "FlaxBertModel",
            "FlaxBertPreTrainedModel",
        ]
    )
    _import_structure["models.big_bird"].extend(
        [
            "FlaxBigBirdForMaskedLM",
            "FlaxBigBirdForMultipleChoice",
            "FlaxBigBirdForPreTraining",
            "FlaxBigBirdForQuestionAnswering",
            "FlaxBigBirdForSequenceClassification",
            "FlaxBigBirdForTokenClassification",
            "FlaxBigBirdModel",
            "FlaxBigBirdPreTrainedModel",
        ]
    )
    _import_structure["models.clip"].extend(
        [
            "FlaxCLIPModel",
            "FlaxCLIPPreTrainedModel",
            "FlaxCLIPTextModel",
            "FlaxCLIPTextPreTrainedModel",
            "FlaxCLIPVisionModel",
            "FlaxCLIPVisionPreTrainedModel",
        ]
    )
    _import_structure["models.electra"].extend(
        [
            "FlaxElectraForMaskedLM",
            "FlaxElectraForMultipleChoice",
            "FlaxElectraForPreTraining",
            "FlaxElectraForQuestionAnswering",
            "FlaxElectraForSequenceClassification",
            "FlaxElectraForTokenClassification",
            "FlaxElectraModel",
            "FlaxElectraPreTrainedModel",
        ]
    )
    _import_structure["models.gpt2"].extend(["FlaxGPT2LMHeadModel", "FlaxGPT2Model", "FlaxGPT2PreTrainedModel"])
    _import_structure["models.roberta"].extend(
        [
            "FlaxRobertaForMaskedLM",
            "FlaxRobertaForMultipleChoice",
            "FlaxRobertaForQuestionAnswering",
            "FlaxRobertaForSequenceClassification",
            "FlaxRobertaForTokenClassification",
            "FlaxRobertaModel",
            "FlaxRobertaPreTrainedModel",
        ]
    )
    _import_structure["models.t5"].extend(["FlaxT5ForConditionalGeneration", "FlaxT5Model", "FlaxT5PreTrainedModel"])
    _import_structure["models.vit"].extend(["FlaxViTForImageClassification", "FlaxViTModel", "FlaxViTPreTrainedModel"])
else:
    from .utils import dummy_flax_objects

    _import_structure["utils.dummy_flax_objects"] = [
        name for name in dir(dummy_flax_objects) if not name.startswith("_")
    ]

# Direct imports for type-checking
if TYPE_CHECKING:
    # Configuration
    from .configuration_utils import PretrainedConfig

    # Data
    from .data import (
        DataProcessor,
        InputExample,
        InputFeatures,
        SingleSentenceClassificationProcessor,
        SquadExample,
        SquadFeatures,
        SquadV1Processor,
        SquadV2Processor,
        glue_compute_metrics,
        glue_convert_examples_to_features,
        glue_output_modes,
        glue_processors,
        glue_tasks_num_labels,
        squad_convert_examples_to_features,
        xnli_compute_metrics,
        xnli_output_modes,
        xnli_processors,
        xnli_tasks_num_labels,
    )

    # Feature Extractor
    from .feature_extraction_utils import BatchFeature, SequenceFeatureExtractor

    # Files and general utilities
    from .file_utils import (
        CONFIG_NAME,
        MODEL_CARD_NAME,
        PYTORCH_PRETRAINED_BERT_CACHE,
        PYTORCH_TRANSFORMERS_CACHE,
        SPIECE_UNDERLINE,
        TF2_WEIGHTS_NAME,
        TF_WEIGHTS_NAME,
        TRANSFORMERS_CACHE,
        WEIGHTS_NAME,
        TensorType,
        add_end_docstrings,
        add_start_docstrings,
        cached_path,
        is_apex_available,
        is_datasets_available,
        is_faiss_available,
        is_flax_available,
        is_psutil_available,
        is_py3nvml_available,
        is_scipy_available,
        is_sentencepiece_available,
        is_sklearn_available,
        is_speech_available,
        is_tf_available,
        is_timm_available,
        is_tokenizers_available,
        is_torch_available,
        is_torch_tpu_available,
        is_vision_available,
    )
    from .hf_argparser import HfArgumentParser

    # Integrations
    from .integrations import (
        is_comet_available,
        is_optuna_available,
        is_ray_available,
        is_ray_tune_available,
        is_tensorboard_available,
        is_wandb_available,
    )

    # Model Cards
    from .modelcard import ModelCard

    # TF 2.0 <=> PyTorch conversion utilities
    from .modeling_tf_pytorch_utils import (
        convert_tf_weight_name_to_pt_weight_name,
        load_pytorch_checkpoint_in_tf2_model,
        load_pytorch_model_in_tf2_model,
        load_pytorch_weights_in_tf2_model,
        load_tf2_checkpoint_in_pytorch_model,
        load_tf2_model_in_pytorch_model,
        load_tf2_weights_in_pytorch_model,
    )
    from .models.albert import ALBERT_PRETRAINED_CONFIG_ARCHIVE_MAP, AlbertConfig
    from .models.auto import (
        ALL_PRETRAINED_CONFIG_ARCHIVE_MAP,
        CONFIG_MAPPING,
        FEATURE_EXTRACTOR_MAPPING,
        MODEL_NAMES_MAPPING,
        TOKENIZER_MAPPING,
        AutoConfig,
        AutoFeatureExtractor,
        AutoTokenizer,
    )
    from .models.bart import BartConfig, BartTokenizer
    from .models.bert import (
        BERT_PRETRAINED_CONFIG_ARCHIVE_MAP,
        BasicTokenizer,
        BertConfig,
        BertTokenizer,
        WordpieceTokenizer,
    )
    from .models.bert_generation import BertGenerationConfig
    from .models.bert_japanese import BertJapaneseTokenizer, CharacterTokenizer, MecabTokenizer
    from .models.bertweet import BertweetTokenizer
    from .models.big_bird import BIG_BIRD_PRETRAINED_CONFIG_ARCHIVE_MAP, BigBirdConfig, BigBirdTokenizer
    from .models.bigbird_pegasus import BIGBIRD_PEGASUS_PRETRAINED_CONFIG_ARCHIVE_MAP, BigBirdPegasusConfig
    from .models.blenderbot import BLENDERBOT_PRETRAINED_CONFIG_ARCHIVE_MAP, BlenderbotConfig, BlenderbotTokenizer
    from .models.blenderbot_small import (
        BLENDERBOT_SMALL_PRETRAINED_CONFIG_ARCHIVE_MAP,
        BlenderbotSmallConfig,
        BlenderbotSmallTokenizer,
    )
    from .models.byt5 import ByT5Tokenizer
    from .models.camembert import CAMEMBERT_PRETRAINED_CONFIG_ARCHIVE_MAP, CamembertConfig
    from .models.clip import (
        CLIP_PRETRAINED_CONFIG_ARCHIVE_MAP,
        CLIPConfig,
        CLIPTextConfig,
        CLIPTokenizer,
        CLIPVisionConfig,
    )
    from .models.convbert import CONVBERT_PRETRAINED_CONFIG_ARCHIVE_MAP, ConvBertConfig, ConvBertTokenizer
    from .models.cpm import CpmTokenizer
    from .models.ctrl import CTRL_PRETRAINED_CONFIG_ARCHIVE_MAP, CTRLConfig, CTRLTokenizer
    from .models.deberta import DEBERTA_PRETRAINED_CONFIG_ARCHIVE_MAP, DebertaConfig, DebertaTokenizer
    from .models.deberta_v2 import DEBERTA_V2_PRETRAINED_CONFIG_ARCHIVE_MAP, DebertaV2Config
    from .models.deit import DEIT_PRETRAINED_CONFIG_ARCHIVE_MAP, DeiTConfig
    from .models.detr import DETR_PRETRAINED_CONFIG_ARCHIVE_MAP, DetrConfig
    from .models.distilbert import DISTILBERT_PRETRAINED_CONFIG_ARCHIVE_MAP, DistilBertConfig, DistilBertTokenizer
    from .models.dpr import (
        DPR_PRETRAINED_CONFIG_ARCHIVE_MAP,
        DPRConfig,
        DPRContextEncoderTokenizer,
        DPRQuestionEncoderTokenizer,
        DPRReaderOutput,
        DPRReaderTokenizer,
    )
    from .models.electra import ELECTRA_PRETRAINED_CONFIG_ARCHIVE_MAP, ElectraConfig, ElectraTokenizer
    from .models.encoder_decoder import EncoderDecoderConfig
    from .models.flaubert import FLAUBERT_PRETRAINED_CONFIG_ARCHIVE_MAP, FlaubertConfig, FlaubertTokenizer
    from .models.fsmt import FSMT_PRETRAINED_CONFIG_ARCHIVE_MAP, FSMTConfig, FSMTTokenizer
    from .models.funnel import FUNNEL_PRETRAINED_CONFIG_ARCHIVE_MAP, FunnelConfig, FunnelTokenizer
    from .models.gpt2 import GPT2_PRETRAINED_CONFIG_ARCHIVE_MAP, GPT2Config, GPT2Tokenizer
    from .models.gpt_neo import GPT_NEO_PRETRAINED_CONFIG_ARCHIVE_MAP, GPTNeoConfig
    from .models.herbert import HerbertTokenizer
    from .models.hubert import HUBERT_PRETRAINED_CONFIG_ARCHIVE_MAP, HubertConfig
    from .models.ibert import IBERT_PRETRAINED_CONFIG_ARCHIVE_MAP, IBertConfig
    from .models.layoutlm import LAYOUTLM_PRETRAINED_CONFIG_ARCHIVE_MAP, LayoutLMConfig, LayoutLMTokenizer
    from .models.led import LED_PRETRAINED_CONFIG_ARCHIVE_MAP, LEDConfig, LEDTokenizer
    from .models.longformer import LONGFORMER_PRETRAINED_CONFIG_ARCHIVE_MAP, LongformerConfig, LongformerTokenizer
    from .models.luke import LUKE_PRETRAINED_CONFIG_ARCHIVE_MAP, LukeConfig, LukeTokenizer
    from .models.lxmert import LXMERT_PRETRAINED_CONFIG_ARCHIVE_MAP, LxmertConfig, LxmertTokenizer
    from .models.m2m_100 import M2M_100_PRETRAINED_CONFIG_ARCHIVE_MAP, M2M100Config
    from .models.marian import MarianConfig
    from .models.mbart import MBartConfig
    from .models.megatron_bert import MEGATRON_BERT_PRETRAINED_CONFIG_ARCHIVE_MAP, MegatronBertConfig
    from .models.mmbt import MMBTConfig
    from .models.mobilebert import MOBILEBERT_PRETRAINED_CONFIG_ARCHIVE_MAP, MobileBertConfig, MobileBertTokenizer
    from .models.mpnet import MPNET_PRETRAINED_CONFIG_ARCHIVE_MAP, MPNetConfig, MPNetTokenizer
    from .models.mt5 import MT5Config
    from .models.openai import OPENAI_GPT_PRETRAINED_CONFIG_ARCHIVE_MAP, OpenAIGPTConfig, OpenAIGPTTokenizer
    from .models.pegasus import PegasusConfig
    from .models.phobert import PhobertTokenizer
    from .models.prophetnet import PROPHETNET_PRETRAINED_CONFIG_ARCHIVE_MAP, ProphetNetConfig, ProphetNetTokenizer
    from .models.rag import RagConfig, RagRetriever, RagTokenizer
    from .models.reformer import REFORMER_PRETRAINED_CONFIG_ARCHIVE_MAP, ReformerConfig
    from .models.retribert import RETRIBERT_PRETRAINED_CONFIG_ARCHIVE_MAP, RetriBertConfig, RetriBertTokenizer
    from .models.roberta import ROBERTA_PRETRAINED_CONFIG_ARCHIVE_MAP, RobertaConfig, RobertaTokenizer
    from .models.roformer import ROFORMER_PRETRAINED_CONFIG_ARCHIVE_MAP, RoFormerConfig, RoFormerTokenizer
    from .models.speech_to_text import SPEECH_TO_TEXT_PRETRAINED_CONFIG_ARCHIVE_MAP, Speech2TextConfig
    from .models.squeezebert import SQUEEZEBERT_PRETRAINED_CONFIG_ARCHIVE_MAP, SqueezeBertConfig, SqueezeBertTokenizer
    from .models.t5 import T5_PRETRAINED_CONFIG_ARCHIVE_MAP, T5Config
    from .models.tapas import TAPAS_PRETRAINED_CONFIG_ARCHIVE_MAP, TapasConfig, TapasTokenizer
    from .models.transfo_xl import (
        TRANSFO_XL_PRETRAINED_CONFIG_ARCHIVE_MAP,
        TransfoXLConfig,
        TransfoXLCorpus,
        TransfoXLTokenizer,
    )
    from .models.visual_bert import VISUAL_BERT_PRETRAINED_CONFIG_ARCHIVE_MAP, VisualBertConfig
    from .models.vit import VIT_PRETRAINED_CONFIG_ARCHIVE_MAP, ViTConfig
    from .models.wav2vec2 import (
        WAV_2_VEC_2_PRETRAINED_CONFIG_ARCHIVE_MAP,
        Wav2Vec2Config,
        Wav2Vec2CTCTokenizer,
        Wav2Vec2FeatureExtractor,
        Wav2Vec2Processor,
        Wav2Vec2Tokenizer,
    )
    from .models.xlm import XLM_PRETRAINED_CONFIG_ARCHIVE_MAP, XLMConfig, XLMTokenizer
    from .models.xlm_prophetnet import XLM_PROPHETNET_PRETRAINED_CONFIG_ARCHIVE_MAP, XLMProphetNetConfig
    from .models.xlm_roberta import XLM_ROBERTA_PRETRAINED_CONFIG_ARCHIVE_MAP, XLMRobertaConfig
    from .models.xlnet import XLNET_PRETRAINED_CONFIG_ARCHIVE_MAP, XLNetConfig

    # Pipelines
    from .pipelines import (
        AutomaticSpeechRecognitionPipeline,
        Conversation,
        ConversationalPipeline,
        CsvPipelineDataFormat,
        FeatureExtractionPipeline,
        FillMaskPipeline,
        ImageClassificationPipeline,
        JsonPipelineDataFormat,
        NerPipeline,
        PipedPipelineDataFormat,
        Pipeline,
        PipelineDataFormat,
        QuestionAnsweringPipeline,
        SummarizationPipeline,
        TableQuestionAnsweringPipeline,
        Text2TextGenerationPipeline,
        TextClassificationPipeline,
        TextGenerationPipeline,
        TokenClassificationPipeline,
        TranslationPipeline,
        ZeroShotClassificationPipeline,
        pipeline,
    )

    # Tokenization
    from .tokenization_utils import PreTrainedTokenizer
    from .tokenization_utils_base import (
        AddedToken,
        BatchEncoding,
        CharSpan,
        PreTrainedTokenizerBase,
        SpecialTokensMixin,
        TokenSpan,
    )

    # Trainer
    from .trainer_callback import (
        DefaultFlowCallback,
        EarlyStoppingCallback,
        PrinterCallback,
        ProgressCallback,
        TrainerCallback,
        TrainerControl,
        TrainerState,
    )
    from .trainer_utils import EvalPrediction, IntervalStrategy, SchedulerType, set_seed
    from .training_args import TrainingArguments
    from .training_args_seq2seq import Seq2SeqTrainingArguments
    from .training_args_tf import TFTrainingArguments
    from .utils import logging

    if is_sentencepiece_available():
        from .models.albert import AlbertTokenizer
        from .models.barthez import BarthezTokenizer
        from .models.bert_generation import BertGenerationTokenizer
        from .models.camembert import CamembertTokenizer
        from .models.deberta_v2 import DebertaV2Tokenizer
        from .models.m2m_100 import M2M100Tokenizer
        from .models.marian import MarianTokenizer
        from .models.mbart import MBart50Tokenizer, MBartTokenizer
        from .models.mt5 import MT5Tokenizer
        from .models.pegasus import PegasusTokenizer
        from .models.reformer import ReformerTokenizer
        from .models.speech_to_text import Speech2TextTokenizer
        from .models.t5 import T5Tokenizer
        from .models.xlm_prophetnet import XLMProphetNetTokenizer
        from .models.xlm_roberta import XLMRobertaTokenizer
        from .models.xlnet import XLNetTokenizer
    else:
        from .utils.dummy_sentencepiece_objects import *

    if is_tokenizers_available():
        from .models.albert import AlbertTokenizerFast
        from .models.bart import BartTokenizerFast
        from .models.barthez import BarthezTokenizerFast
        from .models.bert import BertTokenizerFast
        from .models.big_bird import BigBirdTokenizerFast
        from .models.camembert import CamembertTokenizerFast
        from .models.clip import CLIPTokenizerFast
        from .models.convbert import ConvBertTokenizerFast
        from .models.deberta import DebertaTokenizerFast
        from .models.distilbert import DistilBertTokenizerFast
        from .models.dpr import DPRContextEncoderTokenizerFast, DPRQuestionEncoderTokenizerFast, DPRReaderTokenizerFast
        from .models.electra import ElectraTokenizerFast
        from .models.funnel import FunnelTokenizerFast
        from .models.gpt2 import GPT2TokenizerFast
        from .models.herbert import HerbertTokenizerFast
        from .models.layoutlm import LayoutLMTokenizerFast
        from .models.led import LEDTokenizerFast
        from .models.longformer import LongformerTokenizerFast
        from .models.lxmert import LxmertTokenizerFast
        from .models.mbart import MBart50TokenizerFast, MBartTokenizerFast
        from .models.mobilebert import MobileBertTokenizerFast
        from .models.mpnet import MPNetTokenizerFast
        from .models.mt5 import MT5TokenizerFast
        from .models.openai import OpenAIGPTTokenizerFast
        from .models.pegasus import PegasusTokenizerFast
        from .models.reformer import ReformerTokenizerFast
        from .models.retribert import RetriBertTokenizerFast
        from .models.roberta import RobertaTokenizerFast
        from .models.roformer import RoFormerTokenizerFast
        from .models.squeezebert import SqueezeBertTokenizerFast
        from .models.t5 import T5TokenizerFast
        from .models.xlm_roberta import XLMRobertaTokenizerFast
        from .models.xlnet import XLNetTokenizerFast
        from .tokenization_utils_fast import PreTrainedTokenizerFast

    else:
        from .utils.dummy_tokenizers_objects import *

    if is_sentencepiece_available() and is_tokenizers_available():
        from .convert_slow_tokenizer import SLOW_TO_FAST_CONVERTERS, convert_slow_tokenizer
    else:
        from .utils.dummies_sentencepiece_and_tokenizers_objects import *

    if is_speech_available():
        from .models.speech_to_text import Speech2TextFeatureExtractor

    else:
        from .utils.dummy_speech_objects import *

    if is_speech_available() and is_sentencepiece_available():
        from .models.speech_to_text import Speech2TextProcessor
    else:
        from .utils.dummy_sentencepiece_and_speech_objects import *

    if is_vision_available():
        from .image_utils import ImageFeatureExtractionMixin
        from .models.clip import CLIPFeatureExtractor, CLIPProcessor
        from .models.deit import DeiTFeatureExtractor
        from .models.detr import DetrFeatureExtractor
        from .models.vit import ViTFeatureExtractor
    else:
        from .utils.dummy_vision_objects import *

    # Modeling
    if is_timm_available() and is_vision_available():
        from .models.detr import (
            DETR_PRETRAINED_MODEL_ARCHIVE_LIST,
            DetrForObjectDetection,
            DetrForSegmentation,
            DetrModel,
            DetrPreTrainedModel,
        )
    else:
        from .utils.dummy_timm_objects import *

    if is_torch_available():
        # Benchmarks
        from .benchmark.benchmark import PyTorchBenchmark
        from .benchmark.benchmark_args import PyTorchBenchmarkArguments
        from .data.data_collator import (
            DataCollator,
            DataCollatorForLanguageModeling,
            DataCollatorForPermutationLanguageModeling,
            DataCollatorForSeq2Seq,
            DataCollatorForSOP,
            DataCollatorForTokenClassification,
            DataCollatorForWholeWordMask,
            DataCollatorWithPadding,
            default_data_collator,
        )
        from .data.datasets import (
            GlueDataset,
            GlueDataTrainingArguments,
            LineByLineTextDataset,
            LineByLineWithRefDataset,
            LineByLineWithSOPTextDataset,
            SquadDataset,
            SquadDataTrainingArguments,
            TextDataset,
            TextDatasetForNextSentencePrediction,
        )
        from .generation_beam_search import BeamScorer, BeamSearchScorer
        from .generation_logits_process import (
            ForcedBOSTokenLogitsProcessor,
            ForcedEOSTokenLogitsProcessor,
            HammingDiversityLogitsProcessor,
            InfNanRemoveLogitsProcessor,
            LogitsProcessor,
            LogitsProcessorList,
            LogitsWarper,
            MinLengthLogitsProcessor,
            NoBadWordsLogitsProcessor,
            NoRepeatNGramLogitsProcessor,
            PrefixConstrainedLogitsProcessor,
            RepetitionPenaltyLogitsProcessor,
            TemperatureLogitsWarper,
            TopKLogitsWarper,
            TopPLogitsWarper,
        )
        from .generation_stopping_criteria import (
            MaxLengthCriteria,
            MaxTimeCriteria,
            StoppingCriteria,
            StoppingCriteriaList,
        )
        from .generation_utils import top_k_top_p_filtering
        from .modeling_utils import Conv1D, PreTrainedModel, apply_chunking_to_forward, prune_layer
        from .models.albert import (
            ALBERT_PRETRAINED_MODEL_ARCHIVE_LIST,
            AlbertForMaskedLM,
            AlbertForMultipleChoice,
            AlbertForPreTraining,
            AlbertForQuestionAnswering,
            AlbertForSequenceClassification,
            AlbertForTokenClassification,
            AlbertModel,
            AlbertPreTrainedModel,
            load_tf_weights_in_albert,
        )
        from .models.auto import (
            MODEL_FOR_CAUSAL_LM_MAPPING,
            MODEL_FOR_IMAGE_CLASSIFICATION_MAPPING,
            MODEL_FOR_MASKED_LM_MAPPING,
            MODEL_FOR_MULTIPLE_CHOICE_MAPPING,
            MODEL_FOR_NEXT_SENTENCE_PREDICTION_MAPPING,
            MODEL_FOR_OBJECT_DETECTION_MAPPING,
            MODEL_FOR_PRETRAINING_MAPPING,
            MODEL_FOR_QUESTION_ANSWERING_MAPPING,
            MODEL_FOR_SEQ_TO_SEQ_CAUSAL_LM_MAPPING,
            MODEL_FOR_SEQUENCE_CLASSIFICATION_MAPPING,
            MODEL_FOR_TABLE_QUESTION_ANSWERING_MAPPING,
            MODEL_FOR_TOKEN_CLASSIFICATION_MAPPING,
            MODEL_MAPPING,
            MODEL_WITH_HEADS_MAPPING,
            MODEL_WITH_LM_HEAD_MAPPING,
            AutoModel,
            AutoModelForCausalLM,
            AutoModelForImageClassification,
            AutoModelForMaskedLM,
            AutoModelForMultipleChoice,
            AutoModelForNextSentencePrediction,
            AutoModelForPreTraining,
            AutoModelForQuestionAnswering,
            AutoModelForSeq2SeqLM,
            AutoModelForSequenceClassification,
            AutoModelForTableQuestionAnswering,
            AutoModelForTokenClassification,
            AutoModelWithHeads,
            AutoModelWithLMHead,
        )
        from .models.bart import (
            BART_PRETRAINED_MODEL_ARCHIVE_LIST,
            BartForCausalLM,
            BartForConditionalGeneration,
            BartForQuestionAnswering,
            BartForSequenceClassification,
            BartModel,
            BartModelWithHeads,
            BartPretrainedModel,
            PretrainedBartModel,
        )
        from .models.bert import (
            BERT_PRETRAINED_MODEL_ARCHIVE_LIST,
            BertForMaskedLM,
            BertForMultipleChoice,
            BertForNextSentencePrediction,
            BertForPreTraining,
            BertForQuestionAnswering,
            BertForSequenceClassification,
            BertForTokenClassification,
            BertLayer,
            BertLMHeadModel,
            BertModel,
            BertModelWithHeads,
            BertPreTrainedModel,
            load_tf_weights_in_bert,
        )
        from .models.bert_generation import (
            BertGenerationDecoder,
            BertGenerationEncoder,
            BertGenerationPreTrainedModel,
            load_tf_weights_in_bert_generation,
        )
        from .models.big_bird import (
            BIG_BIRD_PRETRAINED_MODEL_ARCHIVE_LIST,
            BigBirdForCausalLM,
            BigBirdForMaskedLM,
            BigBirdForMultipleChoice,
            BigBirdForPreTraining,
            BigBirdForQuestionAnswering,
            BigBirdForSequenceClassification,
            BigBirdForTokenClassification,
            BigBirdLayer,
            BigBirdModel,
            BigBirdPreTrainedModel,
            load_tf_weights_in_big_bird,
        )
        from .models.bigbird_pegasus import (
            BIGBIRD_PEGASUS_PRETRAINED_MODEL_ARCHIVE_LIST,
            BigBirdPegasusForCausalLM,
            BigBirdPegasusForConditionalGeneration,
            BigBirdPegasusForQuestionAnswering,
            BigBirdPegasusForSequenceClassification,
            BigBirdPegasusModel,
            BigBirdPegasusPreTrainedModel,
        )
        from .models.blenderbot import (
            BLENDERBOT_PRETRAINED_MODEL_ARCHIVE_LIST,
            BlenderbotForCausalLM,
            BlenderbotForConditionalGeneration,
            BlenderbotModel,
            BlenderbotPreTrainedModel,
        )
        from .models.blenderbot_small import (
            BLENDERBOT_SMALL_PRETRAINED_MODEL_ARCHIVE_LIST,
            BlenderbotSmallForCausalLM,
            BlenderbotSmallForConditionalGeneration,
            BlenderbotSmallModel,
            BlenderbotSmallPreTrainedModel,
        )
        from .models.camembert import (
            CAMEMBERT_PRETRAINED_MODEL_ARCHIVE_LIST,
            CamembertForCausalLM,
            CamembertForMaskedLM,
            CamembertForMultipleChoice,
            CamembertForQuestionAnswering,
            CamembertForSequenceClassification,
            CamembertForTokenClassification,
            CamembertModel,
        )
        from .models.clip import (
            CLIP_PRETRAINED_MODEL_ARCHIVE_LIST,
            CLIPModel,
            CLIPPreTrainedModel,
            CLIPTextModel,
            CLIPVisionModel,
        )
        from .models.convbert import (
            CONVBERT_PRETRAINED_MODEL_ARCHIVE_LIST,
            ConvBertForMaskedLM,
            ConvBertForMultipleChoice,
            ConvBertForQuestionAnswering,
            ConvBertForSequenceClassification,
            ConvBertForTokenClassification,
            ConvBertLayer,
            ConvBertModel,
            ConvBertPreTrainedModel,
            load_tf_weights_in_convbert,
        )
        from .models.ctrl import (
            CTRL_PRETRAINED_MODEL_ARCHIVE_LIST,
            CTRLForSequenceClassification,
            CTRLLMHeadModel,
            CTRLModel,
            CTRLPreTrainedModel,
        )
        from .models.deberta import (
            DEBERTA_PRETRAINED_MODEL_ARCHIVE_LIST,
            DebertaForMaskedLM,
            DebertaForQuestionAnswering,
            DebertaForSequenceClassification,
            DebertaForTokenClassification,
            DebertaModel,
            DebertaPreTrainedModel,
        )
        from .models.deberta_v2 import (
            DEBERTA_V2_PRETRAINED_MODEL_ARCHIVE_LIST,
            DebertaV2ForMaskedLM,
            DebertaV2ForQuestionAnswering,
            DebertaV2ForSequenceClassification,
            DebertaV2ForTokenClassification,
            DebertaV2Model,
            DebertaV2PreTrainedModel,
        )
        from .models.deit import (
            DEIT_PRETRAINED_MODEL_ARCHIVE_LIST,
            DeiTForImageClassification,
            DeiTForImageClassificationWithTeacher,
            DeiTModel,
            DeiTPreTrainedModel,
        )
        from .models.distilbert import (
            DISTILBERT_PRETRAINED_MODEL_ARCHIVE_LIST,
            DistilBertForMaskedLM,
            DistilBertForMultipleChoice,
            DistilBertForQuestionAnswering,
            DistilBertForSequenceClassification,
            DistilBertForTokenClassification,
            DistilBertModel,
            DistilBertModelWithHeads,
            DistilBertPreTrainedModel,
        )
        from .models.dpr import (
            DPR_CONTEXT_ENCODER_PRETRAINED_MODEL_ARCHIVE_LIST,
            DPR_QUESTION_ENCODER_PRETRAINED_MODEL_ARCHIVE_LIST,
            DPR_READER_PRETRAINED_MODEL_ARCHIVE_LIST,
            DPRContextEncoder,
            DPRPretrainedContextEncoder,
            DPRPretrainedQuestionEncoder,
            DPRPretrainedReader,
            DPRQuestionEncoder,
            DPRReader,
        )
        from .models.electra import (
            ELECTRA_PRETRAINED_MODEL_ARCHIVE_LIST,
            ElectraForMaskedLM,
            ElectraForMultipleChoice,
            ElectraForPreTraining,
            ElectraForQuestionAnswering,
            ElectraForSequenceClassification,
            ElectraForTokenClassification,
            ElectraModel,
            ElectraPreTrainedModel,
            load_tf_weights_in_electra,
        )
        from .models.encoder_decoder import EncoderDecoderModel
        from .models.flaubert import (
            FLAUBERT_PRETRAINED_MODEL_ARCHIVE_LIST,
            FlaubertForMultipleChoice,
            FlaubertForQuestionAnswering,
            FlaubertForQuestionAnsweringSimple,
            FlaubertForSequenceClassification,
            FlaubertForTokenClassification,
            FlaubertModel,
            FlaubertWithLMHeadModel,
        )
        from .models.fsmt import FSMTForConditionalGeneration, FSMTModel, PretrainedFSMTModel
        from .models.funnel import (
            FUNNEL_PRETRAINED_MODEL_ARCHIVE_LIST,
            FunnelBaseModel,
            FunnelForMaskedLM,
            FunnelForMultipleChoice,
            FunnelForPreTraining,
            FunnelForQuestionAnswering,
            FunnelForSequenceClassification,
            FunnelForTokenClassification,
            FunnelModel,
            FunnelPreTrainedModel,
            load_tf_weights_in_funnel,
        )
        from .models.gpt2 import (
            GPT2_PRETRAINED_MODEL_ARCHIVE_LIST,
            GPT2DoubleHeadsModel,
            GPT2ForSequenceClassification,
            GPT2LMHeadModel,
            GPT2Model,
            GPT2ModelWithHeads,
            GPT2PreTrainedModel,
            load_tf_weights_in_gpt2,
        )
        from .models.gpt_neo import (
            GPT_NEO_PRETRAINED_MODEL_ARCHIVE_LIST,
            GPTNeoForCausalLM,
            GPTNeoForSequenceClassification,
            GPTNeoModel,
            GPTNeoPreTrainedModel,
            load_tf_weights_in_gpt_neo,
        )
        from .models.hubert import (
            HUBERT_PRETRAINED_MODEL_ARCHIVE_LIST,
            HubertForCTC,
            HubertModel,
            HubertPreTrainedModel,
        )
        from .models.ibert import (
            IBERT_PRETRAINED_MODEL_ARCHIVE_LIST,
            IBertForMaskedLM,
            IBertForMultipleChoice,
            IBertForQuestionAnswering,
            IBertForSequenceClassification,
            IBertForTokenClassification,
            IBertModel,
            IBertPreTrainedModel,
        )
        from .models.layoutlm import (
            LAYOUTLM_PRETRAINED_MODEL_ARCHIVE_LIST,
            LayoutLMForMaskedLM,
            LayoutLMForSequenceClassification,
            LayoutLMForTokenClassification,
            LayoutLMModel,
            LayoutLMPreTrainedModel,
        )
        from .models.led import (
            LED_PRETRAINED_MODEL_ARCHIVE_LIST,
            LEDForConditionalGeneration,
            LEDForQuestionAnswering,
            LEDForSequenceClassification,
            LEDModel,
            LEDPreTrainedModel,
        )
        from .models.longformer import (
            LONGFORMER_PRETRAINED_MODEL_ARCHIVE_LIST,
            LongformerForMaskedLM,
            LongformerForMultipleChoice,
            LongformerForQuestionAnswering,
            LongformerForSequenceClassification,
            LongformerForTokenClassification,
            LongformerModel,
            LongformerPreTrainedModel,
            LongformerSelfAttention,
        )
        from .models.luke import (
            LUKE_PRETRAINED_MODEL_ARCHIVE_LIST,
            LukeForEntityClassification,
            LukeForEntityPairClassification,
            LukeForEntitySpanClassification,
            LukeModel,
            LukePreTrainedModel,
        )
        from .models.lxmert import (
            LxmertEncoder,
            LxmertForPreTraining,
            LxmertForQuestionAnswering,
            LxmertModel,
            LxmertPreTrainedModel,
            LxmertVisualFeatureEncoder,
            LxmertXLayer,
        )
        from .models.m2m_100 import (
            M2M_100_PRETRAINED_MODEL_ARCHIVE_LIST,
            M2M100ForConditionalGeneration,
            M2M100Model,
            M2M100PreTrainedModel,
        )
        from .models.marian import MarianForCausalLM, MarianModel, MarianMTModel
        from .models.mbart import (
            MBartForCausalLM,
            MBartForConditionalGeneration,
            MBartForQuestionAnswering,
            MBartForSequenceClassification,
            MBartModel,
            MBartModelWithHeads,
            MBartPreTrainedModel,
        )
        from .models.megatron_bert import (
            MEGATRON_BERT_PRETRAINED_MODEL_ARCHIVE_LIST,
            MegatronBertForCausalLM,
            MegatronBertForMaskedLM,
            MegatronBertForMultipleChoice,
            MegatronBertForNextSentencePrediction,
            MegatronBertForPreTraining,
            MegatronBertForQuestionAnswering,
            MegatronBertForSequenceClassification,
            MegatronBertForTokenClassification,
            MegatronBertModel,
            MegatronBertPreTrainedModel,
        )
        from .models.mmbt import MMBTForClassification, MMBTModel, ModalEmbeddings
        from .models.mobilebert import (
            MOBILEBERT_PRETRAINED_MODEL_ARCHIVE_LIST,
            MobileBertForMaskedLM,
            MobileBertForMultipleChoice,
            MobileBertForNextSentencePrediction,
            MobileBertForPreTraining,
            MobileBertForQuestionAnswering,
            MobileBertForSequenceClassification,
            MobileBertForTokenClassification,
            MobileBertLayer,
            MobileBertModel,
            MobileBertPreTrainedModel,
            load_tf_weights_in_mobilebert,
        )
        from .models.mpnet import (
            MPNET_PRETRAINED_MODEL_ARCHIVE_LIST,
            MPNetForMaskedLM,
            MPNetForMultipleChoice,
            MPNetForQuestionAnswering,
            MPNetForSequenceClassification,
            MPNetForTokenClassification,
            MPNetLayer,
            MPNetModel,
            MPNetPreTrainedModel,
        )
        from .models.mt5 import MT5EncoderModel, MT5ForConditionalGeneration, MT5Model
        from .models.openai import (
            OPENAI_GPT_PRETRAINED_MODEL_ARCHIVE_LIST,
            OpenAIGPTDoubleHeadsModel,
            OpenAIGPTForSequenceClassification,
            OpenAIGPTLMHeadModel,
            OpenAIGPTModel,
            OpenAIGPTPreTrainedModel,
            load_tf_weights_in_openai_gpt,
        )
        from .models.pegasus import (
            PegasusForCausalLM,
            PegasusForConditionalGeneration,
            PegasusModel,
            PegasusPreTrainedModel,
        )
        from .models.prophetnet import (
            PROPHETNET_PRETRAINED_MODEL_ARCHIVE_LIST,
            ProphetNetDecoder,
            ProphetNetEncoder,
            ProphetNetForCausalLM,
            ProphetNetForConditionalGeneration,
            ProphetNetModel,
            ProphetNetPreTrainedModel,
        )
        from .models.rag import RagModel, RagPreTrainedModel, RagSequenceForGeneration, RagTokenForGeneration
        from .models.reformer import (
            REFORMER_PRETRAINED_MODEL_ARCHIVE_LIST,
            ReformerAttention,
            ReformerForMaskedLM,
            ReformerForQuestionAnswering,
            ReformerForSequenceClassification,
            ReformerLayer,
            ReformerModel,
            ReformerModelWithLMHead,
            ReformerPreTrainedModel,
        )
        from .models.retribert import RETRIBERT_PRETRAINED_MODEL_ARCHIVE_LIST, RetriBertModel, RetriBertPreTrainedModel
        from .models.roberta import (
            ROBERTA_PRETRAINED_MODEL_ARCHIVE_LIST,
            RobertaForCausalLM,
            RobertaForMaskedLM,
            RobertaForMultipleChoice,
            RobertaForQuestionAnswering,
            RobertaForSequenceClassification,
            RobertaForTokenClassification,
            RobertaModel,
            RobertaModelWithHeads,
            RobertaPreTrainedModel,
        )
        from .models.roformer import (
            ROFORMER_PRETRAINED_MODEL_ARCHIVE_LIST,
            RoFormerForCausalLM,
            RoFormerForMaskedLM,
            RoFormerForMultipleChoice,
            RoFormerForQuestionAnswering,
            RoFormerForSequenceClassification,
            RoFormerForTokenClassification,
            RoFormerLayer,
            RoFormerModel,
            RoFormerPreTrainedModel,
            load_tf_weights_in_roformer,
        )
        from .models.speech_to_text import (
            SPEECH_TO_TEXT_PRETRAINED_MODEL_ARCHIVE_LIST,
            Speech2TextForConditionalGeneration,
            Speech2TextModel,
            Speech2TextPreTrainedModel,
        )
        from .models.squeezebert import (
            SQUEEZEBERT_PRETRAINED_MODEL_ARCHIVE_LIST,
            SqueezeBertForMaskedLM,
            SqueezeBertForMultipleChoice,
            SqueezeBertForQuestionAnswering,
            SqueezeBertForSequenceClassification,
            SqueezeBertForTokenClassification,
            SqueezeBertModel,
            SqueezeBertModule,
            SqueezeBertPreTrainedModel,
        )
        from .models.t5 import (
            T5_PRETRAINED_MODEL_ARCHIVE_LIST,
            T5EncoderModel,
            T5ForConditionalGeneration,
            T5Model,
            T5PreTrainedModel,
            load_tf_weights_in_t5,
        )
        from .models.tapas import (
            TAPAS_PRETRAINED_MODEL_ARCHIVE_LIST,
            TapasForMaskedLM,
            TapasForQuestionAnswering,
            TapasForSequenceClassification,
            TapasModel,
            TapasPreTrainedModel,
        )
        from .models.transfo_xl import (
            TRANSFO_XL_PRETRAINED_MODEL_ARCHIVE_LIST,
            AdaptiveEmbedding,
            TransfoXLForSequenceClassification,
            TransfoXLLMHeadModel,
            TransfoXLModel,
            TransfoXLPreTrainedModel,
            load_tf_weights_in_transfo_xl,
        )
        from .models.visual_bert import (  # load_tf_weights_in_visual_bert,
            VISUAL_BERT_PRETRAINED_MODEL_ARCHIVE_LIST,
            VisualBertForMultipleChoice,
            VisualBertForPreTraining,
            VisualBertForQuestionAnswering,
            VisualBertForRegionToPhraseAlignment,
            VisualBertForVisualReasoning,
            VisualBertLayer,
            VisualBertModel,
            VisualBertPreTrainedModel,
        )
        from .models.vit import (
            VIT_PRETRAINED_MODEL_ARCHIVE_LIST,
            ViTForImageClassification,
            ViTModel,
            ViTPreTrainedModel,
        )
        from .models.wav2vec2 import (
            WAV_2_VEC_2_PRETRAINED_MODEL_ARCHIVE_LIST,
            Wav2Vec2ForCTC,
            Wav2Vec2ForMaskedLM,
            Wav2Vec2ForPreTraining,
            Wav2Vec2Model,
            Wav2Vec2PreTrainedModel,
        )
        from .models.xlm import (
            XLM_PRETRAINED_MODEL_ARCHIVE_LIST,
            XLMForMultipleChoice,
            XLMForQuestionAnswering,
            XLMForQuestionAnsweringSimple,
            XLMForSequenceClassification,
            XLMForTokenClassification,
            XLMModel,
            XLMPreTrainedModel,
            XLMWithLMHeadModel,
        )
        from .models.xlm_prophetnet import (
            XLM_PROPHETNET_PRETRAINED_MODEL_ARCHIVE_LIST,
            XLMProphetNetDecoder,
            XLMProphetNetEncoder,
            XLMProphetNetForCausalLM,
            XLMProphetNetForConditionalGeneration,
            XLMProphetNetModel,
        )
        from .models.xlm_roberta import (
            XLM_ROBERTA_PRETRAINED_MODEL_ARCHIVE_LIST,
            XLMRobertaForCausalLM,
            XLMRobertaForMaskedLM,
            XLMRobertaForMultipleChoice,
            XLMRobertaForQuestionAnswering,
            XLMRobertaForSequenceClassification,
            XLMRobertaForTokenClassification,
            XLMRobertaModel,
            XLMRobertaModelWithHeads,
        )
        from .models.xlnet import (
            XLNET_PRETRAINED_MODEL_ARCHIVE_LIST,
            XLNetForMultipleChoice,
            XLNetForQuestionAnswering,
            XLNetForQuestionAnsweringSimple,
            XLNetForSequenceClassification,
            XLNetForTokenClassification,
            XLNetLMHeadModel,
            XLNetModel,
            XLNetPreTrainedModel,
            load_tf_weights_in_xlnet,
        )

        # Optimization
        from .optimization import (
            Adafactor,
            AdamW,
            get_constant_schedule,
            get_constant_schedule_with_warmup,
            get_cosine_schedule_with_warmup,
            get_cosine_with_hard_restarts_schedule_with_warmup,
            get_linear_schedule_with_warmup,
            get_polynomial_decay_schedule_with_warmup,
            get_scheduler,
        )

        # Trainer
        from .trainer import Trainer
        from .trainer_pt_utils import torch_distributed_zero_first
        from .trainer_seq2seq import Seq2SeqTrainer
    else:
        from .utils.dummy_pt_objects import *

    # Adapters
    if is_torch_available():
        from .adapter_config import (
            ADAPTER_CONFIG_MAP,
            ADAPTERFUSION_CONFIG_MAP,
            DEFAULT_ADAPTER_CONFIG,
            DEFAULT_ADAPTERFUSION_CONFIG,
            AdapterConfig,
            AdapterFusionConfig,
            DynamicAdapterFusionConfig,
            HoulsbyConfig,
            HoulsbyInvConfig,
            ModelAdaptersConfig,
            PfeifferConfig,
            PfeifferInvConfig,
            StaticAdapterFusionConfig,
        )
        from .adapters.heads import ModelWithFlexibleHeadsAdaptersMixin
        from .adapters.layer import AdapterLayerBaseMixin
        from .adapters.loading import (
            AdapterFusionLoader,
            AdapterLoader,
            PredictionHeadLoader,
            WeightsLoader,
            WeightsLoaderHelper,
        )
        from .adapters.model_mixin import (
            InvertibleAdaptersMixin,
            ModelAdaptersMixin,
            ModelConfigAdaptersMixin,
            ModelWithHeadsAdaptersMixin,
        )
        from .adapters.training import AdapterArguments, MultiLingAdapterArguments
        from .adapters.utils import (
            ADAPTER_CACHE,
            ADAPTER_HUB_INDEX_FILE,
            ADAPTER_HUB_URL,
            AdapterType,
            get_adapter_config_hash,
            pull_from_hub,
            resolve_adapter_config,
            resolve_adapter_path,
        )

    # TensorFlow
    if is_tf_available():

        from .benchmark.benchmark_args_tf import TensorFlowBenchmarkArguments

        # Benchmarks
        from .benchmark.benchmark_tf import TensorFlowBenchmark
        from .generation_tf_utils import tf_top_k_top_p_filtering
        from .modeling_tf_layoutlm import (
            TF_LAYOUTLM_PRETRAINED_MODEL_ARCHIVE_LIST,
            TFLayoutLMForMaskedLM,
            TFLayoutLMForSequenceClassification,
            TFLayoutLMForTokenClassification,
            TFLayoutLMMainLayer,
            TFLayoutLMModel,
            TFLayoutLMPreTrainedModel,
        )
        from .modeling_tf_utils import TFPreTrainedModel, TFSequenceSummary, TFSharedEmbeddings, shape_list
        from .models.albert import (
            TF_ALBERT_PRETRAINED_MODEL_ARCHIVE_LIST,
            TFAlbertForMaskedLM,
            TFAlbertForMultipleChoice,
            TFAlbertForPreTraining,
            TFAlbertForQuestionAnswering,
            TFAlbertForSequenceClassification,
            TFAlbertForTokenClassification,
            TFAlbertMainLayer,
            TFAlbertModel,
            TFAlbertPreTrainedModel,
        )
        from .models.auto import (
            TF_MODEL_FOR_CAUSAL_LM_MAPPING,
            TF_MODEL_FOR_MASKED_LM_MAPPING,
            TF_MODEL_FOR_MULTIPLE_CHOICE_MAPPING,
            TF_MODEL_FOR_NEXT_SENTENCE_PREDICTION_MAPPING,
            TF_MODEL_FOR_PRETRAINING_MAPPING,
            TF_MODEL_FOR_QUESTION_ANSWERING_MAPPING,
            TF_MODEL_FOR_SEQ_TO_SEQ_CAUSAL_LM_MAPPING,
            TF_MODEL_FOR_SEQUENCE_CLASSIFICATION_MAPPING,
            TF_MODEL_FOR_TOKEN_CLASSIFICATION_MAPPING,
            TF_MODEL_MAPPING,
            TF_MODEL_WITH_LM_HEAD_MAPPING,
            TFAutoModel,
            TFAutoModelForCausalLM,
            TFAutoModelForMaskedLM,
            TFAutoModelForMultipleChoice,
            TFAutoModelForPreTraining,
            TFAutoModelForQuestionAnswering,
            TFAutoModelForSeq2SeqLM,
            TFAutoModelForSequenceClassification,
            TFAutoModelForTokenClassification,
            TFAutoModelWithLMHead,
        )
        from .models.bart import TFBartForConditionalGeneration, TFBartModel, TFBartPretrainedModel
        from .models.bert import (
            TF_BERT_PRETRAINED_MODEL_ARCHIVE_LIST,
            TFBertEmbeddings,
            TFBertForMaskedLM,
            TFBertForMultipleChoice,
            TFBertForNextSentencePrediction,
            TFBertForPreTraining,
            TFBertForQuestionAnswering,
            TFBertForSequenceClassification,
            TFBertForTokenClassification,
            TFBertLMHeadModel,
            TFBertMainLayer,
            TFBertModel,
            TFBertPreTrainedModel,
        )
        from .models.blenderbot import (
            TFBlenderbotForConditionalGeneration,
            TFBlenderbotModel,
            TFBlenderbotPreTrainedModel,
        )
        from .models.blenderbot_small import (
            TFBlenderbotSmallForConditionalGeneration,
            TFBlenderbotSmallModel,
            TFBlenderbotSmallPreTrainedModel,
        )
        from .models.camembert import (
            TF_CAMEMBERT_PRETRAINED_MODEL_ARCHIVE_LIST,
            TFCamembertForMaskedLM,
            TFCamembertForMultipleChoice,
            TFCamembertForQuestionAnswering,
            TFCamembertForSequenceClassification,
            TFCamembertForTokenClassification,
            TFCamembertModel,
        )
        from .models.convbert import (
            TF_CONVBERT_PRETRAINED_MODEL_ARCHIVE_LIST,
            TFConvBertForMaskedLM,
            TFConvBertForMultipleChoice,
            TFConvBertForQuestionAnswering,
            TFConvBertForSequenceClassification,
            TFConvBertForTokenClassification,
            TFConvBertLayer,
            TFConvBertModel,
            TFConvBertPreTrainedModel,
        )
        from .models.ctrl import (
            TF_CTRL_PRETRAINED_MODEL_ARCHIVE_LIST,
            TFCTRLForSequenceClassification,
            TFCTRLLMHeadModel,
            TFCTRLModel,
            TFCTRLPreTrainedModel,
        )
        from .models.distilbert import (
            TF_DISTILBERT_PRETRAINED_MODEL_ARCHIVE_LIST,
            TFDistilBertForMaskedLM,
            TFDistilBertForMultipleChoice,
            TFDistilBertForQuestionAnswering,
            TFDistilBertForSequenceClassification,
            TFDistilBertForTokenClassification,
            TFDistilBertMainLayer,
            TFDistilBertModel,
            TFDistilBertPreTrainedModel,
        )
        from .models.dpr import (
            TF_DPR_CONTEXT_ENCODER_PRETRAINED_MODEL_ARCHIVE_LIST,
            TF_DPR_QUESTION_ENCODER_PRETRAINED_MODEL_ARCHIVE_LIST,
            TF_DPR_READER_PRETRAINED_MODEL_ARCHIVE_LIST,
            TFDPRContextEncoder,
            TFDPRPretrainedContextEncoder,
            TFDPRPretrainedQuestionEncoder,
            TFDPRPretrainedReader,
            TFDPRQuestionEncoder,
            TFDPRReader,
        )
        from .models.electra import (
            TF_ELECTRA_PRETRAINED_MODEL_ARCHIVE_LIST,
            TFElectraForMaskedLM,
            TFElectraForMultipleChoice,
            TFElectraForPreTraining,
            TFElectraForQuestionAnswering,
            TFElectraForSequenceClassification,
            TFElectraForTokenClassification,
            TFElectraModel,
            TFElectraPreTrainedModel,
        )
        from .models.flaubert import (
            TF_FLAUBERT_PRETRAINED_MODEL_ARCHIVE_LIST,
            TFFlaubertForMultipleChoice,
            TFFlaubertForQuestionAnsweringSimple,
            TFFlaubertForSequenceClassification,
            TFFlaubertForTokenClassification,
            TFFlaubertModel,
            TFFlaubertPreTrainedModel,
            TFFlaubertWithLMHeadModel,
        )
        from .models.funnel import (
            TF_FUNNEL_PRETRAINED_MODEL_ARCHIVE_LIST,
            TFFunnelBaseModel,
            TFFunnelForMaskedLM,
            TFFunnelForMultipleChoice,
            TFFunnelForPreTraining,
            TFFunnelForQuestionAnswering,
            TFFunnelForSequenceClassification,
            TFFunnelForTokenClassification,
            TFFunnelModel,
            TFFunnelPreTrainedModel,
        )
        from .models.gpt2 import (
            TF_GPT2_PRETRAINED_MODEL_ARCHIVE_LIST,
            TFGPT2DoubleHeadsModel,
            TFGPT2ForSequenceClassification,
            TFGPT2LMHeadModel,
            TFGPT2MainLayer,
            TFGPT2Model,
            TFGPT2PreTrainedModel,
        )
        from .models.led import TFLEDForConditionalGeneration, TFLEDModel, TFLEDPreTrainedModel
        from .models.longformer import (
            TF_LONGFORMER_PRETRAINED_MODEL_ARCHIVE_LIST,
            TFLongformerForMaskedLM,
            TFLongformerForMultipleChoice,
            TFLongformerForQuestionAnswering,
            TFLongformerForSequenceClassification,
            TFLongformerForTokenClassification,
            TFLongformerModel,
            TFLongformerPreTrainedModel,
            TFLongformerSelfAttention,
        )
        from .models.lxmert import (
            TF_LXMERT_PRETRAINED_MODEL_ARCHIVE_LIST,
            TFLxmertForPreTraining,
            TFLxmertMainLayer,
            TFLxmertModel,
            TFLxmertPreTrainedModel,
            TFLxmertVisualFeatureEncoder,
        )
        from .models.marian import TFMarianModel, TFMarianMTModel, TFMarianPreTrainedModel
        from .models.mbart import TFMBartForConditionalGeneration, TFMBartModel, TFMBartPreTrainedModel
        from .models.mobilebert import (
            TF_MOBILEBERT_PRETRAINED_MODEL_ARCHIVE_LIST,
            TFMobileBertForMaskedLM,
            TFMobileBertForMultipleChoice,
            TFMobileBertForNextSentencePrediction,
            TFMobileBertForPreTraining,
            TFMobileBertForQuestionAnswering,
            TFMobileBertForSequenceClassification,
            TFMobileBertForTokenClassification,
            TFMobileBertMainLayer,
            TFMobileBertModel,
            TFMobileBertPreTrainedModel,
        )
        from .models.mpnet import (
            TF_MPNET_PRETRAINED_MODEL_ARCHIVE_LIST,
            TFMPNetForMaskedLM,
            TFMPNetForMultipleChoice,
            TFMPNetForQuestionAnswering,
            TFMPNetForSequenceClassification,
            TFMPNetForTokenClassification,
            TFMPNetMainLayer,
            TFMPNetModel,
            TFMPNetPreTrainedModel,
        )
        from .models.mt5 import TFMT5EncoderModel, TFMT5ForConditionalGeneration, TFMT5Model
        from .models.openai import (
            TF_OPENAI_GPT_PRETRAINED_MODEL_ARCHIVE_LIST,
            TFOpenAIGPTDoubleHeadsModel,
            TFOpenAIGPTForSequenceClassification,
            TFOpenAIGPTLMHeadModel,
            TFOpenAIGPTMainLayer,
            TFOpenAIGPTModel,
            TFOpenAIGPTPreTrainedModel,
        )
        from .models.pegasus import TFPegasusForConditionalGeneration, TFPegasusModel, TFPegasusPreTrainedModel
        from .models.rag import TFRagModel, TFRagPreTrainedModel, TFRagSequenceForGeneration, TFRagTokenForGeneration
        from .models.roberta import (
            TF_ROBERTA_PRETRAINED_MODEL_ARCHIVE_LIST,
            TFRobertaForMaskedLM,
            TFRobertaForMultipleChoice,
            TFRobertaForQuestionAnswering,
            TFRobertaForSequenceClassification,
            TFRobertaForTokenClassification,
            TFRobertaMainLayer,
            TFRobertaModel,
            TFRobertaPreTrainedModel,
        )
        from .models.roformer import (
            TF_ROFORMER_PRETRAINED_MODEL_ARCHIVE_LIST,
            TFRoFormerForCausalLM,
            TFRoFormerForMaskedLM,
            TFRoFormerForMultipleChoice,
            TFRoFormerForQuestionAnswering,
            TFRoFormerForSequenceClassification,
            TFRoFormerForTokenClassification,
            TFRoFormerLayer,
            TFRoFormerModel,
            TFRoFormerPreTrainedModel,
        )
        from .models.t5 import (
            TF_T5_PRETRAINED_MODEL_ARCHIVE_LIST,
            TFT5EncoderModel,
            TFT5ForConditionalGeneration,
            TFT5Model,
            TFT5PreTrainedModel,
        )
        from .models.transfo_xl import (
            TF_TRANSFO_XL_PRETRAINED_MODEL_ARCHIVE_LIST,
            TFAdaptiveEmbedding,
            TFTransfoXLForSequenceClassification,
            TFTransfoXLLMHeadModel,
            TFTransfoXLMainLayer,
            TFTransfoXLModel,
            TFTransfoXLPreTrainedModel,
        )
        from .models.wav2vec2 import (
            TF_WAV_2_VEC_2_PRETRAINED_MODEL_ARCHIVE_LIST,
            TFWav2Vec2ForCTC,
            TFWav2Vec2Model,
            TFWav2Vec2PreTrainedModel,
        )
        from .models.xlm import (
            TF_XLM_PRETRAINED_MODEL_ARCHIVE_LIST,
            TFXLMForMultipleChoice,
            TFXLMForQuestionAnsweringSimple,
            TFXLMForSequenceClassification,
            TFXLMForTokenClassification,
            TFXLMMainLayer,
            TFXLMModel,
            TFXLMPreTrainedModel,
            TFXLMWithLMHeadModel,
        )
        from .models.xlm_roberta import (
            TF_XLM_ROBERTA_PRETRAINED_MODEL_ARCHIVE_LIST,
            TFXLMRobertaForMaskedLM,
            TFXLMRobertaForMultipleChoice,
            TFXLMRobertaForQuestionAnswering,
            TFXLMRobertaForSequenceClassification,
            TFXLMRobertaForTokenClassification,
            TFXLMRobertaModel,
        )
        from .models.xlnet import (
            TF_XLNET_PRETRAINED_MODEL_ARCHIVE_LIST,
            TFXLNetForMultipleChoice,
            TFXLNetForQuestionAnsweringSimple,
            TFXLNetForSequenceClassification,
            TFXLNetForTokenClassification,
            TFXLNetLMHeadModel,
            TFXLNetMainLayer,
            TFXLNetModel,
            TFXLNetPreTrainedModel,
        )

        # Optimization
        from .optimization_tf import AdamWeightDecay, GradientAccumulator, WarmUp, create_optimizer

        # Trainer
        from .trainer_tf import TFTrainer

    else:
        # Import the same objects as dummies to get them in the namespace.
        # They will raise an import error if the user tries to instantiate / use them.
        from .utils.dummy_tf_objects import *

    if is_flax_available():
        from .generation_flax_logits_process import (
            FlaxForcedBOSTokenLogitsProcessor,
            FlaxForcedEOSTokenLogitsProcessor,
            FlaxLogitsProcessor,
            FlaxLogitsProcessorList,
            FlaxLogitsWarper,
            FlaxMinLengthLogitsProcessor,
            FlaxTemperatureLogitsWarper,
            FlaxTopKLogitsWarper,
            FlaxTopPLogitsWarper,
        )
        from .modeling_flax_utils import FlaxPreTrainedModel
        from .models.auto import (
            FLAX_MODEL_FOR_CAUSAL_LM_MAPPING,
            FLAX_MODEL_FOR_IMAGE_CLASSIFICATION_MAPPING,
            FLAX_MODEL_FOR_MASKED_LM_MAPPING,
            FLAX_MODEL_FOR_MULTIPLE_CHOICE_MAPPING,
            FLAX_MODEL_FOR_NEXT_SENTENCE_PREDICTION_MAPPING,
            FLAX_MODEL_FOR_PRETRAINING_MAPPING,
            FLAX_MODEL_FOR_QUESTION_ANSWERING_MAPPING,
            FLAX_MODEL_FOR_SEQ_TO_SEQ_CAUSAL_LM_MAPPING,
            FLAX_MODEL_FOR_SEQUENCE_CLASSIFICATION_MAPPING,
            FLAX_MODEL_FOR_TOKEN_CLASSIFICATION_MAPPING,
            FLAX_MODEL_MAPPING,
            FlaxAutoModel,
            FlaxAutoModelForCausalLM,
            FlaxAutoModelForImageClassification,
            FlaxAutoModelForMaskedLM,
            FlaxAutoModelForMultipleChoice,
            FlaxAutoModelForNextSentencePrediction,
            FlaxAutoModelForPreTraining,
            FlaxAutoModelForQuestionAnswering,
            FlaxAutoModelForSeq2SeqLM,
            FlaxAutoModelForSequenceClassification,
            FlaxAutoModelForTokenClassification,
        )
        from .models.bart import (
            FlaxBartForConditionalGeneration,
            FlaxBartForQuestionAnswering,
            FlaxBartForSequenceClassification,
            FlaxBartModel,
            FlaxBartPreTrainedModel,
        )
        from .models.bert import (
            FlaxBertForMaskedLM,
            FlaxBertForMultipleChoice,
            FlaxBertForNextSentencePrediction,
            FlaxBertForPreTraining,
            FlaxBertForQuestionAnswering,
            FlaxBertForSequenceClassification,
            FlaxBertForTokenClassification,
            FlaxBertModel,
            FlaxBertPreTrainedModel,
        )
        from .models.big_bird import (
            FlaxBigBirdForMaskedLM,
            FlaxBigBirdForMultipleChoice,
            FlaxBigBirdForPreTraining,
            FlaxBigBirdForQuestionAnswering,
            FlaxBigBirdForSequenceClassification,
            FlaxBigBirdForTokenClassification,
            FlaxBigBirdModel,
            FlaxBigBirdPreTrainedModel,
        )
        from .models.clip import (
            FlaxCLIPModel,
            FlaxCLIPPreTrainedModel,
            FlaxCLIPTextModel,
            FlaxCLIPTextPreTrainedModel,
            FlaxCLIPVisionModel,
            FlaxCLIPVisionPreTrainedModel,
        )
        from .models.electra import (
            FlaxElectraForMaskedLM,
            FlaxElectraForMultipleChoice,
            FlaxElectraForPreTraining,
            FlaxElectraForQuestionAnswering,
            FlaxElectraForSequenceClassification,
            FlaxElectraForTokenClassification,
            FlaxElectraModel,
            FlaxElectraPreTrainedModel,
        )
        from .models.gpt2 import FlaxGPT2LMHeadModel, FlaxGPT2Model, FlaxGPT2PreTrainedModel
        from .models.roberta import (
            FlaxRobertaForMaskedLM,
            FlaxRobertaForMultipleChoice,
            FlaxRobertaForQuestionAnswering,
            FlaxRobertaForSequenceClassification,
            FlaxRobertaForTokenClassification,
            FlaxRobertaModel,
            FlaxRobertaPreTrainedModel,
        )
        from .models.t5 import FlaxT5ForConditionalGeneration, FlaxT5Model, FlaxT5PreTrainedModel
        from .models.vit import FlaxViTForImageClassification, FlaxViTModel, FlaxViTPreTrainedModel
    else:
        # Import the same objects as dummies to get them in the namespace.
        # They will raise an import error if the user tries to instantiate / use them.
        from .utils.dummy_flax_objects import *

else:
    import importlib
    import os
    import sys

    class _LazyModule(_BaseLazyModule):
        """
        Module class that surfaces all objects but only performs associated imports when the objects are requested.
        """

        __file__ = globals()["__file__"]
        __path__ = [os.path.dirname(__file__)]

        def _get_module(self, module_name: str):
            return importlib.import_module("." + module_name, self.__name__)

        def __getattr__(self, name: str):
            # Special handling for the version, which is a constant from this module and not imported in a submodule.
            if name == "__version__":
                return __version__
            elif name == "__hf_version__":
                return __hf_version__
            return super().__getattr__(name)

    sys.modules[__name__] = _LazyModule(__name__, _import_structure)


if not is_tf_available() and not is_torch_available() and not is_flax_available():
    logger.warning(
        "None of PyTorch, TensorFlow >= 2.0, or Flax have been found. "
        "Models won't be available and only tokenizers, configuration "
        "and file/data utilities can be used."
    )<|MERGE_RESOLUTION|>--- conflicted
+++ resolved
@@ -22,12 +22,8 @@
 # to defer the actual importing for when the objects are requested. This way `import transformers` provides the names
 # in the namespace without actually importing anything (and especially none of the backends).
 
-<<<<<<< HEAD
 __version__ = "2.1.0a0"
-__hf_version__ = "4.8.0"
-=======
-__version__ = "4.8.1"
->>>>>>> 13661722
+__hf_version__ = "4.8.1"
 
 # Work around to update TensorFlow's absl.logging threshold which alters the
 # default Python logging output behavior when present.
