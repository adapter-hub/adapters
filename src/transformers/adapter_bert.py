# docstyle-ignore-file
import logging

import torch
from torch import nn

from .adapter_config import DEFAULT_ADAPTER_CONFIG, AdapterType
from .adapter_heads import (
    ClassificationHead,
    MultiLabelClassificationHead,
    MultipleChoiceHead,
    QuestionAnsweringHead,
    TaggingHead,
)
from .adapter_model_mixin import InvertibleAdaptersMixin, ModelAdaptersMixin, ModelWithHeadsAdaptersMixin
from .adapter_modeling import Adapter, BertFusion
from .adapter_utils import flatten_adapter_names, parse_adapter_names


logger = logging.getLogger(__name__)


class BertSelfOutputAdaptersMixin:
    """Adds adapters to the BertSelfOutput module."""

    # override this property if layer norm has a different name
    @property
    def layer_norm(self):
        return self.LayerNorm

    def _init_adapter_modules(self):
        self.attention_text_task_adapters = nn.ModuleDict(dict())
        self.adapter_fusion_layer = nn.ModuleDict(dict())
        self.attention_text_lang_adapters = nn.ModuleDict(dict())

    def add_adapter(self, adapter_name: str, adapter_type: AdapterType):
        adapter_config = self.config.adapters.get(adapter_name)
        if adapter_config and adapter_config["mh_adapter"]:
            adapter = Adapter(
                input_size=self.config.hidden_size,
                down_sample=self.config.hidden_size // adapter_config["reduction_factor"],
                add_layer_norm_before=adapter_config["ln_before"],
                add_layer_norm_after=adapter_config["ln_after"],
                non_linearity=adapter_config["non_linearity"],
                residual_before_ln=adapter_config["adapter_residual_before_ln"],
            )
            if adapter_type == AdapterType.text_task:
                self.attention_text_task_adapters[adapter_name] = adapter
            elif adapter_type == AdapterType.text_lang:
                self.attention_text_lang_adapters[adapter_name] = adapter
            else:
                raise ValueError("Invalid adapter type '{}'.".format(adapter_type))

    def add_fusion_layer(self, adapter_names):
        """See BertModel.add_attention_layer"""
        adapter_names = adapter_names if isinstance(adapter_names, list) else adapter_names.split(",")
        if self.config.adapters.common_config_value(adapter_names, "mh_adapter"):
            self.adapter_fusion_layer[",".join(adapter_names)] = BertFusion(self.config)

    def enable_adapters(self, adapter_names: list, unfreeze_adapters: bool, unfreeze_fusion: bool):
        """Unfreezes a given list of adapters, the adapter fusion layer, or both

        :param adapter_names: names of adapters to unfreeze (or names of adapters part of the fusion layer to unfreeze)
        :param unfreeze_adapters: whether the adapters themselves should be unfreezed
        :param unfreeze_fusion: whether the adapter attention layer for the given adapters should be unfreezed
        """
        if unfreeze_adapters:
            if isinstance(adapter_names, str):
                adapter_names = [adapter_names]
            for adapter_name in adapter_names:
                layer = self.get_adapter_layer(adapter_name)
                if layer is not None:
                    for param in layer.parameters():
                        param.requires_grad = True
        if unfreeze_fusion:
            if isinstance(adapter_names[0], str):
                adapter_names = [adapter_names]
            for adapter_fusion_group in adapter_names:
                fusion_name = ",".join(adapter_fusion_group)
                if fusion_name in self.adapter_fusion_layer:
                    for param in self.adapter_fusion_layer[fusion_name].parameters():
                        param.requires_grad = True

    def get_adapter_preparams(
        self,
        adapter_config,
        hidden_states,
        input_tensor,
    ):
        """
        Retrieves the hidden_states, query (for Fusion), and residual connection according to the set configuration
        Args:
            adapter_config: config file according to what the parameters are passed
            hidden_states: output of previous layer
            input_tensor: residual connection before FFN

        Returns: hidden_states, query, residual

        """
        query = None

        if adapter_config["residual_before_ln"]:
            residual = hidden_states

        if hasattr(self.config, "adapter_fusion") and self.config.adapter_fusion["query_before_ln"]:
            query = hidden_states

        if adapter_config["original_ln_before"]:
            hidden_states = self.layer_norm(hidden_states + input_tensor)

        if not adapter_config["residual_before_ln"]:
            residual = hidden_states

        if hasattr(self.config, "adapter_fusion") and not self.config.adapter_fusion["query_before_ln"]:
            query = hidden_states

        return hidden_states, query, residual

    def get_adapter_layer(self, adapter_name):
        """
        Depending on the adapter type we retrieve the correct layer. If no adapter for that name was set at that layer
        we return None
        Args:
            adapter_name: string name of the adapter

        Returns: layer | None

        """
        if adapter_name in self.attention_text_lang_adapters:
            return self.attention_text_lang_adapters[adapter_name]
        if adapter_name in self.attention_text_task_adapters:
            return self.attention_text_task_adapters[adapter_name]
        return None

    def adapter_stack_layer(self, hidden_states, input_tensor, adapter_stack):
        """
        One layer of stacked adapters. This either passes through a single adapter and prepares the data to be passed
        into a subsequent adapter, or the next transformer layer
        OR
        IFF more than one adapter names is set for one stack layer, we assume that fusion is activated. Thus, the
        adapters are fused together.
        Args:
            hidden_states: output of the previous transformer layer or adapter
            input_tensor: residual connection of transformer
            adapter_stack: names of adapters for the current stack. Iff len(adapter_stack) == 1, we pass through a
                            single adapter. iff len(adapter_stack) > 1 we fuse the adapters

        Returns: hidden_states

        """
        # We assume that all adapters have the same residual connection and layer norm setting as the first adapter in
        # the stack
        adapter_config = self.config.adapters.get(adapter_stack[0])

        hidden_states, query, residual = self.get_adapter_preparams(adapter_config, hidden_states, input_tensor)

        if len(adapter_stack) == 1:

            adapter_layer = self.get_adapter_layer(adapter_stack[0])
            if adapter_layer is not None:
                hidden_states, _, _ = adapter_layer(hidden_states, residual_input=residual)

            return hidden_states

        else:
            return self.adapter_fusion(hidden_states, adapter_stack, residual, query)

    def adapter_fusion(self, hidden_states, adapter_stack, residual, query):
        """
        If more than one adapter name is set for a stack layer, we fuse the adapters.
        For this, we pass through every adapter and learn an attention-like weighting of each adapter.
        The information stored in each of the adapters is thus fused together wrt the current example.
        Args:
            hidden_states: output of the previous transformer layer or adapter
            adapter_stack: names of adapters for the current stack. Iff len(adapter_stack) == 1, we pass through a
                            single adapter. iff len(adapter_stack) > 1 we fuse the adapters
            residual: residual of the previous layer
            query: query by which we attend over the adapters

        Returns: hidden_states

        """

        up_list = []

        for adapter_name in adapter_stack:
            adapter_layer = self.get_adapter_layer(adapter_name)
            if adapter_layer is not None:
                intermediate_output, _, up = adapter_layer(hidden_states, residual_input=residual)
                up_list.append(up)
        if len(up_list) > 0:
            up_list = torch.stack(up_list)
            up_list = up_list.permute(1, 2, 0, 3)

            fusion_name = ",".join(adapter_stack)

            hidden_states = self.adapter_fusion_layer[fusion_name](
                query,
                up_list,
                up_list,
                residual,
            )
        return hidden_states

    def adapters_forward(self, hidden_states, input_tensor, adapter_names=None):

        if adapter_names is not None:
            adapter_names = parse_adapter_names(adapter_names)
            flat_adapter_names = [item for sublist in adapter_names for item in sublist]

        if adapter_names is not None and (
            len(
                (set(self.attention_text_task_adapters.keys()) | set(self.attention_text_lang_adapters.keys()))
                & set(flat_adapter_names)
            )
            > 0
        ):

            for adapter_stack in adapter_names:
                hidden_states = self.adapter_stack_layer(
                    hidden_states=hidden_states,
                    input_tensor=input_tensor,
                    adapter_stack=adapter_stack,
                )

            last_config = self.config.adapters.get(adapter_names[-1][-1])
            if last_config["original_ln_after"]:
                hidden_states = self.layer_norm(hidden_states + input_tensor)

        else:
            hidden_states = self.layer_norm(hidden_states + input_tensor)

        return hidden_states


class BertOutputAdaptersMixin:
    """Adds adapters to the BertOutput module."""

    # override this property if layer norm has a different name
    @property
    def layer_norm(self):
        return self.LayerNorm

    def _init_adapter_modules(self):
        self.adapter_fusion_layer = nn.ModuleDict(dict())
        self.layer_text_task_adapters = nn.ModuleDict(dict())
        self.layer_text_lang_adapters = nn.ModuleDict(dict())

    def add_fusion_layer(self, adapter_names):
        """See BertModel.add_fusion_layer"""
        adapter_names = adapter_names if isinstance(adapter_names, list) else adapter_names.split(",")
        if self.config.adapters.common_config_value(adapter_names, "output_adapter"):
            self.adapter_fusion_layer[",".join(adapter_names)] = BertFusion(self.config)

    def add_adapter(self, adapter_name: str, adapter_type: AdapterType):
        adapter_config = self.config.adapters.get(adapter_name)
        if adapter_config and adapter_config["output_adapter"]:
            adapter = Adapter(
                input_size=self.config.hidden_size,
                down_sample=self.config.hidden_size // adapter_config["reduction_factor"],
                add_layer_norm_before=adapter_config["ln_before"],
                add_layer_norm_after=adapter_config["ln_after"],
                non_linearity=adapter_config["non_linearity"],
                residual_before_ln=adapter_config["adapter_residual_before_ln"],
            )
            if adapter_type == AdapterType.text_task:
                self.layer_text_task_adapters[adapter_name] = adapter
            elif adapter_type == AdapterType.text_lang:
                self.layer_text_lang_adapters[adapter_name] = adapter
            else:
                raise ValueError("Invalid adapter type '{}'.".format(adapter_type))

    def enable_adapters(self, adapter_names: list, unfreeze_adapters: bool, unfreeze_fusion: bool):

        if unfreeze_adapters:
            if isinstance(adapter_names, str):
                adapter_names = [adapter_names]
            for adapter_name in adapter_names:
                layer = self.get_adapter_layer(adapter_name)
                if layer is not None:
                    for param in layer.parameters():
                        param.requires_grad = True
        if unfreeze_fusion:
            if isinstance(adapter_names[0], str):
                adapter_names = [adapter_names]
            for adapter_fusion_group in adapter_names:
                fusion_name = ",".join(adapter_fusion_group)
                if fusion_name in self.adapter_fusion_layer:
                    for param in self.adapter_fusion_layer[fusion_name].parameters():
                        param.requires_grad = True

    def get_adapter_preparams(
        self,
        adapter_config,
        hidden_states,
        input_tensor,
    ):
        """
        Retrieves the hidden_states, query (for Fusion), and residual connection according to the set configuration
        Args:
            adapter_config: config file according to what the parameters are passed
            hidden_states: output of previous layer
            input_tensor: residual connection before FFN

        Returns: hidden_states, query, residual

        """
        query = None

        if adapter_config["residual_before_ln"]:
            residual = hidden_states

        if hasattr(self.config, "adapter_fusion") and self.config.adapter_fusion["query_before_ln"]:
            query = hidden_states

        if adapter_config["original_ln_before"]:
            hidden_states = self.layer_norm(hidden_states + input_tensor)

        if not adapter_config["residual_before_ln"]:
            residual = hidden_states

        if hasattr(self.config, "adapter_fusion") and not self.config.adapter_fusion["query_before_ln"]:
            query = hidden_states

        return hidden_states, query, residual

    def get_adapter_layer(self, adapter_name):
        """
        Depending on the adapter type we retrieve the correct layer. If no adapter for that name was set at that layer
        we return None
        Args:
            adapter_name: string name of the adapter

        Returns: layer | None

        """
        if adapter_name in self.layer_text_lang_adapters:
            return self.layer_text_lang_adapters[adapter_name]
        if adapter_name in self.layer_text_task_adapters:
            return self.layer_text_task_adapters[adapter_name]
        return None

    def adapter_stack_layer(self, hidden_states, input_tensor, adapter_stack):
        """
        One layer of stacked adapters. This either passes through a single adapter and prepares the data to be passed
        into a subsequent adapter, or the next transformer layer
        OR
        IFF more than one adapter names is set for one stack layer, we assume that fusion is activated. Thus, the
        adapters are fused together.
        Args:
            hidden_states: output of the previous transformer layer or adapter
            input_tensor: residual connection of transformer
            adapter_stack: names of adapters for the current stack. Iff len(adapter_stack) == 1, we pass through a
                            single adapter. iff len(adapter_stack) > 1 we fuse the adapters

        Returns: hidden_states

        """
        # We assume that all adapters have the same residual connection and layer norm setting as the first adapter in
        # the stack
        adapter_config = self.config.adapters.get(adapter_stack[0])

        hidden_states, query, residual = self.get_adapter_preparams(adapter_config, hidden_states, input_tensor)

        if len(adapter_stack) == 1:

            adapter_layer = self.get_adapter_layer(adapter_stack[0])
            if adapter_layer is not None:
                hidden_states, _, _ = adapter_layer(hidden_states, residual_input=residual)

            return hidden_states

        else:
            return self.adapter_fusion(hidden_states, adapter_stack, residual, query)

    def adapter_fusion(self, hidden_states, adapter_stack, residual, query):
        """
        If more than one adapter name is set for a stack layer, we fuse the adapters.
        For this, we pass through every adapter and learn an attention-like weighting of each adapter.
        The information stored in each of the adapters is thus fused together wrt the current example.
        Args:
            hidden_states: output of the previous transformer layer or adapter
            adapter_stack: names of adapters for the current stack. Iff len(adapter_stack) == 1, we pass through a
                            single adapter. iff len(adapter_stack) > 1 we fuse the adapters
            residual: residual of the previous layer
            query: query by which we attend over the adapters

        Returns: hidden_states

        """
        up_list = []

        for adapter_name in adapter_stack:
            adapter_layer = self.get_adapter_layer(adapter_name)
            if adapter_layer is not None:
                intermediate_output, _, up = adapter_layer(hidden_states, residual_input=residual)
                up_list.append(up)

        if len(up_list) > 0:
            up_list = torch.stack(up_list)
            up_list = up_list.permute(1, 2, 0, 3)

            fusion_name = ",".join(adapter_stack)

            hidden_states = self.adapter_fusion_layer[fusion_name](query, up_list, up_list, residual)
        return hidden_states

    def adapters_forward(self, hidden_states, input_tensor, adapter_names=None):

        if adapter_names is not None:
            adapter_names = parse_adapter_names(adapter_names)

            flat_adapter_names = [item for sublist in adapter_names for item in sublist]

        if adapter_names is not None and (
            len(
                (set(self.layer_text_lang_adapters.keys()) | set(self.layer_text_task_adapters.keys()))
                & set(flat_adapter_names)
            )
            > 0
        ):

            for adapter_stack in adapter_names:
                hidden_states = self.adapter_stack_layer(
                    hidden_states=hidden_states,
                    input_tensor=input_tensor,
                    adapter_stack=adapter_stack,
                )

            last_config = self.config.adapters.get(adapter_names[-1][-1])
            if last_config["original_ln_after"]:
                hidden_states = self.layer_norm(hidden_states + input_tensor)

        else:
            hidden_states = self.layer_norm(hidden_states + input_tensor)

        return hidden_states


class BertLayerAdaptersMixin:
    """Adds adapters to the BertLayer module."""

    def add_fusion_layer(self, adapter_names):
        self.attention.output.add_fusion_layer(adapter_names)
        self.output.add_fusion_layer(adapter_names)

    def add_adapter(self, adapter_name: str, adapter_type: AdapterType):
        self.attention.output.add_adapter(adapter_name, adapter_type)
        self.output.add_adapter(adapter_name, adapter_type)

    def enable_adapters(self, adapter_names: list, unfreeze_adapters: bool, unfreeze_attention: bool):
        self.attention.output.enable_adapters(adapter_names, unfreeze_adapters, unfreeze_attention)
        self.output.enable_adapters(adapter_names, unfreeze_adapters, unfreeze_attention)


class BertEncoderAdaptersMixin:
    """Adds adapters to the BertEncoder module."""

    def add_fusion_layer(self, adapter_names):
        for layer in self.layer:
            layer.add_fusion_layer(adapter_names)

    def add_adapter(self, adapter_name: str, adapter_type: AdapterType):
        adapter_config = self.config.adapters.get(adapter_name)
        leave_out = adapter_config.get("leave_out", [])
        for i, layer in enumerate(self.layer):
            if i not in leave_out:
                layer.add_adapter(adapter_name, adapter_type)

    def enable_adapters(self, adapter_names: list, unfreeze_adapters: bool, unfreeze_attention: bool):
        for layer in self.layer:
            layer.enable_adapters(adapter_names, unfreeze_adapters, unfreeze_attention)


class BertModelAdaptersMixin(InvertibleAdaptersMixin, ModelAdaptersMixin):
    """Adds adapters to the BertModel module."""

    def __init__(self, *args, **kwargs):
        super().__init__(*args, **kwargs)

    def _init_adapter_modules(self):
        super()._init_adapter_modules()

        # language adapters
        for language in self.config.adapters.adapter_list(AdapterType.text_lang):
            self.encoder.add_adapter(language, AdapterType.text_lang)
            self.add_invertible_lang_adapter(language)
        # task adapters
        for task in self.config.adapters.adapter_list(AdapterType.text_task):
            self.encoder.add_adapter(task, AdapterType.text_task)
        # fusion
        if hasattr(self.config, "fusion_models"):
            for fusion_adapter_names in self.config.fusion_models:
                self.add_fusion_layer(fusion_adapter_names)

    def train_adapter(self, adapter_names: list):
        """Sets the model into mode for training the given adapters."""
        self.train()
        self.freeze_model(True)
        adapter_names_flat = flatten_adapter_names(adapter_names)
        self.encoder.enable_adapters(adapter_names, True, False)
        self.enable_invertible_adapters(adapter_names_flat)
        # use the adapters to be trained by default in every forward pass
        self.set_active_adapters(adapter_names)

    def train_fusion(self, adapter_names: list):
        """Sets the model into mode for training of adapter fusion determined by a list of adapter names."""
        self.train()
        self.freeze_model(True)
        adapter_names_flat = flatten_adapter_names(adapter_names)
        self.encoder.enable_adapters(adapter_names_flat, False, True)
        # use the adapters to be trained by default in every forward pass
        self.set_active_adapters(adapter_names)
        # TODO implement fusion for invertible adapters

    def add_adapter(self, adapter_name: str, adapter_type: AdapterType, config=None):
        """Adds a new adapter module of the specified type to the model.

        Args:
            adapter_name (str): The name of the adapter module to be added.
            adapter_type (AdapterType): The adapter type.
            config (str or dict or AdapterConfig, optional): The adapter configuration, can be either:
                - the string identifier of a pre-defined configuration dictionary
                - a configuration dictionary specifying the full config
                - if not given, the default configuration for this adapter type will be used
        """
        if not AdapterType.has(adapter_type):
            raise ValueError("Invalid adapter type {}".format(adapter_type))
        if not self.config.adapters.get_config(adapter_type):
            self.config.adapters.set_config(adapter_type, config or DEFAULT_ADAPTER_CONFIG)
        self.config.adapters.add(adapter_name, adapter_type, config=config)
        self.encoder.add_adapter(adapter_name, adapter_type)
        if adapter_type == AdapterType.text_lang:
            self.add_invertible_lang_adapter(adapter_name)

    def _add_fusion_layer(self, adapter_names):
        self.encoder.add_fusion_layer(adapter_names)


class BertModelHeadsMixin(ModelWithHeadsAdaptersMixin):
    """Adds heads to a Bert-based module."""

    def __init__(self, *args, **kwargs):
        super().__init__(*args, **kwargs)
        if not hasattr(self.config, "custom_heads"):
            self.config.custom_heads = {}
        self.active_head = None

    def _init_head_modules(self):
        if not hasattr(self.config, "prediction_heads"):
            self.config.prediction_heads = {}
        self.heads = nn.ModuleDict(dict())
        heads_to_add = self.config.prediction_heads
        self.config.prediction_heads = {}
        # add modules for heads in config
        for head_name, config in heads_to_add.items():
            self.add_prediction_head_from_config(head_name, config)

    def add_prediction_head_from_config(self, head_name, config, overwrite_ok=False):
        id2label = (
            {id_: label for label, id_ in config["label2id"].items()}
            if "label2id" in config.keys() and config["label2id"]
            else None
        )
        if config["head_type"] == "classification":
            self.add_classification_head(
                head_name,
                config["num_labels"],
                config["layers"],
                config["activation_function"],
                id2label=id2label,
                overwrite_ok=overwrite_ok,
            )
        elif config["head_type"] == "multilabel_classification":
            self.add_classification_head(
                head_name,
                config["num_labels"],
                config["layers"],
                config["activation_function"],
                multilabel=True,
                id2label=id2label,
                overwrite_ok=overwrite_ok,
            )
        elif config["head_type"] == "tagging":
            self.add_tagging_head(
                head_name,
                config["num_labels"],
                config["layers"],
                config["activation_function"],
                id2label=id2label,
                overwrite_ok=overwrite_ok,
            )
        elif config["head_type"] == "multiple_choice":
            self.add_multiple_choice_head(
                head_name,
                config["num_choices"],
                config["layers"],
                config["activation_function"],
                id2label=id2label,
                overwrite_ok=overwrite_ok,
            )
        elif config["head_type"] == "question_answering":
            self.add_qa_head(
                head_name,
                config["num_labels"],
                config["layers"],
                config["activation_function"],
                id2label=id2label,
                overwrite_ok=overwrite_ok,
            )
        else:
            if config["head_type"] in self.config.custom_heads:
                self.add_custom_head(head_name, config, overwrite_ok=overwrite_ok)
            else:
                raise AttributeError("Please register the PredictionHead before loading the model")

    #  self._add_prediction_head_module(head_name)

    def get_prediction_heads_config(self):
        heads = {}
        for head_name, head in self.config.prediction_heads.items():
            heads[head_name] = head.config
        return heads

    def register_custom_head(self, identifier, head):
        self.config.custom_heads[identifier] = head

    @property
    def active_head(self):
        return self._active_head

    @active_head.setter
    def active_head(self, head_name):
        self._active_head = head_name
        if head_name is not None and head_name in self.config.prediction_heads:
            self.config.label2id = self.config.prediction_heads[head_name].config["label2id"]

            self.config.id2label = self.get_labels_dict(head_name)

    @property
    def active_head(self):
        return self._active_head

    @active_head.setter
    def active_head(self, head_name):
        self._active_head = head_name
        if head_name is not None and head_name in self.config.prediction_heads:
            self.config.label2id = self.config.prediction_heads[head_name]["label2id"]
            self.config.id2label = self.get_labels_dict(head_name)

    def set_active_adapters(self, adapter_names: list):
        """Sets the adapter modules to be used by default in every forward pass.
        This setting can be overriden by passing the `adapter_names` parameter in the `foward()` pass.
        If no adapter with the given name is found, no module of the respective type will be activated.
        In case the calling model class supports named prediction heads, this method will attempt to activate a prediction head with the name of the last adapter in the list of passed adapter names.

        Args:
            adapter_names (list): The list of adapters to be activated by default. Can be a fusion or stacking configuration.
        """
        self.base_model.set_active_adapters(adapter_names)
        # use last adapter name as name of prediction head
        if self.active_adapters:
            head_name = self.active_adapters[-1][-1]
            if head_name in self.config.prediction_heads:
                self.active_head = head_name

            else:
                logger.info("No prediction head for task_name '{}' available.".format(head_name))

    def add_classification_head(
        self,
        head_name,
        num_labels=2,
        layers=2,
        activation_function="tanh",
        overwrite_ok=False,
        multilabel=False,
        id2label=None,
    ):
        """Adds a sequence classification head on top of the model.

        Args:
            head_name (str): The name of the head.
            num_labels (int, optional): Number of classification labels. Defaults to 2.
            layers (int, optional): Number of layers. Defaults to 2.
            activation_function (str, optional): Activation function. Defaults to 'tanh'.
            overwrite_ok (bool, optional): Force overwrite if a head with the same name exists. Defaults to False.
            multilabel (bool, optional): Enable multilabel classification setup. Defaults to False.
        """

        if multilabel:
            head = MultiLabelClassificationHead(head_name, num_labels, layers, activation_function, id2label, self)
        else:
            head = ClassificationHead(head_name, num_labels, layers, activation_function, id2label, self)
        self.add_prediction_head(head, overwrite_ok)

    def add_multiple_choice_head(
        self, head_name, num_choices=2, layers=2, activation_function="tanh", overwrite_ok=False, id2label=None
    ):
        """Adds a multiple choice head on top of the model.

        Args:
            head_name (str): The name of the head.
            num_choices (int, optional): Number of choices. Defaults to 2.
            layers (int, optional): Number of layers. Defaults to 2.
            activation_function (str, optional): Activation function. Defaults to 'tanh'.
            overwrite_ok (bool, optional): Force overwrite if a head with the same name exists. Defaults to False.
        """
        head = MultipleChoiceHead(head_name, num_choices, layers, activation_function, id2label, self)
        self.add_prediction_head(head, overwrite_ok)

    def add_tagging_head(
        self, head_name, num_labels=2, layers=1, activation_function="tanh", overwrite_ok=False, id2label=None
    ):
        """Adds a token classification head on top of the model.

        Args:
            head_name (str): The name of the head.
            num_labels (int, optional): Number of classification labels. Defaults to 2.
            layers (int, optional): Number of layers. Defaults to 1.
            activation_function (str, optional): Activation function. Defaults to 'tanh'.
            overwrite_ok (bool, optional): Force overwrite if a head with the same name exists. Defaults to False.
        """
        head = TaggingHead(head_name, num_labels, layers, activation_function, id2label, self)
        self.add_prediction_head(head, overwrite_ok)

    def add_qa_head(
        self, head_name, num_labels=2, layers=1, activation_function="tanh", overwrite_ok=False, id2label=None
    ):
        head = QuestionAnsweringHead(head_name, num_labels, layers, activation_function, id2label, self)
        self.add_prediction_head(head, overwrite_ok)

    def add_custom_head(self, head_name, config, overwrite_ok=False):
        if config["head_type"] in self.config.custom_heads:
            head = self.config.custom_heads[config["head_type"]](head_name, config, self)
            self.add_prediction_head(head, overwrite_ok)
        else:
            raise AttributeError(
                "The given head as a head_type that is not registered as a custom head yet."
                " Please register the head first."
            )

    def add_prediction_head(
        self,
        head,
        overwrite_ok=False,
    ):

        if head.name not in self.config.prediction_heads or overwrite_ok:
            self.config.prediction_heads[head.name] = head

            if "label2id" not in head.config.keys() or head.config["label2id"] is None:
                if "num_labels" in head.config.keys():
                    head.config["label2id"] = {"LABEL_" + str(num): num for num in range(head.config["num_labels"])}
                if "num_choices" in head.config.keys():
                    head.config["label2id"] = {"LABEL_" + str(num): num for num in range(head.config["num_choices"])}

            logger.info(f"Adding head '{head.name}' with config {head.config}.")
            #             self._add_prediction_head_module(head.name)
            self.active_head = head.name

        else:
            raise ValueError(
                f"Model already contains a head with name '{head.name}'. Use overwrite_ok=True to force overwrite."
            )

<<<<<<< HEAD
    def forward_head(self, outputs, head_name=None, attention_mask=None, labels=None, return_dict=False):

=======
    def _add_prediction_head_module(self, head_name):
        head_config = self.config.prediction_heads.get(head_name)

        pred_head = []
        for l in range(head_config["layers"]):
            pred_head.append(nn.Dropout(self.config.hidden_dropout_prob))
            if l < head_config["layers"] - 1:
                pred_head.append(nn.Linear(self.config.hidden_size, self.config.hidden_size))
                pred_head.append(Activation_Function_Class(head_config["activation_function"]))
            else:
                if "num_labels" in head_config:
                    pred_head.append(nn.Linear(self.config.hidden_size, head_config["num_labels"]))
                else:  # used for multiple_choice head
                    pred_head.append(nn.Linear(self.config.hidden_size, 1))

        self.heads[head_name] = nn.Sequential(*pred_head)

        self.heads[head_name].apply(self._init_weights)
        self.heads[head_name].train(self.training)  # make sure training mode is consistent

    def forward_head(self, outputs, head_name=None, attention_mask=None, return_dict=False, **kwargs):
>>>>>>> 110d9903
        head_name = head_name or self.active_head
        if not head_name:
            logger.debug("No prediction head is used.")
            return outputs

        if head_name not in self.config.prediction_heads:
            raise ValueError("Unknown head_name '{}'".format(head_name))
        if not self.training:
            self.config.prediction_heads[head_name].eval()
        else:
            self.config.prediction_heads[head_name].train()
        head = self.config.prediction_heads[head_name]

<<<<<<< HEAD
        return head(outputs, attention_mask, labels, return_dict)
=======
        sequence_output = outputs[0]
        loss = None

        if head["head_type"] == "classification":
            logits = self.heads[head_name](sequence_output[:, 0])

            outputs = (logits,) + outputs[2:]
            labels = kwargs.pop("labels", None)
            if labels is not None:
                if head["num_labels"] == 1:
                    #  We are doing regression
                    loss_fct = MSELoss()
                    loss = loss_fct(logits.view(-1), labels.view(-1))
                else:
                    loss_fct = CrossEntropyLoss()
                    loss = loss_fct(logits.view(-1, head["num_labels"]), labels.view(-1))
                outputs = (loss,) + outputs

            if return_dict:
                return SequenceClassifierOutput(
                    loss=loss,
                    logits=logits,
                    hidden_states=outputs.hidden_states,
                    attentions=outputs.attentions,
                )
            else:
                return outputs

        elif head["head_type"] == "multilabel_classification":
            logits = self.heads[head_name](sequence_output[:, 0])

            outputs = (logits,) + outputs[2:]
            labels = kwargs.pop("labels", None)
            if labels is not None:
                loss_fct = BCEWithLogitsLoss()
                if labels.dtype != torch.float32:
                    labels = labels.float()
                loss = loss_fct(logits, labels)
                outputs = (loss,) + outputs

            if return_dict:
                return SequenceClassifierOutput(
                    loss=loss,
                    logits=logits,
                    hidden_states=outputs.hidden_states,
                    attentions=outputs.attentions,
                )
            else:
                return outputs

        elif head["head_type"] == "multiple_choice":
            logits = self.heads[head_name](sequence_output[:, 0])
            logits = logits.view(-1, head["num_choices"])

            outputs = (logits,) + outputs[2:]
            labels = kwargs.pop("labels", None)
            if labels is not None:
                loss_fct = CrossEntropyLoss()
                loss = loss_fct(logits, labels)
                outputs = (loss,) + outputs

            if return_dict:
                return MultipleChoiceModelOutput(
                    loss=loss,
                    logits=logits,
                    hidden_states=outputs.hidden_states,
                    attentions=outputs.attentions,
                )
            else:
                return outputs

        elif head["head_type"] == "tagging":
            logits = self.heads[head_name](sequence_output)

            outputs = (logits,) + outputs[2:]
            labels = kwargs.pop("labels", None)
            if labels is not None:
                loss_fct = CrossEntropyLoss()
                # Only keep active parts of the loss
                if attention_mask is not None:
                    active_loss = attention_mask.view(-1) == 1
                    active_logits = logits.view(-1, self.num_labels)
                    active_labels = torch.where(
                        active_loss, labels.view(-1), torch.tensor(loss_fct.ignore_index).type_as(labels)
                    )
                    loss = loss_fct(active_logits, active_labels)
                else:
                    loss = loss_fct(logits.view(-1, self.num_labels), labels.view(-1))
                outputs = (loss,) + outputs

            if return_dict:
                return TokenClassifierOutput(
                    loss=loss,
                    logits=logits,
                    hidden_states=outputs.hidden_states,
                    attentions=outputs.attentions,
                )
            else:
                return outputs

        elif head["head_type"] == "question_answering":
            logits = self.heads[head_name](sequence_output)

            start_logits, end_logits = logits.split(1, dim=-1)
            start_logits = start_logits.squeeze(-1)
            end_logits = end_logits.squeeze(-1)

            outputs = (
                start_logits,
                end_logits,
            ) + outputs[2:]
            start_positions = kwargs.pop("start_positions", None)
            end_positions = kwargs.pop("end_positions", None)
            if start_positions is not None and end_positions is not None:
                if len(start_positions.size()) > 1:
                    start_positions = start_positions.squeeze(-1)
                if len(end_positions.size()) > 1:
                    end_positions = end_positions.squeeze(-1)
                # sometimes the start/end positions are outside our model inputs, we ignore these terms
                ignored_index = start_logits.size(1)
                start_positions.clamp_(0, ignored_index)
                end_positions.clamp_(0, ignored_index)

                loss_fct = CrossEntropyLoss(ignore_index=ignored_index)
                start_loss = loss_fct(start_logits, start_positions)
                end_loss = loss_fct(end_logits, end_positions)
                total_loss = (start_loss + end_loss) / 2
                outputs = (total_loss,) + outputs

            if return_dict:
                return QuestionAnsweringModelOutput(
                    loss=loss,
                    start_logits=start_logits,
                    end_logits=end_logits,
                    hidden_states=outputs.hidden_states,
                    attentions=outputs.attentions,
                )
            else:
                return outputs

        else:
            raise ValueError("Unknown head_type '{}'".format(head["head_type"]))
>>>>>>> 110d9903

    def get_labels_dict(self, head_name=None):
        """
        Returns the id2label dict for the given head
        Args:
            head_name: (str, optional) the name of the head which labels should be returned. Default is None.
            If the name is None the labels of the active head are returned

        Returns: id2label

        """
        if head_name is None:
            head_name = self.active_head
        if head_name is None:
            raise ValueError("No head name given and no active head in the model")
        if "label2id" in self.config.prediction_heads[head_name].config.keys():
            return {id_: label for label, id_ in self.config.prediction_heads[head_name].config["label2id"].items()}
        else:
            return None

    def get_labels(self, head_name=None):
        """
        Returns the labels the given head is assigning/predicting
        Args:
            head_name: (str, optional) the name of the head which labels should be returned. Default is None.
            If the name is None the labels of the active head are returned

        Returns: labels

        """
        label_dict = self.get_labels_dict(head_name)
        if label_dict is None:
            return None
        else:
            return list(label_dict.values())<|MERGE_RESOLUTION|>--- conflicted
+++ resolved
@@ -764,32 +764,8 @@
                 f"Model already contains a head with name '{head.name}'. Use overwrite_ok=True to force overwrite."
             )
 
-<<<<<<< HEAD
     def forward_head(self, outputs, head_name=None, attention_mask=None, labels=None, return_dict=False):
 
-=======
-    def _add_prediction_head_module(self, head_name):
-        head_config = self.config.prediction_heads.get(head_name)
-
-        pred_head = []
-        for l in range(head_config["layers"]):
-            pred_head.append(nn.Dropout(self.config.hidden_dropout_prob))
-            if l < head_config["layers"] - 1:
-                pred_head.append(nn.Linear(self.config.hidden_size, self.config.hidden_size))
-                pred_head.append(Activation_Function_Class(head_config["activation_function"]))
-            else:
-                if "num_labels" in head_config:
-                    pred_head.append(nn.Linear(self.config.hidden_size, head_config["num_labels"]))
-                else:  # used for multiple_choice head
-                    pred_head.append(nn.Linear(self.config.hidden_size, 1))
-
-        self.heads[head_name] = nn.Sequential(*pred_head)
-
-        self.heads[head_name].apply(self._init_weights)
-        self.heads[head_name].train(self.training)  # make sure training mode is consistent
-
-    def forward_head(self, outputs, head_name=None, attention_mask=None, return_dict=False, **kwargs):
->>>>>>> 110d9903
         head_name = head_name or self.active_head
         if not head_name:
             logger.debug("No prediction head is used.")
@@ -803,152 +779,7 @@
             self.config.prediction_heads[head_name].train()
         head = self.config.prediction_heads[head_name]
 
-<<<<<<< HEAD
         return head(outputs, attention_mask, labels, return_dict)
-=======
-        sequence_output = outputs[0]
-        loss = None
-
-        if head["head_type"] == "classification":
-            logits = self.heads[head_name](sequence_output[:, 0])
-
-            outputs = (logits,) + outputs[2:]
-            labels = kwargs.pop("labels", None)
-            if labels is not None:
-                if head["num_labels"] == 1:
-                    #  We are doing regression
-                    loss_fct = MSELoss()
-                    loss = loss_fct(logits.view(-1), labels.view(-1))
-                else:
-                    loss_fct = CrossEntropyLoss()
-                    loss = loss_fct(logits.view(-1, head["num_labels"]), labels.view(-1))
-                outputs = (loss,) + outputs
-
-            if return_dict:
-                return SequenceClassifierOutput(
-                    loss=loss,
-                    logits=logits,
-                    hidden_states=outputs.hidden_states,
-                    attentions=outputs.attentions,
-                )
-            else:
-                return outputs
-
-        elif head["head_type"] == "multilabel_classification":
-            logits = self.heads[head_name](sequence_output[:, 0])
-
-            outputs = (logits,) + outputs[2:]
-            labels = kwargs.pop("labels", None)
-            if labels is not None:
-                loss_fct = BCEWithLogitsLoss()
-                if labels.dtype != torch.float32:
-                    labels = labels.float()
-                loss = loss_fct(logits, labels)
-                outputs = (loss,) + outputs
-
-            if return_dict:
-                return SequenceClassifierOutput(
-                    loss=loss,
-                    logits=logits,
-                    hidden_states=outputs.hidden_states,
-                    attentions=outputs.attentions,
-                )
-            else:
-                return outputs
-
-        elif head["head_type"] == "multiple_choice":
-            logits = self.heads[head_name](sequence_output[:, 0])
-            logits = logits.view(-1, head["num_choices"])
-
-            outputs = (logits,) + outputs[2:]
-            labels = kwargs.pop("labels", None)
-            if labels is not None:
-                loss_fct = CrossEntropyLoss()
-                loss = loss_fct(logits, labels)
-                outputs = (loss,) + outputs
-
-            if return_dict:
-                return MultipleChoiceModelOutput(
-                    loss=loss,
-                    logits=logits,
-                    hidden_states=outputs.hidden_states,
-                    attentions=outputs.attentions,
-                )
-            else:
-                return outputs
-
-        elif head["head_type"] == "tagging":
-            logits = self.heads[head_name](sequence_output)
-
-            outputs = (logits,) + outputs[2:]
-            labels = kwargs.pop("labels", None)
-            if labels is not None:
-                loss_fct = CrossEntropyLoss()
-                # Only keep active parts of the loss
-                if attention_mask is not None:
-                    active_loss = attention_mask.view(-1) == 1
-                    active_logits = logits.view(-1, self.num_labels)
-                    active_labels = torch.where(
-                        active_loss, labels.view(-1), torch.tensor(loss_fct.ignore_index).type_as(labels)
-                    )
-                    loss = loss_fct(active_logits, active_labels)
-                else:
-                    loss = loss_fct(logits.view(-1, self.num_labels), labels.view(-1))
-                outputs = (loss,) + outputs
-
-            if return_dict:
-                return TokenClassifierOutput(
-                    loss=loss,
-                    logits=logits,
-                    hidden_states=outputs.hidden_states,
-                    attentions=outputs.attentions,
-                )
-            else:
-                return outputs
-
-        elif head["head_type"] == "question_answering":
-            logits = self.heads[head_name](sequence_output)
-
-            start_logits, end_logits = logits.split(1, dim=-1)
-            start_logits = start_logits.squeeze(-1)
-            end_logits = end_logits.squeeze(-1)
-
-            outputs = (
-                start_logits,
-                end_logits,
-            ) + outputs[2:]
-            start_positions = kwargs.pop("start_positions", None)
-            end_positions = kwargs.pop("end_positions", None)
-            if start_positions is not None and end_positions is not None:
-                if len(start_positions.size()) > 1:
-                    start_positions = start_positions.squeeze(-1)
-                if len(end_positions.size()) > 1:
-                    end_positions = end_positions.squeeze(-1)
-                # sometimes the start/end positions are outside our model inputs, we ignore these terms
-                ignored_index = start_logits.size(1)
-                start_positions.clamp_(0, ignored_index)
-                end_positions.clamp_(0, ignored_index)
-
-                loss_fct = CrossEntropyLoss(ignore_index=ignored_index)
-                start_loss = loss_fct(start_logits, start_positions)
-                end_loss = loss_fct(end_logits, end_positions)
-                total_loss = (start_loss + end_loss) / 2
-                outputs = (total_loss,) + outputs
-
-            if return_dict:
-                return QuestionAnsweringModelOutput(
-                    loss=loss,
-                    start_logits=start_logits,
-                    end_logits=end_logits,
-                    hidden_states=outputs.hidden_states,
-                    attentions=outputs.attentions,
-                )
-            else:
-                return outputs
-
-        else:
-            raise ValueError("Unknown head_type '{}'".format(head["head_type"]))
->>>>>>> 110d9903
 
     def get_labels_dict(self, head_name=None):
         """
