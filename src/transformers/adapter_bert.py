import logging

import torch
from torch import nn
from torch.nn import BCEWithLogitsLoss, CrossEntropyLoss, MSELoss

from .adapter_config import DEFAULT_ADAPTER_CONFIG, AdapterType
from .adapter_model_mixin import InvertibleAdaptersMixin, ModelAdaptersMixin, ModelWithHeadsAdaptersMixin
from .adapter_modeling import Activation_Function_Class, Adapter, BertFusion
from .adapter_utils import flatten_adapter_names, parse_adapter_names
from .modeling_outputs import (
    MultipleChoiceModelOutput,
    QuestionAnsweringModelOutput,
    SequenceClassifierOutput,
    TokenClassifierOutput,
)


logger = logging.getLogger(__name__)


def get_fusion_regularization_loss(model):
    if hasattr(model, "base_model"):
        model = model.base_model
    elif hasattr(model, "encoder"):
        pass
    else:
        raise Exception("Model not passed correctly, please pass a transformer model with an encoder")

    reg_loss = 0.0
    target = torch.zeros((model.config.hidden_size, model.config.hidden_size)).fill_diagonal_(1.0).to(model.device)
    for k, v in model.encoder.layer._modules.items():

        for _, layer_fusion in v.output.adapter_fusion_layer.items():
            if hasattr(layer_fusion, "value"):
                reg_loss += 0.01 * (target - layer_fusion.value.weight).pow(2).sum()

        for _, layer_fusion in v.attention.output.adapter_fusion_layer.items():
            if hasattr(layer_fusion, "value"):
                reg_loss += 0.01 * (target - layer_fusion.value.weight).pow(2).sum()

    return reg_loss


class BertSelfOutputAdaptersMixin:
    """Adds adapters to the BertSelfOutput module."""

    # override this property if layer norm has a different name
    @property
    def layer_norm(self):
        return self.LayerNorm

    def _init_adapter_modules(self):
        self.attention_text_task_adapters = nn.ModuleDict(dict())
        self.adapter_fusion_layer = nn.ModuleDict(dict())
        self.attention_text_lang_adapters = nn.ModuleDict(dict())

    def add_adapter(self, adapter_name: str, adapter_type: AdapterType):
        adapter_config = self.config.adapters.get(adapter_name)
        if adapter_config and adapter_config["mh_adapter"]:
            adapter = Adapter(
                input_size=self.config.hidden_size,
                down_sample=self.config.hidden_size // adapter_config["reduction_factor"],
                add_layer_norm_before=adapter_config["ln_before"],
                add_layer_norm_after=adapter_config["ln_after"],
                non_linearity=adapter_config["non_linearity"],
                residual_before_ln=adapter_config["adapter_residual_before_ln"],
            )
            if adapter_type == AdapterType.text_task:
                self.attention_text_task_adapters[adapter_name] = adapter
            elif adapter_type == AdapterType.text_lang:
                self.attention_text_lang_adapters[adapter_name] = adapter
            else:
                raise ValueError("Invalid adapter type '{}'.".format(adapter_type))

    def add_fusion_layer(self, adapter_names):
        """See BertModel.add_attention_layer"""
        adapter_names = adapter_names if isinstance(adapter_names, list) else adapter_names.split(",")
        if self.config.adapters.common_config_value(adapter_names, "mh_adapter"):
            self.adapter_fusion_layer[",".join(adapter_names)] = BertFusion(self.config)

    def enable_adapters(self, adapter_names: list, unfreeze_adapters: bool, unfreeze_fusion: bool):
        """Unfreezes a given list of adapters, the adapter fusion layer, or both

        :param adapter_names: names of adapters to unfreeze (or names of adapters part of the fusion layer to unfreeze)
        :param unfreeze_adapters: whether the adapters themselves should be unfreezed
        :param unfreeze_fusion: whether the adapter attention layer for the given adapters should be unfreezed
        """
        if unfreeze_adapters:
            if isinstance(adapter_names, str):
                adapter_names = [adapter_names]
            for adapter_name in adapter_names:
                layer = self.get_adapter_layer(adapter_name)
                if layer is not None:
                    for param in layer.parameters():
                        param.requires_grad = True
        if unfreeze_fusion:
            if isinstance(adapter_names[0], str):
                adapter_names = [adapter_names]
            for adapter_fusion_group in adapter_names:
                fusion_name = ",".join(adapter_fusion_group)
                if fusion_name in self.adapter_fusion_layer:
                    for param in self.adapter_fusion_layer[fusion_name].parameters():
                        param.requires_grad = True

    def get_adapter_preparams(
        self,
        adapter_config,
        hidden_states,
        input_tensor,
    ):
        """
        Retrieves the hidden_states, query (for Fusion), and residual connection according to the set configuration
        Args:
            adapter_config: config file according to what the parameters are passed
            hidden_states: output of previous layer
            input_tensor: residual connection before FFN

        Returns: hidden_states, query, residual

        """
        query = None

        if adapter_config["residual_before_ln"]:
            residual = hidden_states

        if hasattr(self.config, "adapter_fusion") and self.config.adapter_fusion["query_before_ln"]:
            query = hidden_states

        if adapter_config["original_ln_before"]:
            hidden_states = self.layer_norm(hidden_states + input_tensor)

        if not adapter_config["residual_before_ln"]:
            residual = hidden_states

        if hasattr(self.config, "adapter_fusion") and not self.config.adapter_fusion["query_before_ln"]:
            query = hidden_states

        return hidden_states, query, residual

    def get_adapter_layer(self, adapter_name):
        """
        Depending on the adapter type we retrieve the correct layer. If no adapter for that name was set at that layer
        we return None
        Args:
            adapter_name: string name of the adapter

        Returns: layer | None

        """
        if adapter_name in self.attention_text_lang_adapters:
            return self.attention_text_lang_adapters[adapter_name]
        if adapter_name in self.attention_text_task_adapters:
            return self.attention_text_task_adapters[adapter_name]
        return None

    def adapter_stack_layer(self, hidden_states, input_tensor, adapter_stack):
        """
        One layer of stacked adapters. This either passes through a single adapter and prepares the data to be passed
        into a subsequent adapter, or the next transformer layer
        OR
        IFF more than one adapter names is set for one stack layer, we assume that fusion is activated. Thus, the
        adapters are fused together.
        Args:
            hidden_states: output of the previous transformer layer or adapter
            input_tensor: residual connection of transformer
            adapter_stack: names of adapters for the current stack. Iff len(adapter_stack) == 1, we pass through a
                            single adapter. iff len(adapter_stack) > 1 we fuse the adapters

        Returns: hidden_states

        """
        # We assume that all adapters have the same residual connection and layer norm setting as the first adapter in
        # the stack
        adapter_config = self.config.adapters.get(adapter_stack[0])

        hidden_states, query, residual = self.get_adapter_preparams(adapter_config, hidden_states, input_tensor)

        if len(adapter_stack) == 1:

            adapter_layer = self.get_adapter_layer(adapter_stack[0])
            if adapter_layer is not None:
                hidden_states, _, _ = adapter_layer(hidden_states, residual_input=residual)

            return hidden_states

        else:
            return self.adapter_fusion(hidden_states, adapter_stack, residual, query)

    def adapter_fusion(self, hidden_states, adapter_stack, residual, query):
        """
        If more than one adapter name is set for a stack layer, we fuse the adapters.
        For this, we pass through every adapter and learn an attention-like weighting of each adapter.
        The information stored in each of the adapters is thus fused together wrt the current example.
        Args:
            hidden_states: output of the previous transformer layer or adapter
            adapter_stack: names of adapters for the current stack. Iff len(adapter_stack) == 1, we pass through a
                            single adapter. iff len(adapter_stack) > 1 we fuse the adapters
            residual: residual of the previous layer
            query: query by which we attend over the adapters

        Returns: hidden_states

        """

        up_list = []

        for adapter_name in adapter_stack:
            adapter_layer = self.get_adapter_layer(adapter_name)
            if adapter_layer is not None:
                intermediate_output, _, up = adapter_layer(hidden_states, residual_input=residual)
                up_list.append(up)
        if len(up_list) > 0:
            up_list = torch.stack(up_list)
            up_list = up_list.permute(1, 2, 0, 3)

            fusion_name = ",".join(adapter_stack)

            hidden_states = self.adapter_fusion_layer[fusion_name](
                query,
                up_list,
                up_list,
                residual,
            )
        return hidden_states

    def adapters_forward(self, hidden_states, input_tensor, adapter_names=None):

        if adapter_names is not None:
            adapter_names = parse_adapter_names(adapter_names)
            flat_adapter_names = [item for sublist in adapter_names for item in sublist]

        if adapter_names is not None and (
            len(
                (set(self.attention_text_task_adapters.keys()) | set(self.attention_text_lang_adapters.keys()))
                & set(flat_adapter_names)
            )
            > 0
        ):

            for adapter_stack in adapter_names:
                hidden_states = self.adapter_stack_layer(
                    hidden_states=hidden_states,
                    input_tensor=input_tensor,
                    adapter_stack=adapter_stack,
                )

            last_config = self.config.adapters.get(adapter_names[-1][-1])
            if last_config["original_ln_after"]:
                hidden_states = self.layer_norm(hidden_states + input_tensor)

        else:
            hidden_states = self.layer_norm(hidden_states + input_tensor)

        return hidden_states


class BertOutputAdaptersMixin:
    """Adds adapters to the BertOutput module."""

    # override this property if layer norm has a different name
    @property
    def layer_norm(self):
        return self.LayerNorm

    def _init_adapter_modules(self):
        self.adapter_fusion_layer = nn.ModuleDict(dict())
        self.layer_text_task_adapters = nn.ModuleDict(dict())
        self.layer_text_lang_adapters = nn.ModuleDict(dict())

    def add_fusion_layer(self, adapter_names):
        """See BertModel.add_fusion_layer"""
        adapter_names = adapter_names if isinstance(adapter_names, list) else adapter_names.split(",")
        if self.config.adapters.common_config_value(adapter_names, "output_adapter"):
            self.adapter_fusion_layer[",".join(adapter_names)] = BertFusion(self.config)

    def add_adapter(self, adapter_name: str, adapter_type: AdapterType):
        adapter_config = self.config.adapters.get(adapter_name)
        if adapter_config and adapter_config["output_adapter"]:
            adapter = Adapter(
                input_size=self.config.hidden_size,
                down_sample=self.config.hidden_size // adapter_config["reduction_factor"],
                add_layer_norm_before=adapter_config["ln_before"],
                add_layer_norm_after=adapter_config["ln_after"],
                non_linearity=adapter_config["non_linearity"],
                residual_before_ln=adapter_config["adapter_residual_before_ln"],
            )
            if adapter_type == AdapterType.text_task:
                self.layer_text_task_adapters[adapter_name] = adapter
            elif adapter_type == AdapterType.text_lang:
                self.layer_text_lang_adapters[adapter_name] = adapter
            else:
                raise ValueError("Invalid adapter type '{}'.".format(adapter_type))

    def enable_adapters(self, adapter_names: list, unfreeze_adapters: bool, unfreeze_fusion: bool):

        if unfreeze_adapters:
            if isinstance(adapter_names, str):
                adapter_names = [adapter_names]
            for adapter_name in adapter_names:
                layer = self.get_adapter_layer(adapter_name)
                if layer is not None:
                    for param in layer.parameters():
                        param.requires_grad = True
        if unfreeze_fusion:
            if isinstance(adapter_names[0], str):
                adapter_names = [adapter_names]
            for adapter_fusion_group in adapter_names:
                fusion_name = ",".join(adapter_fusion_group)
                if fusion_name in self.adapter_fusion_layer:
                    for param in self.adapter_fusion_layer[fusion_name].parameters():
                        param.requires_grad = True

    def get_adapter_preparams(
        self,
        adapter_config,
        hidden_states,
        input_tensor,
    ):
        """
        Retrieves the hidden_states, query (for Fusion), and residual connection according to the set configuration
        Args:
            adapter_config: config file according to what the parameters are passed
            hidden_states: output of previous layer
            input_tensor: residual connection before FFN

        Returns: hidden_states, query, residual

        """
        query = None

        if adapter_config["residual_before_ln"]:
            residual = hidden_states

        if hasattr(self.config, "adapter_fusion") and self.config.adapter_fusion["query_before_ln"]:
            query = hidden_states

        if adapter_config["original_ln_before"]:
            hidden_states = self.layer_norm(hidden_states + input_tensor)

        if not adapter_config["residual_before_ln"]:
            residual = hidden_states

        if hasattr(self.config, "adapter_fusion") and not self.config.adapter_fusion["query_before_ln"]:
            query = hidden_states

        return hidden_states, query, residual

    def get_adapter_layer(self, adapter_name):
        """
        Depending on the adapter type we retrieve the correct layer. If no adapter for that name was set at that layer
        we return None
        Args:
            adapter_name: string name of the adapter

        Returns: layer | None

        """
        if adapter_name in self.layer_text_lang_adapters:
            return self.layer_text_lang_adapters[adapter_name]
        if adapter_name in self.layer_text_task_adapters:
            return self.layer_text_task_adapters[adapter_name]
        return None

    def adapter_stack_layer(self, hidden_states, input_tensor, adapter_stack):
        """
        One layer of stacked adapters. This either passes through a single adapter and prepares the data to be passed
        into a subsequent adapter, or the next transformer layer
        OR
        IFF more than one adapter names is set for one stack layer, we assume that fusion is activated. Thus, the
        adapters are fused together.
        Args:
            hidden_states: output of the previous transformer layer or adapter
            input_tensor: residual connection of transformer
            adapter_stack: names of adapters for the current stack. Iff len(adapter_stack) == 1, we pass through a
                            single adapter. iff len(adapter_stack) > 1 we fuse the adapters

        Returns: hidden_states

        """
        # We assume that all adapters have the same residual connection and layer norm setting as the first adapter in
        # the stack
        adapter_config = self.config.adapters.get(adapter_stack[0])

        hidden_states, query, residual = self.get_adapter_preparams(adapter_config, hidden_states, input_tensor)

        if len(adapter_stack) == 1:

            adapter_layer = self.get_adapter_layer(adapter_stack[0])
            if adapter_layer is not None:
                hidden_states, _, _ = adapter_layer(hidden_states, residual_input=residual)

            return hidden_states

        else:
            return self.adapter_fusion(hidden_states, adapter_stack, residual, query)

    def adapter_fusion(self, hidden_states, adapter_stack, residual, query):
        """
        If more than one adapter name is set for a stack layer, we fuse the adapters.
        For this, we pass through every adapter and learn an attention-like weighting of each adapter.
        The information stored in each of the adapters is thus fused together wrt the current example.
        Args:
            hidden_states: output of the previous transformer layer or adapter
            adapter_stack: names of adapters for the current stack. Iff len(adapter_stack) == 1, we pass through a
                            single adapter. iff len(adapter_stack) > 1 we fuse the adapters
            residual: residual of the previous layer
            query: query by which we attend over the adapters

        Returns: hidden_states

        """
        up_list = []

        for adapter_name in adapter_stack:
            adapter_layer = self.get_adapter_layer(adapter_name)
            if adapter_layer is not None:
                intermediate_output, _, up = adapter_layer(hidden_states, residual_input=residual)
                up_list.append(up)

        if len(up_list) > 0:
            up_list = torch.stack(up_list)
            up_list = up_list.permute(1, 2, 0, 3)

            fusion_name = ",".join(adapter_stack)

            hidden_states = self.adapter_fusion_layer[fusion_name](query, up_list, up_list, residual)
        return hidden_states

    def adapters_forward(self, hidden_states, input_tensor, adapter_names=None):

        if adapter_names is not None:
            adapter_names = parse_adapter_names(adapter_names)

            flat_adapter_names = [item for sublist in adapter_names for item in sublist]

        if adapter_names is not None and (
            len(
                (set(self.layer_text_lang_adapters.keys()) | set(self.layer_text_task_adapters.keys()))
                & set(flat_adapter_names)
            )
            > 0
        ):

            for adapter_stack in adapter_names:
                hidden_states = self.adapter_stack_layer(
                    hidden_states=hidden_states,
                    input_tensor=input_tensor,
                    adapter_stack=adapter_stack,
                )

            last_config = self.config.adapters.get(adapter_names[-1][-1])
            if last_config["original_ln_after"]:
                hidden_states = self.layer_norm(hidden_states + input_tensor)

        else:
            hidden_states = self.layer_norm(hidden_states + input_tensor)

        return hidden_states


class BertLayerAdaptersMixin:
    """Adds adapters to the BertLayer module."""

    def add_fusion_layer(self, adapter_names):
        self.attention.output.add_fusion_layer(adapter_names)
        self.output.add_fusion_layer(adapter_names)

    def add_adapter(self, adapter_name: str, adapter_type: AdapterType):
        self.attention.output.add_adapter(adapter_name, adapter_type)
        self.output.add_adapter(adapter_name, adapter_type)

    def enable_adapters(self, adapter_names: list, unfreeze_adapters: bool, unfreeze_attention: bool):
        self.attention.output.enable_adapters(adapter_names, unfreeze_adapters, unfreeze_attention)
        self.output.enable_adapters(adapter_names, unfreeze_adapters, unfreeze_attention)


class BertEncoderAdaptersMixin:
    """Adds adapters to the BertEncoder module."""

    def add_fusion_layer(self, adapter_names):
        for layer in self.layer:
            layer.add_fusion_layer(adapter_names)

    def add_adapter(self, adapter_name: str, adapter_type: AdapterType):
        adapter_config = self.config.adapters.get(adapter_name)
        leave_out = adapter_config.get("leave_out", [])
        for i, layer in enumerate(self.layer):
            if i not in leave_out:
                layer.add_adapter(adapter_name, adapter_type)

    def enable_adapters(self, adapter_names: list, unfreeze_adapters: bool, unfreeze_attention: bool):
        for layer in self.layer:
            layer.enable_adapters(adapter_names, unfreeze_adapters, unfreeze_attention)


class BertModelAdaptersMixin(InvertibleAdaptersMixin, ModelAdaptersMixin):
    """Adds adapters to the BertModel module."""

    def __init__(self, *args, **kwargs):
        super().__init__(*args, **kwargs)

    def _init_adapter_modules(self):
        super()._init_adapter_modules()

        # language adapters
        for language in self.config.adapters.adapter_list(AdapterType.text_lang):
            self.encoder.add_adapter(language, AdapterType.text_lang)
            self.add_invertible_lang_adapter(language)
        # task adapters
        for task in self.config.adapters.adapter_list(AdapterType.text_task):
            self.encoder.add_adapter(task, AdapterType.text_task)
        # fusion
        if hasattr(self.config, "fusion_models"):
            for fusion_adapter_names in self.config.fusion_models:
                self.add_fusion_layer(fusion_adapter_names)

    def train_adapter(self, adapter_names: list):
        """Sets the model into mode for training the given adapters."""
        self.train()
        self.freeze_model(True)
        adapter_names_flat = flatten_adapter_names(adapter_names)
        self.encoder.enable_adapters(adapter_names, True, False)
        self.enable_invertible_adapters(adapter_names_flat)
        # use the adapters to be trained by default in every forward pass
        self.set_active_adapters(adapter_names)

    def train_fusion(self, adapter_names: list):
        """Sets the model into mode for training of adapter fusion determined by a list of adapter names."""
        self.train()
        self.freeze_model(True)
        adapter_names_flat = flatten_adapter_names(adapter_names)
        self.encoder.enable_adapters(adapter_names_flat, False, True)
        # use the adapters to be trained by default in every forward pass
        self.set_active_adapters(adapter_names)
        # TODO implement fusion for invertible adapters

    def add_adapter(self, adapter_name: str, adapter_type: AdapterType, config=None):
        """Adds a new adapter module of the specified type to the model.

        Args:
            adapter_name (str): The name of the adapter module to be added.
            adapter_type (AdapterType): The adapter type.
            config (str or dict or AdapterConfig, optional): The adapter configuration, can be either:
                - the string identifier of a pre-defined configuration dictionary
                - a configuration dictionary specifying the full config
                - if not given, the default configuration for this adapter type will be used
        """
        if not AdapterType.has(adapter_type):
            raise ValueError("Invalid adapter type {}".format(adapter_type))
        if not self.config.adapters.get_config(adapter_type):
            self.config.adapters.set_config(adapter_type, config or DEFAULT_ADAPTER_CONFIG)
        self.config.adapters.add(adapter_name, adapter_type, config=config)
        self.encoder.add_adapter(adapter_name, adapter_type)
        if adapter_type == AdapterType.text_lang:
            self.add_invertible_lang_adapter(adapter_name)

    def _add_fusion_layer(self, adapter_names):
        self.encoder.add_fusion_layer(adapter_names)


class BertModelHeadsMixin(ModelWithHeadsAdaptersMixin):
    """Adds heads to a Bert-based module."""

    def __init__(self, *args, **kwargs):
        super().__init__(*args, **kwargs)

        self.active_head = None

    def _init_head_modules(self):
        if not hasattr(self.config, "prediction_heads"):
            self.config.prediction_heads = {}
        self.heads = nn.ModuleDict(dict())
        # add modules for heads in config
        for head_name in self.config.prediction_heads:
            self._add_prediction_head_module(head_name)

    def set_active_adapters(self, adapter_names: list):
        """Sets the adapter modules to be used by default in every forward pass.
        This setting can be overriden by passing the `adapter_names` parameter in the `foward()` pass.
        If no adapter with the given name is found, no module of the respective type will be activated.
        In case the calling model class supports named prediction heads, this method will attempt to activate a prediction head with the name of the last adapter in the list of passed adapter names.

        Args:
            adapter_names (list): The list of adapters to be activated by default. Can be a fusion or stacking configuration.
        """
        self.base_model.set_active_adapters(adapter_names)
        # use last adapter name as name of prediction head
        if self.active_adapters:
            head_name = self.active_adapters[-1][-1]
            if head_name in self.config.prediction_heads:
                self.active_head = head_name
                self.config.label2id = self.config.prediction_heads[head_name].label2id
                self.config.id2label = self.get_labels_dict(head_name)
                self.config.labels = self.get_labels(head_name)
            else:
                logger.info("No prediction head for task_name '{}' available.".format(head_name))

    def add_classification_head(
        self,
        head_name,
        num_labels=2,
        layers=2,
        activation_function="tanh",
        overwrite_ok=False,
        multilabel=False,
        id2label=None,
    ):
        """Adds a sequence classification head on top of the model.

        Args:
            head_name (str): The name of the head.
            num_labels (int, optional): Number of classification labels. Defaults to 2.
            layers (int, optional): Number of layers. Defaults to 2.
            activation_function (str, optional): Activation function. Defaults to 'tanh'.
            overwrite_ok (bool, optional): Force overwrite if a head with the same name exists. Defaults to False.
            multilabel (bool, optional): Enable multilabel classification setup. Defaults to False.
        """
        if multilabel:
            head_type = "multilabel_classification"
        else:
            head_type = "classification"
        config = {
            "head_type": head_type,
            "num_labels": num_labels,
            "layers": layers,
            "activation_function": activation_function,
            "label2id": {label: id_ for id_, label in id2label.items()} if id2label else None,
        }
        self.add_prediction_head(head_name, config, overwrite_ok)

    def add_multiple_choice_head(
        self, head_name, num_choices=2, layers=2, activation_function="tanh", overwrite_ok=False, id2label=None
    ):
        """Adds a multiple choice head on top of the model.

        Args:
            head_name (str): The name of the head.
            num_choices (int, optional): Number of choices. Defaults to 2.
            layers (int, optional): Number of layers. Defaults to 2.
            activation_function (str, optional): Activation function. Defaults to 'tanh'.
            overwrite_ok (bool, optional): Force overwrite if a head with the same name exists. Defaults to False.
        """
        config = {
            "head_type": "multiple_choice",
            "num_choices": num_choices,
            "layers": layers,
            "activation_function": activation_function,
            "label2id": {label: id_ for id_, label in id2label.items()} if id2label else None,
        }
        self.add_prediction_head(head_name, config, overwrite_ok)

    def add_tagging_head(
        self, head_name, num_labels=2, layers=1, activation_function="tanh", overwrite_ok=False, id2label=None
    ):
        """Adds a token classification head on top of the model.

        Args:
            head_name (str): The name of the head.
            num_labels (int, optional): Number of classification labels. Defaults to 2.
            layers (int, optional): Number of layers. Defaults to 1.
            activation_function (str, optional): Activation function. Defaults to 'tanh'.
            overwrite_ok (bool, optional): Force overwrite if a head with the same name exists. Defaults to False.
        """
        config = {
            "head_type": "tagging",
            "num_labels": num_labels,
            "layers": layers,
            "activation_function": activation_function,
            "label2id": {label: id_ for id_, label in id2label.items()} if id2label else None,
        }
        self.add_prediction_head(head_name, config, overwrite_ok)

    def add_qa_head(
        self, head_name, num_labels=2, layers=1, activation_function="tanh", overwrite_ok=False, id2label=None
    ):
        config = {
            "head_type": "question_answering",
            "num_labels": num_labels,
            "layers": layers,
            "activation_function": activation_function,
            "label2id": {label: id_ for id_, label in id2label.items()} if id2label else None,
        }
        self.add_prediction_head(head_name, config, overwrite_ok)

    def add_prediction_head(
        self,
        head_name,
        config,
        overwrite_ok=False,
    ):
        if head_name not in self.config.prediction_heads or overwrite_ok:
            self.config.prediction_heads[head_name] = config

            if "label2id" not in config.keys() or config["label2id"] is None:
                if "num_labels" in config.keys():
                    config["label2id"] = {"LABEL_" + str(num): num for num in range(config["num_labels"])}
                if "num_choices" in config.keys():
                    config["label2id"] = {"LABEL_" + str(num): num for num in range(config["num_choices"])}

<<<<<<< HEAD

=======
>>>>>>> f98fb195
            logger.info(f"Adding head '{head_name}' with config {config}.")
            self._add_prediction_head_module(head_name)
            self.active_head = head_name
            self.config.label2id = config["label2id"]
            self.config.id2label = self.get_labels_dict(head_name)
            self.get_labels(head_name)

        else:
            raise ValueError(
                f"Model already contains a head with name '{head_name}'. Use overwrite_ok=True to force overwrite."
            )

    def _add_prediction_head_module(self, head_name):
        head_config = self.config.prediction_heads.get(head_name)

        pred_head = []
        for l in range(head_config["layers"]):
            pred_head.append(nn.Dropout(self.config.hidden_dropout_prob))
            if l < head_config["layers"] - 1:
                pred_head.append(nn.Linear(self.config.hidden_size, self.config.hidden_size))
                pred_head.append(Activation_Function_Class(head_config["activation_function"]))
            else:
                if "num_labels" in head_config:
                    pred_head.append(nn.Linear(self.config.hidden_size, head_config["num_labels"]))
                else:  # used for multiple_choice head
                    pred_head.append(nn.Linear(self.config.hidden_size, 1))

        self.heads[head_name] = nn.Sequential(*pred_head)

        self.heads[head_name].apply(self._init_weights)
        self.heads[head_name].train(self.training)  # make sure training mode is consistent

    def forward_head(self, outputs, head_name=None, attention_mask=None, labels=None, return_dict=False):
        head_name = head_name or self.active_head
        if not head_name:
            logger.debug("No prediction head is used.")
            return outputs

        if head_name not in self.config.prediction_heads:
            raise ValueError("Unknown head_name '{}'".format(head_name))

        head = self.config.prediction_heads[head_name]

        sequence_output = outputs[0]
        loss = None

        if head["head_type"] == "classification":
            logits = self.heads[head_name](sequence_output[:, 0])

            outputs = (logits,) + outputs[2:]
            if labels is not None:
                if head["num_labels"] == 1:
                    #  We are doing regression
                    loss_fct = MSELoss()
                    loss = loss_fct(logits.view(-1), labels.view(-1))
                else:
                    loss_fct = CrossEntropyLoss()
                    loss = loss_fct(logits.view(-1, head["num_labels"]), labels.view(-1))
                outputs = (loss,) + outputs

            if return_dict:
                return SequenceClassifierOutput(
                    loss=loss,
                    logits=logits,
                    hidden_states=outputs.hidden_states,
                    attentions=outputs.attentions,
                )
            else:
                return outputs

        elif head["head_type"] == "multilabel_classification":
            logits = self.heads[head_name](sequence_output[:, 0])

            outputs = (logits,) + outputs[2:]
            if labels is not None:
                loss_fct = BCEWithLogitsLoss()
                if labels.dtype != torch.float32:
                    labels = labels.float()
                loss = loss_fct(logits, labels)
                outputs = (loss,) + outputs

            if return_dict:
                return SequenceClassifierOutput(
                    loss=loss,
                    logits=logits,
                    hidden_states=outputs.hidden_states,
                    attentions=outputs.attentions,
                )
            else:
                return outputs

        elif head["head_type"] == "multiple_choice":
            logits = self.heads[head_name](sequence_output[:, 0])
            logits = logits.view(-1, head["num_choices"])

            outputs = (logits,) + outputs[2:]
            if labels is not None:
                loss_fct = CrossEntropyLoss()
                loss = loss_fct(logits, labels)
                outputs = (loss,) + outputs

            if return_dict:
                return MultipleChoiceModelOutput(
                    loss=loss,
                    logits=logits,
                    hidden_states=outputs.hidden_states,
                    attentions=outputs.attentions,
                )
            else:
                return outputs

        elif head["head_type"] == "tagging":
            logits = self.heads[head_name](sequence_output)

            outputs = (logits,) + outputs[2:]
            if labels is not None:
                loss_fct = CrossEntropyLoss()
                # Only keep active parts of the loss
                if attention_mask is not None:
                    active_loss = attention_mask.view(-1) == 1
                    active_logits = logits.view(-1, self.num_labels)
                    active_labels = torch.where(
                        active_loss, labels.view(-1), torch.tensor(loss_fct.ignore_index).type_as(labels)
                    )
                    loss = loss_fct(active_logits, active_labels)
                else:
                    loss = loss_fct(logits.view(-1, self.num_labels), labels.view(-1))
                outputs = (loss,) + outputs

            if return_dict:
                return TokenClassifierOutput(
                    loss=loss,
                    logits=logits,
                    hidden_states=outputs.hidden_states,
                    attentions=outputs.attentions,
                )
            else:
                return outputs

        elif head["head_type"] == "question_answering":
            logits = self.heads[head_name](sequence_output)

            start_logits, end_logits = logits.split(1, dim=-1)
            start_logits = start_logits.squeeze(-1)
            end_logits = end_logits.squeeze(-1)

            outputs = (
                start_logits,
                end_logits,
            ) + outputs[2:]
            if labels is not None:
                start_positions, end_positions = labels
                if len(start_positions.size()) > 1:
                    start_positions = start_positions.squeeze(-1)
                if len(end_positions.size()) > 1:
                    end_positions = end_positions.squeeze(-1)
                # sometimes the start/end positions are outside our model inputs, we ignore these terms
                ignored_index = start_logits.size(1)
                start_positions.clamp_(0, ignored_index)
                end_positions.clamp_(0, ignored_index)

                loss_fct = CrossEntropyLoss(ignore_index=ignored_index)
                start_loss = loss_fct(start_logits, start_positions)
                end_loss = loss_fct(end_logits, end_positions)
                total_loss = (start_loss + end_loss) / 2
                outputs = (total_loss,) + outputs

            if return_dict:
                return QuestionAnsweringModelOutput(
                    loss=loss,
                    start_logits=start_logits,
                    end_logits=end_logits,
                    hidden_states=outputs.hidden_states,
                    attentions=outputs.attentions,
                )
            else:
                return outputs

        else:
            raise ValueError("Unknown head_type '{}'".format(head["head_type"]))

<<<<<<< HEAD
        return outputs  # (loss), logits, (hidden_states), (attentions)

=======
>>>>>>> f98fb195
    def get_labels_dict(self, head_name=None):
        """
        Returns the id2label dict for the given head
        Args:
            head_name: (str, optional) the name of the head which labels should be returned. Default is None.
            If the name is None the labels of the active head are returned

        Returns: id2label

        """
        if head_name is None:
            head_name = self.active_head
        if head_name is None:
            raise ValueError("No head name given and no active head in the model")
        if "label2id" in self.config.prediction_heads[head_name].keys():
            return {id_: label for label, id_ in self.config.prediction_heads[head_name]["label2id"].items()}
        else:
            return None

    def get_labels(self, head_name=None):
        """
        Returns the labels the given head is assigning/predicting
        Args:
            head_name: (str, optional) the name of the head which labels should be returned. Default is None.
            If the name is None the labels of the active head are returned

        Returns: labels

        """
        label_dict = self.get_labels_dict(head_name)
        if label_dict is None:
            return None
        else:
            return list(label_dict.values())<|MERGE_RESOLUTION|>--- conflicted
+++ resolved
@@ -698,10 +698,6 @@
                 if "num_choices" in config.keys():
                     config["label2id"] = {"LABEL_" + str(num): num for num in range(config["num_choices"])}
 
-<<<<<<< HEAD
-
-=======
->>>>>>> f98fb195
             logger.info(f"Adding head '{head_name}' with config {config}.")
             self._add_prediction_head_module(head_name)
             self.active_head = head_name
@@ -883,11 +879,8 @@
         else:
             raise ValueError("Unknown head_type '{}'".format(head["head_type"]))
 
-<<<<<<< HEAD
         return outputs  # (loss), logits, (hidden_states), (attentions)
 
-=======
->>>>>>> f98fb195
     def get_labels_dict(self, head_name=None):
         """
         Returns the id2label dict for the given head
