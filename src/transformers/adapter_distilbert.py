from typing import Union

import torch
from torch import nn

from .adapter_bert import (
    BertEncoderAdaptersMixin,
    BertModelHeadsMixin,
    BertOutputAdaptersMixin,
    BertSelfOutputAdaptersMixin,
)
<<<<<<< HEAD
from .adapter_composition import AdapterCompositionBlock, parse_composition
=======
>>>>>>> 8626855c
from .adapter_model_mixin import InvertibleAdaptersMixin, ModelAdaptersMixin


class DistilBertSelfAttentionAdaptersModule(nn.Module, BertSelfOutputAdaptersMixin):
    """Adds attention adapters to the Transformer module of DistilBert."""

    def __init__(self, parent):
        super().__init__()
        # keep a reference to the parent module without registering as a submodule
        object.__setattr__(self, "parent", parent)
        self.config = parent.config

    @property
    def layer_norm(self):
        return self.parent.sa_layer_norm


class DistilBertOutputAdaptersModule(nn.Module, BertOutputAdaptersMixin):
    """Adds output adapters to the Transformer module of DistilBert."""

    def __init__(self, parent):
        super().__init__()
        # keep a reference to the parent module without registering as a submodule
        object.__setattr__(self, "parent", parent)
        self.config = parent.config

    @property
    def layer_norm(self):
        return self.parent.output_layer_norm


class DistilBertTransfomerBlockAdaptersMixin:
    """Adds adapters to the TransformerBlock module of DistilBert."""

    def _init_adapter_modules(self):
        self.attention_adapters = DistilBertSelfAttentionAdaptersModule(self)
        self.output_adapters = DistilBertOutputAdaptersModule(self)
        self.attention_adapters._init_adapter_modules()
        self.output_adapters._init_adapter_modules()

    def add_fusion_layer(self, adapter_names):
        self.attention_adapters.add_fusion_layer(adapter_names)
        self.output_adapters.add_fusion_layer(adapter_names)

    def add_adapter(self, adapter_name: str):
        self.attention_adapters.add_adapter(adapter_name)
        self.output_adapters.add_adapter(adapter_name)

    def enable_adapters(self, adapter_names: list, unfreeze_adapters: bool, unfreeze_attention: bool):
        self.attention_adapters.enable_adapters(adapter_names, unfreeze_adapters, unfreeze_attention)
        self.output_adapters.enable_adapters(adapter_names, unfreeze_adapters, unfreeze_attention)


class DistilBertTransformerAdaptersMixin(BertEncoderAdaptersMixin):
    """Adds adapters to the Transformer module of DistilBert."""

    pass


class DistilBertModelAdaptersMixin(InvertibleAdaptersMixin, ModelAdaptersMixin):
    """Adds adapters to the DistilBert module."""

    def __init__(self, *args, **kwargs):
        super().__init__(*args, **kwargs)

<<<<<<< HEAD
    def _init_adapter_modules(self):
        super()._init_adapter_modules()

        # add adapters specified in config; invertible adapter will only be added if required
        for adapter_name in self.config.adapters.adapters:
            self.transformer.add_adapter(adapter_name)
            self.add_invertible_adapter(adapter_name)
        # fusion
        if hasattr(self.config, "fusion_models"):
            for fusion_adapter_names in self.config.fusion_models:
                self.add_fusion_layer(fusion_adapter_names)

    def train_adapter(self, adapter_setup: Union[list, AdapterCompositionBlock]):
        """Sets the model into mode for training the given adapters."""
=======
    def train_adapter(self, adapter_names: list):
        """Sets the model in mode for training the given adapters."""
>>>>>>> 8626855c
        self.train()
        self.freeze_model(True)
        adapter_setup = parse_composition(adapter_setup)
        self.transformer.enable_adapters(adapter_setup, True, False)
        self.enable_invertible_adapters(adapter_setup.flatten())
        # use the adapters to be trained by default in every forward pass
        self.set_active_adapters(adapter_setup)

    def train_fusion(self, adapter_setup: Union[list, AdapterCompositionBlock]):
        """Sets the model into mode for training of adapter fusion determined by a list of adapter names."""
        self.train()
        self.freeze_model(True)
        adapter_setup = parse_composition(adapter_setup)
        self.transformer.enable_adapters(adapter_setup, False, True)
        # use the adapters to be trained by default in every forward pass
        self.set_active_adapters(adapter_setup)

<<<<<<< HEAD
    def add_adapter(self, adapter_name: str, config=None):
        """
        Adds a new adapter module of the specified type to the model.

        Args:
            adapter_name (str): The name of the adapter module to be added.
            config (str or dict or AdapterConfig, optional): The adapter configuration, can be either:

                - the string identifier of a pre-defined configuration dictionary
                - a configuration dictionary specifying the full config
                - if not given, the default configuration for this adapter type will be used
        """
        self.config.adapters.add(adapter_name, config=config)
        self.transformer.add_adapter(adapter_name)
        self.add_invertible_adapter(adapter_name)
=======
    def _add_adapter(self, adapter_name, adapter_type):
        self.transformer.add_adapter(adapter_name, adapter_type)
        if adapter_type == AdapterType.text_lang:
            self.add_invertible_lang_adapter(adapter_name)
>>>>>>> 8626855c

    def _add_fusion_layer(self, adapter_names):
        self.transformer.add_fusion_layer(adapter_names)

    def get_fusion_regularization_loss(self):
        reg_loss = 0.0
        target = torch.zeros((self.config.hidden_size, self.config.hidden_size)).fill_diagonal_(1.0).to(self.device)
        for _, v in self.transformer.layer._modules.items():

            for _, layer_fusion in v.output_adapters.adapter_fusion_layer.items():
                if hasattr(layer_fusion, "value"):
                    reg_loss += 0.01 * (target - layer_fusion.value.weight).pow(2).sum()

            for _, layer_fusion in v.attention_adapters.adapter_fusion_layer.items():
                if hasattr(layer_fusion, "value"):
                    reg_loss += 0.01 * (target - layer_fusion.value.weight).pow(2).sum()

        return reg_loss


class DistilBertModelHeadsMixin(BertModelHeadsMixin):
    """Adds heads to a DistilBert model."""

    pass<|MERGE_RESOLUTION|>--- conflicted
+++ resolved
@@ -9,10 +9,7 @@
     BertOutputAdaptersMixin,
     BertSelfOutputAdaptersMixin,
 )
-<<<<<<< HEAD
 from .adapter_composition import AdapterCompositionBlock, parse_composition
-=======
->>>>>>> 8626855c
 from .adapter_model_mixin import InvertibleAdaptersMixin, ModelAdaptersMixin
 
 
@@ -78,25 +75,8 @@
     def __init__(self, *args, **kwargs):
         super().__init__(*args, **kwargs)
 
-<<<<<<< HEAD
-    def _init_adapter_modules(self):
-        super()._init_adapter_modules()
-
-        # add adapters specified in config; invertible adapter will only be added if required
-        for adapter_name in self.config.adapters.adapters:
-            self.transformer.add_adapter(adapter_name)
-            self.add_invertible_adapter(adapter_name)
-        # fusion
-        if hasattr(self.config, "fusion_models"):
-            for fusion_adapter_names in self.config.fusion_models:
-                self.add_fusion_layer(fusion_adapter_names)
-
     def train_adapter(self, adapter_setup: Union[list, AdapterCompositionBlock]):
         """Sets the model into mode for training the given adapters."""
-=======
-    def train_adapter(self, adapter_names: list):
-        """Sets the model in mode for training the given adapters."""
->>>>>>> 8626855c
         self.train()
         self.freeze_model(True)
         adapter_setup = parse_composition(adapter_setup)
@@ -114,28 +94,9 @@
         # use the adapters to be trained by default in every forward pass
         self.set_active_adapters(adapter_setup)
 
-<<<<<<< HEAD
-    def add_adapter(self, adapter_name: str, config=None):
-        """
-        Adds a new adapter module of the specified type to the model.
-
-        Args:
-            adapter_name (str): The name of the adapter module to be added.
-            config (str or dict or AdapterConfig, optional): The adapter configuration, can be either:
-
-                - the string identifier of a pre-defined configuration dictionary
-                - a configuration dictionary specifying the full config
-                - if not given, the default configuration for this adapter type will be used
-        """
-        self.config.adapters.add(adapter_name, config=config)
+    def _add_adapter(self, adapter_name):
         self.transformer.add_adapter(adapter_name)
         self.add_invertible_adapter(adapter_name)
-=======
-    def _add_adapter(self, adapter_name, adapter_type):
-        self.transformer.add_adapter(adapter_name, adapter_type)
-        if adapter_type == AdapterType.text_lang:
-            self.add_invertible_lang_adapter(adapter_name)
->>>>>>> 8626855c
 
     def _add_fusion_layer(self, adapter_names):
         self.transformer.add_fusion_layer(adapter_names)
