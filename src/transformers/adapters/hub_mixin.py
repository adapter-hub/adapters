--- conflicted
+++ resolved
@@ -11,39 +11,34 @@
 
 DEFAULT_TEXT = "<!-- Add some description here -->"
 ADAPTER_CARD_TEMPLATE = """
---- tags: {tags} ---
+---
+tags:
+{tags}
+---
 
 # Adapter `{adapter_repo_name}` for {model_name}
 
-<<<<<<< HEAD
-An [adapter](https://adapterhub.ml) for the {model_name} model that was trained on the {dataset_name}
-dataset{head_info}.
-=======
 An [adapter](https://adapterhub.ml) for the `{model_name}` model that was trained on the {dataset_name} dataset{head_info}.
->>>>>>> e396d9c4
-
-This adapter was created for usage with the
-**[adapter-transformers](https://github.com/Adapter-Hub/adapter-transformers)** library.
+
+This adapter was created for usage with the **[adapter-transformers](https://github.com/Adapter-Hub/adapter-transformers)** library.
 
 ## Usage
 
 First, install `adapter-transformers`:
 
-``` pip install -U adapter-transformers ``` _Note: adapter-transformers is a fork of transformers that acts as a
-drop-in replacement with adapter support. [More](https://docs.adapterhub.ml/installation.html)_
+```
+pip install -U adapter-transformers
+```
+_Note: adapter-transformers is a fork of transformers that acts as a drop-in replacement with adapter support. [More](https://docs.adapterhub.ml/installation.html)_
 
 Now, the adapter can be loaded and activated like this:
 
-```python from transformers import AutoModelWithHeads
-
-<<<<<<< HEAD
-model = AutoModelWithHeads.from_pretrained("{model_name}") adapter_name = model.load_adapter("{adapter_repo_name}")
-model.active_adapters = adapter_name ```
-=======
+```python
+from transformers import AutoModelWithHeads
+
 model = AutoModelWithHeads.from_pretrained("{model_name}")
 adapter_name = model.load_adapter("{adapter_repo_name}", source="hf", set_active=True)
 ```
->>>>>>> e396d9c4
 
 ## Architecture & Training
 
@@ -140,8 +135,7 @@
         overwrite_adapter_card: bool = False,
         adapter_card_kwargs: Optional[dict] = None,
     ):
-        """
-        Upload an adapter to HuggingFace's Model Hub.
+        """Upload an adapter to HuggingFace's Model Hub.
 
         Args:
             repo_name (str): The name of the repository on the model hub to upload to.
@@ -149,11 +143,10 @@
             organization (str, optional): Organization in which to push the adapter
                 (you must be a member of this organization). Defaults to None.
             adapterhub_tag (str, optional): Tag of the format `<task>/<subtask>` for categorization on https://adapterhub.ml/explore/.
-                See https://docs.adapterhub.ml/contributing.html#add-a-new-task-or-subtask for more. If not specified,
-                `datasets_tag` must be given in case a new adapter card is generated. Defaults to None.
+                See https://docs.adapterhub.ml/contributing.html#add-a-new-task-or-subtask for more.
+                If not specified, `datasets_tag` must be given in case a new adapter card is generated. Defaults to None.
             datasets_tag (str, optional): Dataset identifier from https://huggingface.co/datasets.
-                If not specified, `adapterhub_tag` must be given in case a new adapter card is generated. Defaults to
-                None.
+                If not specified, `adapterhub_tag` must be given in case a new adapter card is generated. Defaults to None.
             local_path (str, optional): Local path used as clone directory of the adapter repository.
                 If not specified, will create a temporary directory. Defaults to None.
             commit_message (:obj:`str`, `optional`):
@@ -163,8 +156,7 @@
                 Whether or not the repository created should be private (requires a paying subscription).
             use_auth_token (:obj:`bool` or :obj:`str`, `optional`):
                 The token to use as HTTP bearer authorization for remote files. If :obj:`True`, will use the token
-                generated when running :obj:`transformers-cli login` (stored in :obj:`~/.huggingface`). Defaults to
-                True.
+                generated when running :obj:`transformers-cli login` (stored in :obj:`~/.huggingface`). Defaults to True.
             overwrite_adapter_card (bool, optional): Overwrite an existing adapter card with a newly generated one.
                 If set to `False`, will only generate an adapter card, if none exists. Defaults to False.
 
