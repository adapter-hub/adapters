--- conflicted
+++ resolved
@@ -82,35 +82,15 @@
                         '{"1": 16, "default": 16}'
                     )
 
-<<<<<<< HEAD
-            adapter = Adapter(
-                adapter_name=adapter_name,
-                input_size=self.config.hidden_size,
-                down_sample=self.config.hidden_size // reduction_factor,
-                add_layer_norm_before=adapter_config["ln_before"],
-                add_layer_norm_after=adapter_config["ln_after"],
-                non_linearity=adapter_config["non_linearity"],
-                residual_before_ln=adapter_config["adapter_residual_before_ln"],
-                phm_layer=adapter_config["phm_layer"],
-                phm_dim=adapter_config["phm_dim"],
-                factorized_phm_W=adapter_config["factorized_phm_W"],
-                shared_W_phm=adapter_config["shared_W_phm"],
-                shared_phm_rule=adapter_config["shared_phm_rule"],
-                factorized_phm_rule=adapter_config["factorized_phm_rule"],
-                c_init=adapter_config["phm_c_init"],
-                learn_phm=adapter_config["learn_phm"],
-                phm_init_range=adapter_config["phm_init_range"],
-                w_init=adapter_config["hypercomplex_nonlinearity"],
-=======
             if adapter_config.is_parallel:
                 adapter_class = ParallelAdapter
             else:
                 adapter_class = Adapter
             adapter = adapter_class(
+                adapter_name=adapter_name,
                 input_size=self.config.hidden_size,
                 down_sample=self.config.hidden_size // reduction_factor,
                 config=adapter_config,
->>>>>>> d3e0c263
             )
             adapter.train(self.training)  # make sure training mode is consistent
             self.adapters[adapter_name] = adapter
