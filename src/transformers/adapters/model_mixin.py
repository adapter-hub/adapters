import logging
import os
import warnings
from abc import ABC, abstractmethod
from collections import defaultdict
from os.path import join
from typing import Iterable, List, Optional, Tuple, Union

import torch
from torch import nn

from .composition import AdapterCompositionBlock, Fuse, Stack, parse_composition
from .configuration import AdapterConfig, AdapterFusionConfig, ModelAdaptersConfig, get_adapter_config_hash
from .context import AdapterSetup, ForwardContext
from .hub_mixin import PushAdapterToHubMixin
from .layer import AdapterLayer
from .loading import AdapterFusionLoader, AdapterLoader, PredictionHeadLoader, WeightsLoader
from .modeling import Adapter, GLOWCouplingBlock, NICECouplingBlock, PHMLayer
from .utils import EMBEDDING_FILE, TOKENIZER_PATH, inherit_doc

logger = logging.getLogger(__name__)


class InvertibleAdaptersMixin:
    """Mixin for Transformer models adding invertible adapters."""

    def __init__(self, *args, **kwargs):
        super().__init__(*args, **kwargs)
        self.invertible_adapters = nn.ModuleDict(dict())

    def add_invertible_adapter(self, adapter_name: str):
        """
        Adds an invertible adapter module for the adapter with the given name. If the given adapter does not specify an
        invertible adapter config, this method does nothing.

        Args:
            adapter_name (str): The name of the adapter for which to add an invertible adapter module.
        """
        if adapter_name in self.invertible_adapters:
            raise ValueError(f"Model already contains an adapter module for '{adapter_name}'.")
        adapter_config = self.config.adapters.get(adapter_name)
        if adapter_config and adapter_config["inv_adapter"]:
            if adapter_config["inv_adapter"] == "nice":
                inv_adap = NICECouplingBlock(
                    [[self.config.hidden_size]],
                    non_linearity=adapter_config["non_linearity"],
                    reduction_factor=adapter_config["inv_adapter_reduction_factor"],
                )
            elif adapter_config["inv_adapter"] == "glow":
                inv_adap = GLOWCouplingBlock(
                    [[self.config.hidden_size]],
                    non_linearity=adapter_config["non_linearity"],
                    reduction_factor=adapter_config["inv_adapter_reduction_factor"],
                )
            else:
                raise ValueError(f"Invalid invertible adapter type '{adapter_config['inv_adapter']}'.")
            self.invertible_adapters[adapter_name] = inv_adap
            self.invertible_adapters[adapter_name].apply(Adapter.init_bert_weights)

    def delete_invertible_adapter(self, adapter_name: str):
        if adapter_name in self.invertible_adapters:
            del self.invertible_adapters[adapter_name]

    def get_invertible_adapter(self):
        # TODO: Currently no fusion over invertible adapters, takes only very first language adapter position
        if self.config.adapters.active_setup is not None and len(self.config.adapters.active_setup) > 0:
            first_adapter = self.config.adapters.active_setup.first()
            if first_adapter in self.invertible_adapters:
                return self.invertible_adapters[first_adapter]
        return None

    def enable_invertible_adapters(self, adapter_names):
        for adapter_name in adapter_names:
            if adapter_name in self.invertible_adapters:
                for param in self.invertible_adapters[adapter_name].parameters():
                    param.requires_grad = True

    def invertible_adapters_forward(self, hidden_states, rev=False):
        # TODO: Currently no fusion over invertible adapters, takes only very first language adapter position
        if self.config.adapters.active_setup is not None and len(self.config.adapters.active_setup) > 0:
            first_adapter = self.config.adapters.active_setup.first()
            if first_adapter in self.invertible_adapters:
                hidden_states = self.invertible_adapters[first_adapter](hidden_states, rev=rev)

        return hidden_states


class ModelConfigAdaptersMixin(ABC):
    """
    Mixin for model config classes, adding support for adapters.

    Besides adding this mixin to the config class of a model supporting adapters, make sure the following attributes/
    properties are present: hidden_dropout_prob, attention_probs_dropout_prob.
    """

    def __init__(self, *args, **kwargs):
        super().__init__(*args, **kwargs)

        # adapter configuration
        adapter_config_dict = kwargs.pop("adapters", None)
        if adapter_config_dict:
            self.adapters = ModelAdaptersConfig(**adapter_config_dict)
        else:
            self.adapters = ModelAdaptersConfig()
        # Convert AdapterFusions from old format for backwards compatibility
        fusion_models = kwargs.pop("adapter_fusion_models", [])
        fusion_config = kwargs.pop("adapter_fusion", None)
        for fusion_adapter_names in fusion_models:
            self.adapters.add_fusion(fusion_adapter_names, config=fusion_config)


class ModelAdaptersMixin(PushAdapterToHubMixin, ABC):
    """Mixin for transformer models adding support for loading/ saving adapters."""

    def __init__(self, config, *args, **kwargs):
        super().__init__(config, *args, **kwargs)
        self.model_name = None
        self.loaded_embeddings = {}
        self.shared_parameters = nn.ModuleDict()
        self._active_embedding = "default"

        # In some cases, the config is not an instance of a directly supported config class such as BertConfig.
        # Thus, we check the adapters config here to make sure everything is correct.
        if not hasattr(config, "adapters"):
            config.adapters = ModelAdaptersConfig()
        elif config.adapters is not None and not isinstance(config.adapters, ModelAdaptersConfig):
            config.adapters = ModelAdaptersConfig(**config.adapters)

    def _init_adapter_modules(self):
        """
        This method initializes adapter modules and fusion modules from the model config.
        """
        # Initialize adapters from config
        for adapter_name in self.config.adapters:
            self.apply_to_adapter_layers(lambda i, layer: layer.add_adapter(adapter_name, i))
        # Initialize fusion from config
        for fusion_name in self.config.adapters.fusions:
            self.apply_to_adapter_layers(lambda i, layer: layer.add_fusion_layer(fusion_name))

        self.loaded_embeddings["default"] = self.get_input_embeddings()

    # These methods have to be implemented by every deriving class:

    @abstractmethod
    def iter_layers(self) -> Iterable[Tuple[int, nn.Module]]:
        """
        Iterates over all layers of the model.

        This abstract method has to ne implemented by every implementing model.
        """
        pass

    def apply_to_adapter_layers(self, fn):
        """
        Applies a function to all adapter layers of the model.
        """
        for i, layer in self.iter_layers():
            for module in layer.modules():
                if isinstance(module, AdapterLayer):
                    fn(i, module)

    def train_adapter(self, adapter_setup: Union[list, AdapterCompositionBlock], train_embeddings=False):
        """Sets the model into mode for training the given adapters."""
        self.train()
        self.freeze_model(True)
        adapter_setup = parse_composition(adapter_setup)
        self.apply_to_adapter_layers(lambda i, layer: layer.enable_adapters(adapter_setup, True, False))
<<<<<<< HEAD
        for adapter_name in adapter_setup:
            if adapter_name in self.shared_parameters:
                for param in self.shared_parameters[adapter_name].values():
                    param.requires_grad = True

=======
>>>>>>> a106fde0
        if isinstance(self, InvertibleAdaptersMixin):
            self.enable_invertible_adapters(adapter_setup.flatten())
        # use the adapters to be trained by default in every forward pass
        self.set_active_adapters(adapter_setup)
        if train_embeddings:
            self.get_input_embeddings().train()

    def train_fusion(self, adapter_setup: Union[list, AdapterCompositionBlock], unfreeze_adapters=False):
        """Sets the model into mode for training of adapter fusion determined by a list of adapter names."""
        warnings.warn(
            "add_fusion() has been deprecated in favor of add_adapter_fusion(). Please use the newer method instead.",
            FutureWarning,
        )
        self.train_adapter_fusion(adapter_setup, unfreeze_adapters=unfreeze_adapters)

    def train_adapter_fusion(self, adapter_setup: Union[list, AdapterCompositionBlock], unfreeze_adapters=False):
        """Sets the model into mode for training of adapter fusion determined by a list of adapter names."""
        self.train()
        self.freeze_model(True)
        adapter_setup = parse_composition(adapter_setup)
        self.apply_to_adapter_layers(lambda i, layer: layer.enable_adapters(adapter_setup, unfreeze_adapters, True))
        # use the adapters to be trained by default in every forward pass
        self.set_active_adapters(adapter_setup)
        # TODO implement fusion for invertible adapters

    def has_adapters(self):
        return len(self.config.adapters.adapters) > 0

    @property
    def has_parallel_adapters(self) -> bool:
        if self.config.adapters.active_setup:
            return self.config.adapters.active_setup.parallel_channels > 1
        else:
            return False

    @property
    def active_adapters(self) -> AdapterCompositionBlock:
        return self.config.adapters.active_setup

    @active_adapters.setter
    def active_adapters(self, adapter_setup: Union[list, AdapterCompositionBlock]):
        self.set_active_adapters(adapter_setup)

    def set_active_adapters(
            self, adapter_setup: Union[list, AdapterCompositionBlock], skip_layers: Optional[List[int]] = None
    ):
        """
        Sets the adapter modules to be used by default in every forward pass. If no adapter with the given name is
        found, no module of the respective type will be activated.

        Args:
            adapter_setup (list): The list of adapters to be activated by default. Can be a fusion or stacking configuration.
        """
        adapter_setup = parse_composition(adapter_setup, model_type=self.config.model_type)
        if adapter_setup:
            for adapter_name in adapter_setup.flatten():
                if adapter_name not in self.config.adapters.adapters:
                    raise ValueError(
                        f"No adapter with name '{adapter_name}' found. Please make sure that all specified adapters are correctly loaded."
                    )

        self.config.adapters.active_setup = adapter_setup
        self.config.adapters.skip_layers = skip_layers

    def add_adapter(self, adapter_name: str, config=None, overwrite_ok: bool = False, set_active: bool = False):
        """
        Adds a new adapter module of the specified type to the model.

        Args:

            adapter_name (str): The name of the adapter module to be added.
            config (str or dict or AdapterConfig, optional): The adapter configuration, can be either:

                - the string identifier of a pre-defined configuration dictionary
                - a configuration dictionary specifying the full config
                - if not given, the default configuration for this adapter type will be used
            overwrite_ok (bool, optional): Overwrite an adapter with the same name if it exists. By default (False), an exception is thrown.
            set_active (bool, optional): Set the adapter to be the active one. By default (False), the adapter is added but not activated.
        """
        if isinstance(config, dict):
            config = AdapterConfig.from_dict(config)  # ensure config is ok and up-to-date
        # In case adapter already exists and we allow overwriting, explicitly delete the existing one first
        if overwrite_ok and adapter_name in self.config.adapters:
            self.delete_adapter(adapter_name)
        self.config.adapters.add(adapter_name, config=config)
<<<<<<< HEAD

        self.apply_to_adapter_layers(lambda i, layer: layer.add_adapter(adapter_name, i))
        if config and "phm_layer" in config and config["phm_layer"]:
            self._add_shared_parameters(adapter_name, config)
=======
        self.apply_to_adapter_layers(lambda i, layer: layer.add_adapter(adapter_name, i))
>>>>>>> a106fde0
        if isinstance(self, InvertibleAdaptersMixin):
            self.add_invertible_adapter(adapter_name)
        if set_active:
            self.set_active_adapters(adapter_name)

    def _add_shared_parameters(self, adapter_name, adapter_config: AdapterConfig):
        self.shared_parameters[adapter_name] = list(self.get_adapter(adapter_name)[0].values())[0].adapter_down[0].init_shared_parameters()

    def add_fusion(self, adapter_names: Union[Fuse, list], adapter_fusion_config=None, override_kwargs=None):
        warnings.warn(
            "add_fusion() has been deprecated in favor of add_adapter_fusion(). Please use the newer method instead.",
            FutureWarning,
        )
        adapter_fusion_config = AdapterFusionConfig.from_dict(adapter_fusion_config).replace(**override_kwargs)
        self.add_adapter_fusion(adapter_names, adapter_fusion_config)

    def add_adapter_fusion(
            self,
            adapter_names: Union[Fuse, list, str],
            config=None,
            overwrite_ok: bool = False,
            set_active: bool = False,
    ):
        """
        Adds AdapterFusion to the model with alll the necessary configurations and weight initializations

        Args:
            adapter_names (Fuse or list or str): AdapterFusion layer to add. Can be either:

                - a ``Fuse`` composition block
                - a list of adapter names to fuse
                - a comma-separated string of adapter names to fuse
            config (str or dict): adapter fusion configuration, can be either:

                - a string identifying a pre-defined adapter fusion configuration
                - a dictionary representing the adapter fusion configuration
                - the path to a file containing the adapter fusion configuration
            overwrite_ok (bool, optional): Overwrite an AdapterFusion layer with the same name if it exists. By default (False), an exception is thrown.
            set_active (bool, optional): Activate the added AdapterFusion. By default (False), the AdapterFusion is added but not activated.
        """
        if isinstance(adapter_names, Fuse):
            adapter_names = adapter_names.children
        elif isinstance(adapter_names, str):
            adapter_names = adapter_names.split(",")

        if isinstance(config, dict):
            config = AdapterFusionConfig.from_dict(config)  # ensure config is ok and up-to-date
        # In case adapter already exists and we allow overwriting, explicitly delete the existing one first
        if overwrite_ok and self.config.adapters.get_fusion(adapter_names) is not None:
            self.delete_adapter_fusion(adapter_names)
        self.config.adapters.add_fusion(adapter_names, config=config)
        self.apply_to_adapter_layers(lambda i, layer: layer.add_fusion_layer(adapter_names))
        if set_active:
            if not isinstance(adapter_names, list):
                adapter_names = adapter_names.split(",")
            self.set_active_adapters(Fuse(*adapter_names))

    def delete_adapter(self, adapter_name: str):
        """
        Deletes the adapter with the specified name from the model.

        Args:
            adapter_name (str): The name of the adapter.
        """
        if adapter_name not in self.config.adapters:
            logger.info("No adapter '%s' found for deletion. Skipping.", adapter_name)
            return
        del self.config.adapters.adapters[adapter_name]
        self.apply_to_adapter_layers(lambda i, layer: layer.delete_adapter(adapter_name))
        if isinstance(self, InvertibleAdaptersMixin):
            self.delete_invertible_adapter(adapter_name)
        # Reset active adapters if this was the only active adapter
        if self.active_adapters == Stack(adapter_name):
            self.active_adapters = None

    def delete_adapter_fusion(self, adapter_names: Union[Fuse, list, str]):
        """
        Deletes the AdapterFusion layer of the specified adapters.

        Args:
            adapter_names (Union[Fuse, list, str]): AdapterFusion layer to delete.
        """
        if isinstance(adapter_names, Fuse):
            adapter_fusion_name = ",".join(adapter_names.children)
        elif isinstance(adapter_names, list):
            adapter_fusion_name = ",".join(adapter_names)
        elif isinstance(adapter_names, str):
            adapter_fusion_name = adapter_names
        else:
            raise ValueError("Invalid AdapterFusion definition: {}".format(adapter_names))

        if adapter_fusion_name not in self.config.adapters.fusions:
            logger.info("No AdapterFusion '%s' found for deletion. Skipping.", adapter_fusion_name)
            return
        del self.config.adapters.fusions[adapter_fusion_name]
        self.apply_to_adapter_layers(lambda i, layer: layer.delete_fusion_layer(adapter_fusion_name))
        # Reset active adapters if this was the active setup
        if self.active_adapters == adapter_names:
            self.active_adapters = None

    def save_adapter(
            self,
            save_directory: str,
            adapter_name: str,
            meta_dict: dict = None,
            custom_weights_loaders: Optional[List[WeightsLoader]] = None,
    ):
        """
        Saves an adapter and its configuration file to a directory so that it can be shared or reloaded using
        `load_adapter()`.

        Args:
            save_directory (str): Path to a directory where the adapter should be saved.
            adapter_name (str): Name of the adapter to be saved.

        Raises:
            ValueError: If the given adapter name is invalid.
        """
        loader = AdapterLoader(self)
        loader.save(save_directory, adapter_name, meta_dict)
        # save additional custom weights
        if custom_weights_loaders:
            for weights_loader in custom_weights_loaders:
                weights_loader.save(save_directory, adapter_name)

    def save_adapter_fusion(
            self,
            save_directory: str,
            adapter_names: Union[Fuse, list, str],
            meta_dict: dict = None,
            custom_weights_loaders: Optional[List[WeightsLoader]] = None,
    ):
        """
        Saves an AdapterFusion layer and its configuration file to a directory so that it can be shared or reloaded
        using `load_adapter_fusion()`.

        Args:
            save_directory (str): Path to a directory where the AdapterFusion should be saved.
            adapter_names (Union[Fuse, list, str]): AdapterFusion to be saved.

        Raises:
            ValueError: If the given AdapterFusion name is invalid.
        """
        if isinstance(adapter_names, Fuse):
            adapter_fusion_name = ",".join(adapter_names.children)
        elif isinstance(adapter_names, list):
            adapter_fusion_name = ",".join(adapter_names)
        elif isinstance(adapter_names, str):
            adapter_fusion_name = adapter_names
        else:
            raise ValueError("Invalid AdapterFusion definition: {}".format(adapter_names))

        loader = AdapterFusionLoader(self)
        loader.save(save_directory, adapter_fusion_name, meta_dict)
        # save additional custom weights
        if custom_weights_loaders:
            for weights_loader in custom_weights_loaders:
                weights_loader.save(save_directory, adapter_fusion_name)

    def load_adapter(
            self,
            adapter_name_or_path: str,
            config: Union[dict, str] = None,
            version: str = None,
            model_name: str = None,
            load_as: str = None,
            source: str = "ah",
            custom_weights_loaders: Optional[List[WeightsLoader]] = None,
            leave_out: Optional[List[int]] = None,
            id2label=None,
            set_active: bool = False,
            **kwargs
    ) -> str:
        """
        Loads a pre-trained pytorch adapter module from the local file system or a remote location.

        Args:
            adapter_name_or_path (str): can be either:

                - the identifier of a pre-trained task adapter to be loaded from Adapter Hub
                - a path to a directory containing adapter weights saved using `model.saved_adapter()`
                - a URL pointing to a zip folder containing a saved adapter module
            config (dict or str, optional): The requested configuration of the adapter.
                If not specified, will be either: - the default adapter config for the requested adapter if specified -
                the global default adapter config
            version (str, optional): The version of the adapter to be loaded.
            model_name (str, optional): The string identifier of the pre-trained model.
            load_as (str, optional): Load the adapter using this name. By default, the name with which the adapter was
                    saved will be used.
            source (str, optional): Identifier of the source(s) from where to load the adapter. Can be:

                - "ah" (default): search on AdapterHub.
                - "hf": search on HuggingFace model hub.
                - None: only search on local file system
            leave_out: Dynamically drop adapter modules in the specified Transformer layers when loading the adapter.
            set_active (bool, optional): Set the loaded adapter to be the active one. By default (False), the adapter is loaded but not activated.

        Returns:
            str: The name with which the adapter was added to the model.
        """
        loader = AdapterLoader(self)
        load_dir, load_name = loader.load(
            adapter_name_or_path,
            config,
            version,
            model_name,
            load_as,
            source=source,
            leave_out=leave_out,
            set_active=set_active,
            **kwargs,
        )
        # load additional custom weights
        if custom_weights_loaders:
            for weights_loader in custom_weights_loaders:
                weights_loader.load(
                    load_dir,
                    load_as=load_as,
                    loading_info=kwargs.get("loading_info", None),
                    main_load_name=load_name,
                    id2label=id2label,
                    set_active=set_active,
                )
        return load_name

    def load_adapter_fusion(
            self,
            adapter_fusion_name_or_path: str,
            load_as: str = None,
            custom_weights_loaders: Optional[List[WeightsLoader]] = None,
            set_active: bool = False,
            **kwargs
    ) -> str:
        """
        Loads a pre-trained AdapterFusion layer from the local file system.

        Args:
            adapter_fusion_name_or_path (str): a path to a directory containing AdapterFusion weights saved using `model.save_adapter_fusion()`.
            load_as (str, optional): Load the AdapterFusion using this name.
                    By default, the name with which the AdapterFusion layer was saved will be used.
            set_active (bool, optional): Activate the loaded AdapterFusion. By default (False), the AdapterFusion is loaded but not activated.

        Returns:
            str: The name with which the AdapterFusion was added to the model.
        """

        loader = AdapterFusionLoader(self)
        load_dir, load_name = loader.load(adapter_fusion_name_or_path, load_as, set_active=set_active)
        # load additional custom weights
        if custom_weights_loaders:
            for weights_loader in custom_weights_loaders:
                weights_loader.load(
                    load_dir,
                    load_as=load_as,
                    loading_info=kwargs.get("loading_info", None),
                    main_load_name=load_name,
                    set_active=set_active,
                )
        return load_name

    def save_all_adapters(
            self,
            save_directory: str,
            meta_dict: dict = None,
            custom_weights_loaders: Optional[List[WeightsLoader]] = None,
    ):
        """
        Saves all adapters of this model together with their configuration to subfolders of the given location.

        Args:
            save_directory (str): Path to a directory where the adapters should be saved.
        """
        for name in self.config.adapters:
            adapter_config = self.config.adapters.get(name)
            h = get_adapter_config_hash(adapter_config)
            save_path = join(save_directory, name)
            if meta_dict:
                meta_dict.update({"config_id": h})
            else:
                meta_dict = {"config_id": h}
            self.save_adapter(save_path, name, meta_dict=meta_dict, custom_weights_loaders=custom_weights_loaders)

    def save_all_adapter_fusions(
            self,
            save_directory: str,
            meta_dict: dict = None,
            custom_weights_loaders: Optional[List[WeightsLoader]] = None,
    ):
        """
        Saves all AdapterFusion layers of this model together with their configuration to subfolders of the given
        location.

        Args:
            save_directory (str): Path to a directory where the AdapterFusion layers should be saved.
        """
        for name in self.config.adapters.fusions:
            adapter_fusion_config = self.config.adapters.get_fusion(name)
            h = get_adapter_config_hash(adapter_fusion_config)
            save_path = join(save_directory, name)
            if meta_dict:
                meta_dict.update({"config_id": h})
            else:
                meta_dict = {"config_id": h}
            self.save_adapter_fusion(
                save_path, name, meta_dict=meta_dict, custom_weights_loaders=custom_weights_loaders
            )

    def freeze_model(self, freeze=True):
        """Freezes all weights of the model."""
        # first freeze/ unfreeze all model weights
        for param in self.base_model.parameters():
            param.requires_grad = not freeze
        self.model_frozen = freeze

    def forward_context(self, context: ForwardContext, *args, **kwargs):
        """
        This method is called by the ``ForwardContext`` at the beginning of the forward pass.
        """
        # some warnings if we don't use available adapters
        active_adapters = self.active_adapters or AdapterSetup.get_context()
        if not active_adapters and self.has_adapters():
            logger.warning("There are adapters available but none are activated for the forward pass.")

        context.adapters_parallelized = False
<<<<<<< HEAD
        context.shared_parameters = self.shared_parameters
=======
>>>>>>> a106fde0

    def load_embeddings(self, path: str, name: str):
        """
        Load a saved embedding from the given path. If the embedding was saved with a tokenizer it is returned

        Args:
            path: the path to the saved embedding
            name: the name the embedding should be loaded as

        Returns: a tokenizer if it ws saved with the embedding otherwise None

        """
        from ..models.auto.tokenization_auto import AutoTokenizer

        if name in self.loaded_embeddings:
            raise ValueError("An embedding with the name {} already exists".format(name))
        tokenizer = None
        tokenizer_path = os.path.join(path, TOKENIZER_PATH)
        if os.path.isdir(tokenizer_path):
            tokenizer = AutoTokenizer.from_pretrained(tokenizer_path)

        embedding_path = os.path.join(path, EMBEDDING_FILE)
        if not os.path.isfile(embedding_path):
            raise FileNotFoundError("No embeddings found at {}".format(embedding_path))
        weights = torch.load(embedding_path)

        self.loaded_embeddings[name] = nn.Embedding.from_pretrained(weights)
        self.set_active_embeddings(name)
        return tokenizer

    def add_embeddings(self, name, tokenizer, reference_embedding=None, reference_tokenizer=None, embedding_dim=None):
        """
        Add a new embedding to the model. If a reference embedding and reference tokenizer are provided tokens in the
        present in both tokenizers are initialized to the embedding in the reference_embedding.

        Args:
            name: the name of the embedding
            tokenizer: the tokenizer determining the vocab of the embedding
            reference_embedding: the reference embedding to use for initializing the embeddings of tokens present in the newly created embedding
            reference_tokenizer: the tokenizer providing the vocab for the reference embedding
            embedding_dim: the dimension of the embeddings (if None the hidden_size from the config is used)

        """
        if name in self.loaded_embeddings:
            raise ValueError("An embedding with the name {} already exists".format(name))
        if embedding_dim is None:
            embedding_dim = self.config.hidden_size
        embedding = nn.Embedding(tokenizer.vocab_size, embedding_dim)
        embedding.requires_grad_(False)
        if (reference_embedding is not None and reference_tokenizer is None) or (
                reference_tokenizer is not None and reference_embedding is None
        ):
            raise KeyError(
                "Reference embedding and reference tokenizer are required to use initialize embeddings from reference embedding"
            )
        if reference_embedding is not None and reference_tokenizer is not None:
            tokens = set(tokenizer.get_vocab().keys()) & set(reference_tokenizer.get_vocab().keys())
            reference_vocab = reference_tokenizer.get_vocab()
            vocab = tokenizer.get_vocab()
            for t in tokens:
                idx_reference = reference_vocab[t]
                idx = vocab[t]
                embedding.weight[idx] = self.loaded_embeddings[reference_embedding].weight[idx_reference].clone()
        embedding.train(False)
        self.loaded_embeddings[name] = embedding
        self.set_active_embeddings(name)

    def delete_embeddings(self, name):
        """
        Deletes the embedding with the given name

        Args:
            name: The name of the embedding that should be deleted

        """
        if name not in self.loaded_embeddings:
            raise ValueError("No embedding with name {}".format(name))
        if self.active_embeddings == name:
            logger.warning("The active embedding is deleted. Setting the default embedding as active.")
            self.set_active_embeddings("default")
        del self.loaded_embeddings[name]

    def save_embeddings(self, path, name, tokenizer=None):
        """
        Saves the embedding with the given name. If a tokenizer is passed as well the tokenizer is saved together with
        the embedding.

        Args:
            path: The path where the embedding should be saved
            name: The name of the embedding that should be saved
            tokenizer: optionally a tokenizer to save with the embedding (default is None)

        """
        if self.active_embeddings == name:
            self.loaded_embeddings[name] = self.get_input_embeddings()
        os.makedirs(path, exist_ok=True)
        embedding_path = os.path.join(path, EMBEDDING_FILE)
        torch.save(self.loaded_embeddings[name].weight, embedding_path)
        if tokenizer:
            tokenizer_path = os.path.join(path, TOKENIZER_PATH)
            tokenizer.save_pretrained(tokenizer_path)

    def set_active_embeddings(self, name):
        """
        Sets the active embedding for the forward pass of the model

        Args:
            name: The name of the embedding that should be used

        """
        self.loaded_embeddings[self.active_embeddings] = self.get_input_embeddings()
        self.set_input_embeddings(self.loaded_embeddings[name])
        self._active_embedding = name

    @property
    def active_embeddings(self):
        return self._active_embedding

    def get_fusion_regularization_loss(self):
        reg_loss = 0.0

        target = torch.zeros((self.config.hidden_size, self.config.hidden_size)).fill_diagonal_(1.0).to(self.device)
        for i, layer in self.iter_layers():
            for module in layer.modules():
                if isinstance(module, AdapterLayer):
                    for _, layer_fusion in module.adapter_fusion_layer.items():
                        if hasattr(layer_fusion, "value"):
                            reg_loss += 0.01 * (target - layer_fusion.value.weight).pow(2).sum()

        return reg_loss

    def get_adapter(self, name):
        destination = defaultdict(dict)

        # use a custom index to ensure numbering is from 0 to N layers
        for i, (_, layer) in enumerate(self.iter_layers()):
            for module in layer.modules():
                if isinstance(module, AdapterLayer):
                    if name in module.adapters:
                        destination[i][module.location_key] = module.adapters[name]

        return dict(destination)


@inherit_doc
class ModelWithHeadsAdaptersMixin(ModelAdaptersMixin):
    """
    Mixin adding support for loading/ saving adapters to transformer models with head(s).
    """

    def __init__(self, config, *args, **kwargs):
        super().__init__(config, *args, **kwargs)
        self._convert_to_flex_head = False

    def iter_layers(self) -> Iterable[Tuple[int, nn.Module]]:
        """
        Iterates over all layers of the model.
        """
        if self.base_model is self:
            return super().iter_layers()
        else:
            return self.base_model.iter_layers()

    def add_adapter(self, adapter_name: str, config=None, overwrite_ok: bool = False, set_active: bool = False):
        """
        Adds a new adapter module of the specified type to the model.

        Args:
            adapter_name (str): The name of the adapter module to be added.
            config (str or dict, optional): The adapter configuration, can be either:

                - the string identifier of a pre-defined configuration dictionary
                - a configuration dictionary specifying the full config
                - if not given, the default configuration for this adapter type will be used
            overwrite_ok (bool, optional): Overwrite an adapter with the same name if it exists. By default (False), an exception is thrown.
            set_active (bool, optional): Set the adapter to be the active one. By default (False), the adapter is added but not activated.

        If self.base_model is self, must inherit from a class that implements this method, to preclude infinite
        recursion
        """
        if self.base_model is self:
            super().add_adapter(adapter_name, config, overwrite_ok=overwrite_ok, set_active=set_active)
        else:
            self.base_model.add_adapter(adapter_name, config, overwrite_ok=overwrite_ok, set_active=set_active)

    def train_adapter(self, adapter_setup: Union[list, AdapterCompositionBlock], train_embeddings=False):
        """
        Sets the model into mode for training the given adapters. If self.base_model is self, must inherit from a class
        that implements this method, to preclude infinite recursion
        """
        if self.base_model is self:
            super().train_adapter(adapter_setup, train_embeddings)
        else:
            self.base_model.train_adapter(adapter_setup, train_embeddings)

    def train_adapter_fusion(self, adapter_setup: Union[list, AdapterCompositionBlock], unfreeze_adapters=False):
        """
        Sets the model into mode for training of adapter fusion determined by a list of adapter names. If
        self.base_model is self, must inherit from a class that implements this method, to preclude infinite recursion
        """
        if self.base_model is self:
            super().train_adapter_fusion(adapter_setup, unfreeze_adapters=unfreeze_adapters)
        else:
            self.base_model.train_adapter_fusion(adapter_setup, unfreeze_adapters=unfreeze_adapters)

    def save_head(self, save_directory: str, head_name: str = None):
        loader = PredictionHeadLoader(self)
        loader.save(save_directory, name=head_name)

    def load_head(self, save_directory, load_as=None, id2label=None, **kwargs):
        loader = PredictionHeadLoader(self, convert_to_flex_head=self._convert_to_flex_head)
        return loader.load(save_directory, load_as=load_as, id2label=id2label, **kwargs)

    def save_adapter(
            self,
            save_directory: str,
            adapter_name: str,
            with_head: bool = True,
            meta_dict: dict = None,
            custom_weights_loaders: Optional[List[WeightsLoader]] = None,
    ):
        if with_head:
            if custom_weights_loaders is None:
                custom_weights_loaders = []
            custom_weights_loaders.append(PredictionHeadLoader(self, error_on_missing=False))
        super().save_adapter(
            save_directory,
            adapter_name,
            meta_dict=meta_dict,
            custom_weights_loaders=custom_weights_loaders,
        )

    def load_adapter(
            self,
            adapter_name_or_path: str,
            config: Union[dict, str] = None,
            version: str = None,
            model_name: str = None,
            load_as: str = None,
            source: str = "ah",
            with_head: bool = True,
            custom_weights_loaders: Optional[List[WeightsLoader]] = None,
            leave_out: Optional[List[int]] = None,
            id2label=None,
            set_active: bool = False,
            **kwargs
    ) -> str:
        if with_head:
            if custom_weights_loaders is None:
                custom_weights_loaders = []
            custom_weights_loaders.append(
                PredictionHeadLoader(
                    self,
                    error_on_missing=False,
                    convert_to_flex_head=self._convert_to_flex_head,
                )
            )
        # Support passing a num_labels for compatibility reasons. Convert to label map here.
        num_labels = kwargs.pop("num_labels", None)
        if num_labels is not None:
            id2label = {i: "LABEL_" + str(i) for i in range(num_labels)}
        return super().load_adapter(
            adapter_name_or_path,
            config=config,
            version=version,
            model_name=model_name,
            load_as=load_as,
            source=source,
            custom_weights_loaders=custom_weights_loaders,
            leave_out=leave_out,
            id2label=id2label,
            set_active=set_active,
            **kwargs,
        )

    def save_all_adapters(
            self,
            save_directory: str,
            with_head: bool = True,
            meta_dict: dict = None,
            custom_weights_loaders: Optional[List[WeightsLoader]] = None,
    ):
        if with_head:
            if custom_weights_loaders is None:
                custom_weights_loaders = []
            custom_weights_loaders.append(PredictionHeadLoader(self, error_on_missing=False))
        super().save_all_adapters(
            save_directory,
            meta_dict=meta_dict,
            custom_weights_loaders=custom_weights_loaders,
        )

    def save_adapter_fusion(
            self,
            save_directory: str,
            adapter_names: Union[Fuse, list, str],
            meta_dict: dict = None,
            custom_weights_loaders: Optional[List[WeightsLoader]] = None,
            with_head: Union[bool, str] = False,
    ):
        """
        Saves an AdapterFusion layer and its configuration file to a directory so that it can be shared or reloaded
        using `load_adapter_fusion()`.

        Args:
            save_directory (str): Path to a directory where the AdapterFusion should be saved.
            adapter_names (Union[Fuse, list, str]): AdapterFusion to be saved.
            with_head (Union[bool, str]): If True, will save a head with the same name as the AdapterFusionLayer. If a string,
                this will be used as the name of the head to be saved.

        Raises:
            ValueError: If the given AdapterFusion name is invalid.
        """
        super().save_adapter_fusion(save_directory, adapter_names, meta_dict, custom_weights_loaders)

        if with_head:
            # Make sure to cover the different options for adapter_names
            if isinstance(with_head, str):
                head_name = with_head
            elif isinstance(adapter_names, Fuse):
                head_name = adapter_names.name
            elif isinstance(adapter_names, list):
                head_name = ",".join(adapter_names)
            else:
                head_name = adapter_names
            if head_name not in self.heads:
                raise ValueError("No head with name {} found".format(head_name))
            loader = PredictionHeadLoader(self)
            loader.save(save_directory, head_name)

    def load_adapter_fusion(
            self,
            adapter_fusion_name_or_path: str,
            load_as: str = None,
            custom_weights_loaders: Optional[List[WeightsLoader]] = None,
            set_active: bool = False,
            with_head: bool = True,
            **kwargs
    ) -> str:
        if with_head:
            if custom_weights_loaders is None:
                custom_weights_loaders = []
            custom_weights_loaders.append(PredictionHeadLoader(self, error_on_missing=False))
        super().load_adapter_fusion(adapter_fusion_name_or_path, load_as, custom_weights_loaders, set_active)

    def save_all_heads(self, save_directory):
        for head_name in self.heads:
            save_path = join(save_directory, head_name)
            self.save_head(save_path, head_name)

    def get_labels(self):
        return list(self.config.id2label.values())

    def get_labels_dict(self):
        return self.config.id2label

    def get_adapter(self, name):
        """
        If self.base_model is self, must inherit from a class that implements this method, to preclude infinite
        recursion
        """
        if self.base_model is self:
            return super().get_adapter(name)
        else:
            return self.base_model.get_adapter(name)

    def load_embeddings(self, path: str, name: str):
        if self.base_model is self:
            return super().load_embeddings(path, name)
        else:
            return self.base_model.load_embeddings(path, name)

    def save_embeddings(self, path, name, tokenizer=None):
        if self.base_model is self:
            return super().save_embeddings(path, name, tokenizer)
        else:
            return self.base_model.save_embeddings(path, name, tokenizer)

    def add_embeddings(self, name, tokenizer, reference_embedding=None, reference_tokenizer=None, embedding_dim=None):
        if self.base_model is None:
            return super().add_embeddings(name, tokenizer, reference_embedding, reference_tokenizer, embedding_dim)
        else:
            return self.base_model.add_embeddings(
                name, tokenizer, reference_embedding, reference_tokenizer, embedding_dim
            )

    def set_active_embeddings(self, name):
        if self.base_model is None:
            return super().set_active_embeddings(name)
        else:
            return self.base_model.set_active_embeddings(name)

    def delete_embeddings(self, name):
        if self.base_model is None:
            return super().delete_embeddings(name)
        else:
            return self.base_model.delete_embeddings(name)<|MERGE_RESOLUTION|>--- conflicted
+++ resolved
@@ -165,14 +165,11 @@
         self.freeze_model(True)
         adapter_setup = parse_composition(adapter_setup)
         self.apply_to_adapter_layers(lambda i, layer: layer.enable_adapters(adapter_setup, True, False))
-<<<<<<< HEAD
         for adapter_name in adapter_setup:
             if adapter_name in self.shared_parameters:
                 for param in self.shared_parameters[adapter_name].values():
                     param.requires_grad = True
 
-=======
->>>>>>> a106fde0
         if isinstance(self, InvertibleAdaptersMixin):
             self.enable_invertible_adapters(adapter_setup.flatten())
         # use the adapters to be trained by default in every forward pass
@@ -217,7 +214,7 @@
         self.set_active_adapters(adapter_setup)
 
     def set_active_adapters(
-            self, adapter_setup: Union[list, AdapterCompositionBlock], skip_layers: Optional[List[int]] = None
+        self, adapter_setup: Union[list, AdapterCompositionBlock], skip_layers: Optional[List[int]] = None
     ):
         """
         Sets the adapter modules to be used by default in every forward pass. If no adapter with the given name is
@@ -258,21 +255,19 @@
         if overwrite_ok and adapter_name in self.config.adapters:
             self.delete_adapter(adapter_name)
         self.config.adapters.add(adapter_name, config=config)
-<<<<<<< HEAD
 
         self.apply_to_adapter_layers(lambda i, layer: layer.add_adapter(adapter_name, i))
         if config and "phm_layer" in config and config["phm_layer"]:
             self._add_shared_parameters(adapter_name, config)
-=======
-        self.apply_to_adapter_layers(lambda i, layer: layer.add_adapter(adapter_name, i))
->>>>>>> a106fde0
         if isinstance(self, InvertibleAdaptersMixin):
             self.add_invertible_adapter(adapter_name)
         if set_active:
             self.set_active_adapters(adapter_name)
 
     def _add_shared_parameters(self, adapter_name, adapter_config: AdapterConfig):
-        self.shared_parameters[adapter_name] = list(self.get_adapter(adapter_name)[0].values())[0].adapter_down[0].init_shared_parameters()
+        self.shared_parameters[adapter_name] = (
+            list(self.get_adapter(adapter_name)[0].values())[0].adapter_down[0].init_shared_parameters()
+        )
 
     def add_fusion(self, adapter_names: Union[Fuse, list], adapter_fusion_config=None, override_kwargs=None):
         warnings.warn(
@@ -283,11 +278,11 @@
         self.add_adapter_fusion(adapter_names, adapter_fusion_config)
 
     def add_adapter_fusion(
-            self,
-            adapter_names: Union[Fuse, list, str],
-            config=None,
-            overwrite_ok: bool = False,
-            set_active: bool = False,
+        self,
+        adapter_names: Union[Fuse, list, str],
+        config=None,
+        overwrite_ok: bool = False,
+        set_active: bool = False,
     ):
         """
         Adds AdapterFusion to the model with alll the necessary configurations and weight initializations
@@ -367,11 +362,11 @@
             self.active_adapters = None
 
     def save_adapter(
-            self,
-            save_directory: str,
-            adapter_name: str,
-            meta_dict: dict = None,
-            custom_weights_loaders: Optional[List[WeightsLoader]] = None,
+        self,
+        save_directory: str,
+        adapter_name: str,
+        meta_dict: dict = None,
+        custom_weights_loaders: Optional[List[WeightsLoader]] = None,
     ):
         """
         Saves an adapter and its configuration file to a directory so that it can be shared or reloaded using
@@ -392,11 +387,11 @@
                 weights_loader.save(save_directory, adapter_name)
 
     def save_adapter_fusion(
-            self,
-            save_directory: str,
-            adapter_names: Union[Fuse, list, str],
-            meta_dict: dict = None,
-            custom_weights_loaders: Optional[List[WeightsLoader]] = None,
+        self,
+        save_directory: str,
+        adapter_names: Union[Fuse, list, str],
+        meta_dict: dict = None,
+        custom_weights_loaders: Optional[List[WeightsLoader]] = None,
     ):
         """
         Saves an AdapterFusion layer and its configuration file to a directory so that it can be shared or reloaded
@@ -426,18 +421,18 @@
                 weights_loader.save(save_directory, adapter_fusion_name)
 
     def load_adapter(
-            self,
-            adapter_name_or_path: str,
-            config: Union[dict, str] = None,
-            version: str = None,
-            model_name: str = None,
-            load_as: str = None,
-            source: str = "ah",
-            custom_weights_loaders: Optional[List[WeightsLoader]] = None,
-            leave_out: Optional[List[int]] = None,
-            id2label=None,
-            set_active: bool = False,
-            **kwargs
+        self,
+        adapter_name_or_path: str,
+        config: Union[dict, str] = None,
+        version: str = None,
+        model_name: str = None,
+        load_as: str = None,
+        source: str = "ah",
+        custom_weights_loaders: Optional[List[WeightsLoader]] = None,
+        leave_out: Optional[List[int]] = None,
+        id2label=None,
+        set_active: bool = False,
+        **kwargs
     ) -> str:
         """
         Loads a pre-trained pytorch adapter module from the local file system or a remote location.
@@ -492,12 +487,12 @@
         return load_name
 
     def load_adapter_fusion(
-            self,
-            adapter_fusion_name_or_path: str,
-            load_as: str = None,
-            custom_weights_loaders: Optional[List[WeightsLoader]] = None,
-            set_active: bool = False,
-            **kwargs
+        self,
+        adapter_fusion_name_or_path: str,
+        load_as: str = None,
+        custom_weights_loaders: Optional[List[WeightsLoader]] = None,
+        set_active: bool = False,
+        **kwargs
     ) -> str:
         """
         Loads a pre-trained AdapterFusion layer from the local file system.
@@ -527,10 +522,10 @@
         return load_name
 
     def save_all_adapters(
-            self,
-            save_directory: str,
-            meta_dict: dict = None,
-            custom_weights_loaders: Optional[List[WeightsLoader]] = None,
+        self,
+        save_directory: str,
+        meta_dict: dict = None,
+        custom_weights_loaders: Optional[List[WeightsLoader]] = None,
     ):
         """
         Saves all adapters of this model together with their configuration to subfolders of the given location.
@@ -549,10 +544,10 @@
             self.save_adapter(save_path, name, meta_dict=meta_dict, custom_weights_loaders=custom_weights_loaders)
 
     def save_all_adapter_fusions(
-            self,
-            save_directory: str,
-            meta_dict: dict = None,
-            custom_weights_loaders: Optional[List[WeightsLoader]] = None,
+        self,
+        save_directory: str,
+        meta_dict: dict = None,
+        custom_weights_loaders: Optional[List[WeightsLoader]] = None,
     ):
         """
         Saves all AdapterFusion layers of this model together with their configuration to subfolders of the given
@@ -590,10 +585,7 @@
             logger.warning("There are adapters available but none are activated for the forward pass.")
 
         context.adapters_parallelized = False
-<<<<<<< HEAD
         context.shared_parameters = self.shared_parameters
-=======
->>>>>>> a106fde0
 
     def load_embeddings(self, path: str, name: str):
         """
@@ -644,7 +636,7 @@
         embedding = nn.Embedding(tokenizer.vocab_size, embedding_dim)
         embedding.requires_grad_(False)
         if (reference_embedding is not None and reference_tokenizer is None) or (
-                reference_tokenizer is not None and reference_embedding is None
+            reference_tokenizer is not None and reference_embedding is None
         ):
             raise KeyError(
                 "Reference embedding and reference tokenizer are required to use initialize embeddings from reference embedding"
@@ -808,12 +800,12 @@
         return loader.load(save_directory, load_as=load_as, id2label=id2label, **kwargs)
 
     def save_adapter(
-            self,
-            save_directory: str,
-            adapter_name: str,
-            with_head: bool = True,
-            meta_dict: dict = None,
-            custom_weights_loaders: Optional[List[WeightsLoader]] = None,
+        self,
+        save_directory: str,
+        adapter_name: str,
+        with_head: bool = True,
+        meta_dict: dict = None,
+        custom_weights_loaders: Optional[List[WeightsLoader]] = None,
     ):
         if with_head:
             if custom_weights_loaders is None:
@@ -827,19 +819,19 @@
         )
 
     def load_adapter(
-            self,
-            adapter_name_or_path: str,
-            config: Union[dict, str] = None,
-            version: str = None,
-            model_name: str = None,
-            load_as: str = None,
-            source: str = "ah",
-            with_head: bool = True,
-            custom_weights_loaders: Optional[List[WeightsLoader]] = None,
-            leave_out: Optional[List[int]] = None,
-            id2label=None,
-            set_active: bool = False,
-            **kwargs
+        self,
+        adapter_name_or_path: str,
+        config: Union[dict, str] = None,
+        version: str = None,
+        model_name: str = None,
+        load_as: str = None,
+        source: str = "ah",
+        with_head: bool = True,
+        custom_weights_loaders: Optional[List[WeightsLoader]] = None,
+        leave_out: Optional[List[int]] = None,
+        id2label=None,
+        set_active: bool = False,
+        **kwargs
     ) -> str:
         if with_head:
             if custom_weights_loaders is None:
@@ -870,11 +862,11 @@
         )
 
     def save_all_adapters(
-            self,
-            save_directory: str,
-            with_head: bool = True,
-            meta_dict: dict = None,
-            custom_weights_loaders: Optional[List[WeightsLoader]] = None,
+        self,
+        save_directory: str,
+        with_head: bool = True,
+        meta_dict: dict = None,
+        custom_weights_loaders: Optional[List[WeightsLoader]] = None,
     ):
         if with_head:
             if custom_weights_loaders is None:
@@ -887,12 +879,12 @@
         )
 
     def save_adapter_fusion(
-            self,
-            save_directory: str,
-            adapter_names: Union[Fuse, list, str],
-            meta_dict: dict = None,
-            custom_weights_loaders: Optional[List[WeightsLoader]] = None,
-            with_head: Union[bool, str] = False,
+        self,
+        save_directory: str,
+        adapter_names: Union[Fuse, list, str],
+        meta_dict: dict = None,
+        custom_weights_loaders: Optional[List[WeightsLoader]] = None,
+        with_head: Union[bool, str] = False,
     ):
         """
         Saves an AdapterFusion layer and its configuration file to a directory so that it can be shared or reloaded
@@ -925,13 +917,13 @@
             loader.save(save_directory, head_name)
 
     def load_adapter_fusion(
-            self,
-            adapter_fusion_name_or_path: str,
-            load_as: str = None,
-            custom_weights_loaders: Optional[List[WeightsLoader]] = None,
-            set_active: bool = False,
-            with_head: bool = True,
-            **kwargs
+        self,
+        adapter_fusion_name_or_path: str,
+        load_as: str = None,
+        custom_weights_loaders: Optional[List[WeightsLoader]] = None,
+        set_active: bool = False,
+        with_head: bool = True,
+        **kwargs
     ) -> str:
         if with_head:
             if custom_weights_loaders is None:
