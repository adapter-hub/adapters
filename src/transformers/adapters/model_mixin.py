--- conflicted
+++ resolved
@@ -15,6 +15,8 @@
     AdapterConfigBase,
     AdapterFusionConfig,
     ModelAdaptersConfig,
+    MAMConfig,
+    ConfigUnion,
     get_adapter_config_hash,
 )
 from .context import AdapterSetup, ForwardContext
@@ -278,16 +280,13 @@
         if overwrite_ok and adapter_name in self.config.adapters:
             self.delete_adapter(adapter_name)
         self.config.adapters.add(adapter_name, config=config)
-<<<<<<< HEAD
-
-        self.apply_to_adapter_layers(lambda i, layer: layer.add_adapter(adapter_name, i))
-        if config and "phm_layer" in config and config["phm_layer"]:
-            self._add_shared_parameters(adapter_name, config)
-        if isinstance(self, InvertibleAdaptersMixin):
-            self.add_invertible_adapter(adapter_name)
-=======
         try:
             self.apply_to_adapter_layers(lambda i, layer: layer.add_adapter(adapter_name, i))
+            # PHM Layer
+            if config:
+                if (isinstance(config, ConfigUnion) and any("phm_layer" in config[i] and config[i]["phm_layer"] for i in range(len(config.configs)))) or \
+                        (not isinstance(config, ConfigUnion) and "phm_layer" in config and config["phm_layer"]):
+                    self._add_shared_parameters(adapter_name, config)
             # Prefix Tuning
             for module in self.modules():
                 if isinstance(module, PrefixTuningPool):
@@ -297,7 +296,6 @@
         except ValueError as ex:
             self.delete_adapter(adapter_name)
             raise ex
->>>>>>> d3e0c263
         if set_active:
             self.set_active_adapters(adapter_name)
 
@@ -624,7 +622,8 @@
             return
 
         context.adapters_parallelized = False
-        context.shared_parameters = self.shared_parameters
+        # Add the shared parameters for the active adapters to the context
+        context.shared_parameters = {name: param for name, param in self.shared_parameters.items() if name in active_adapters.flatten()}
 
         # Prefix tuning
         input_tensor = kwargs.get("input_ids", None)
