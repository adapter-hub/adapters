--- conflicted
+++ resolved
@@ -22,12 +22,8 @@
 from typing import Any, Dict, Tuple, Union
 
 from . import __version__
-<<<<<<< HEAD
 from .adapters.utils import DataclassJSONEncoder
-from .file_utils import CONFIG_NAME, cached_path, hf_bucket_url, is_offline_mode, is_remote_url
-=======
 from .file_utils import CONFIG_NAME, PushToHubMixin, cached_path, hf_bucket_url, is_offline_mode, is_remote_url
->>>>>>> fb27b276
 from .utils import logging
 
 
