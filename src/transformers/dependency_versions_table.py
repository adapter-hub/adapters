--- conflicted
+++ resolved
@@ -9,12 +9,8 @@
     "cookiecutter": "cookiecutter==1.7.3",
     "dataclasses": "dataclasses",
     "datasets": "datasets",
-<<<<<<< HEAD
-    "deepspeed": "deepspeed>=0.6.0",
+    "deepspeed": "deepspeed>=0.6.4",
     "docutils": "docutils==0.16.0",
-=======
-    "deepspeed": "deepspeed>=0.6.4",
->>>>>>> c2e13140
     "fairscale": "fairscale>0.3",
     "faiss-cpu": "faiss-cpu",
     "fastapi": "fastapi",
