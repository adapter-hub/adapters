--- conflicted
+++ resolved
@@ -1161,25 +1161,6 @@
         config.name_or_path = pretrained_model_name_or_path
 
         # Instantiate model.
-<<<<<<< HEAD
-        model = cls(config, *model_args, **model_kwargs)
-        # set the name of the pretrained model if available
-        model.model_name = model_name
-
-        if state_dict is None and not from_tf:
-            try:
-                state_dict = torch.load(resolved_archive_file, map_location="cpu")
-            except Exception:
-                raise OSError(
-                    f"Unable to load weights from pytorch checkpoint file for '{pretrained_model_name_or_path}' "
-                    f"at '{resolved_archive_file}'"
-                    "If you tried to load a PyTorch model from a TF 2.0 checkpoint, please set from_tf=True. "
-                )
-
-        missing_keys = []
-        unexpected_keys = []
-        error_msgs = []
-=======
         if is_deepspeed_zero3_enabled():
             import deepspeed
 
@@ -1192,7 +1173,8 @@
         else:
             with no_init_weights(_enable=_fast_init):
                 model = cls(config, *model_args, **model_kwargs)
->>>>>>> fb27b276
+        # set the name of the pretrained model if available
+        model.model_name = model_name
 
         if from_tf:
             if resolved_archive_file.endswith(".index"):
