--- conflicted
+++ resolved
@@ -102,7 +102,7 @@
     FunnelForTokenClassification,
     FunnelModel,
 )
-from ..gpt2.modeling_gpt2 import GPT2ForSequenceClassification, GPT2LMHeadModel, GPT2Model, GPT2ModelWithHeads
+from ..gpt2.modeling_gpt2 import GPT2ForSequenceClassification, GPT2LMHeadModel, GPT2Model
 from ..layoutlm.modeling_layoutlm import LayoutLMForMaskedLM, LayoutLMForTokenClassification, LayoutLMModel
 from ..longformer.modeling_longformer import (
     LongformerForMaskedLM,
@@ -281,11 +281,7 @@
         (RobertaConfig, RobertaModelWithHeads),
         (BertConfig, BertModelWithHeads),
         (DistilBertConfig, DistilBertModelWithHeads),
-<<<<<<< HEAD
-        (GPT2Config, GPT2ModelWithHeads),
-=======
         (BartConfig, BartModelWithHeads),
->>>>>>> 220e0e89
     ]
 )
 
