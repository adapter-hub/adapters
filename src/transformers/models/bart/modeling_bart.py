--- conflicted
+++ resolved
@@ -654,155 +654,9 @@
         return_dict (:obj:`bool`, `optional`):
             Whether or not to return a :class:`~transformers.file_utils.ModelOutput` instead of a plain tuple.
 """
-<<<<<<< HEAD
-
-
-def invert_mask(attention_mask):
-    """Turns 1->0, 0->1, False->True, True-> False"""
-    assert attention_mask.dim() == 2
-    return attention_mask.eq(0)
-
-
-def _prepare_bart_decoder_inputs(
-    config, input_ids, decoder_input_ids=None, decoder_padding_mask=None, causal_mask_dtype=torch.float32
-):
-    """
-    Prepare masks that ignore padding tokens in the decoder and a causal mask for the decoder if none are provided.
-    This mimics the default behavior in fairseq. To override it pass in masks. Note: this is not called during
-    generation
-    """
-    pad_token_id = config.pad_token_id
-    if decoder_input_ids is None:
-        decoder_input_ids = shift_tokens_right(input_ids, pad_token_id)
-    bsz, tgt_len = decoder_input_ids.size()
-    if decoder_padding_mask is None:
-        decoder_padding_mask = make_padding_mask(decoder_input_ids, pad_token_id)
-    else:
-        decoder_padding_mask = invert_mask(decoder_padding_mask)
-    if decoder_padding_mask is not None and decoder_padding_mask.shape[1] > 1:
-        # never mask leading token, even if it is pad
-        decoder_padding_mask[:, 0] = decoder_padding_mask[:, 1]
-    tmp = fill_with_neg_inf(torch.zeros(tgt_len, tgt_len))
-    mask = torch.arange(tmp.size(-1))
-    tmp.masked_fill_(mask < (mask + 1).view(tmp.size(-1), 1), 0)
-    causal_mask = tmp.to(dtype=causal_mask_dtype, device=decoder_input_ids.device)
-    return decoder_input_ids, decoder_padding_mask, causal_mask
-
-
-class PretrainedBartModel(PreTrainedModel):
-    config_class = BartConfig
-    base_model_prefix = "model"
-
-    def _init_weights(self, module):
-        std = self.config.init_std
-        if isinstance(module, nn.Linear):
-            module.weight.data.normal_(mean=0.0, std=std)
-            if module.bias is not None:
-                module.bias.data.zero_()
-        elif isinstance(module, SinusoidalPositionalEmbedding):
-            pass
-        elif isinstance(module, nn.Embedding):
-            module.weight.data.normal_(mean=0.0, std=std)
-            if module.padding_idx is not None:
-                module.weight.data[module.padding_idx].zero_()
-
-    @property
-    def dummy_inputs(self):
-        pad_token = self.config.pad_token_id
-        input_ids = torch.tensor([[0, 6, 10, 4, 2], [0, 8, 12, 2, pad_token]], device=self.device)
-        dummy_inputs = {
-            "attention_mask": input_ids.ne(pad_token),
-            "input_ids": input_ids,
-        }
-        return dummy_inputs
-
-
-def _make_linear_from_emb(emb):
-    vocab_size, emb_size = emb.weight.shape
-    lin_layer = nn.Linear(vocab_size, emb_size, bias=False)
-    lin_layer.weight.data = emb.weight.data
-    return lin_layer
-
-
-def shift_tokens_right(input_ids, pad_token_id):
-    """Shift input ids one token to the right, and wrap the last non pad token (usually <eos>)."""
-    prev_output_tokens = input_ids.clone()
-    index_of_eos = (input_ids.ne(pad_token_id).sum(dim=1) - 1).unsqueeze(-1)
-    prev_output_tokens[:, 0] = input_ids.gather(1, index_of_eos).squeeze()
-    prev_output_tokens[:, 1:] = input_ids[:, :-1]
-    return prev_output_tokens
-
-
-def make_padding_mask(input_ids, padding_idx=1):
-    """True for pad tokens"""
-    padding_mask = input_ids.eq(padding_idx)
-    if not padding_mask.any():
-        padding_mask = None
-    return padding_mask
-
-
-# Helper Modules
-
-
-class EncoderLayer(BartEncoderLayerAdaptersMixin, nn.Module):
-    def __init__(self, config: BartConfig):
-        super().__init__()
-        self.config = config
-
-        self.embed_dim = config.d_model
-        self.self_attn = Attention(self.embed_dim, config.encoder_attention_heads, dropout=config.attention_dropout)
-        self.normalize_before = config.normalize_before
-        self.self_attn_layer_norm = LayerNorm(self.embed_dim)
-        self.dropout = config.dropout
-        self.activation_fn = ACT2FN[config.activation_function]
-        self.activation_dropout = config.activation_dropout
-        self.fc1 = nn.Linear(self.embed_dim, config.encoder_ffn_dim)
-        self.fc2 = nn.Linear(config.encoder_ffn_dim, self.embed_dim)
-        self.final_layer_norm = LayerNorm(self.embed_dim)
-
-        self._init_adapter_modules()
-
-    def forward(self, x, encoder_padding_mask, output_attentions=False):
-        """
-        Args:
-            x (Tensor): input to the layer of shape `(seq_len, batch, embed_dim)`
-            encoder_padding_mask (ByteTensor): binary ByteTensor of shape
-                `(batch, src_len)` where padding elements are indicated by ``1``.
-            for t_tgt, t_src is excluded (or masked out), =0 means it is
-            included in attention
-
-        Returns:
-            encoded output of shape `(seq_len, batch, embed_dim)`
-        """
-        residual = x
-        if self.normalize_before:
-            x = self.self_attn_layer_norm(x)
-        x, attn_weights = self.self_attn(
-            query=x, key=x, key_padding_mask=encoder_padding_mask, output_attentions=output_attentions
-        )
-        x = F.dropout(x, p=self.dropout, training=self.training)
-        x = self.attention_adapters.adapters_forward(x, residual)
-
-        residual = x
-        if self.normalize_before:
-            x = self.final_layer_norm(x)
-        x = self.activation_fn(self.fc1(x))
-        x = F.dropout(x, p=self.activation_dropout, training=self.training)
-        x = self.fc2(x)
-        x = F.dropout(x, p=self.dropout, training=self.training)
-        x = self.output_adapters.adapters_forward(x, residual)
-        if torch.isinf(x).any() or torch.isnan(x).any():
-            clamp_value = torch.finfo(x.dtype).max - 1000
-            x = torch.clamp(x, min=-clamp_value, max=clamp_value)
-        return x, attn_weights
-
-
-class BartEncoder(InvertibleAdaptersMixin, BartEncoderDecoderAdaptersMixin, nn.Module):
-=======
 
 
 class BartEncoder(BartPretrainedModel):
->>>>>>> bfa4ccf7
     """
     Transformer encoder consisting of *config.encoder_layers* self attention layers. Each layer is a
     :class:`BartEncoderLayer`.
@@ -812,14 +666,9 @@
         embed_tokens (torch.nn.Embedding): output embedding
     """
 
-<<<<<<< HEAD
-    def __init__(self, config: BartConfig, embed_tokens):
-        super().__init__()
-        self.config = config
-=======
     def __init__(self, config: BartConfig, embed_tokens: Optional[nn.Embedding] = None):
         super().__init__(config)
->>>>>>> bfa4ccf7
+        self.config = config
 
         self.dropout = config.dropout
         self.layerdrop = config.encoder_layerdrop
@@ -918,17 +767,10 @@
         hidden_states = self.layernorm_embedding(hidden_states)
         hidden_states = F.dropout(hidden_states, p=self.dropout, training=self.training)
 
-<<<<<<< HEAD
-        x = self.invertible_adapters_forward(x)
-
-        # B x T x C -> T x B x C
-        x = x.transpose(0, 1)
-=======
         # expand attention_mask
         if attention_mask is not None:
             # [bsz, seq_len] -> [bsz, 1, tgt_seq_len, src_seq_len]
             attention_mask = _expand_mask(attention_mask, inputs_embeds.dtype)
->>>>>>> bfa4ccf7
 
         encoder_states = () if output_hidden_states else None
         all_attentions = () if output_attentions else None
@@ -952,104 +794,6 @@
             encoder_states = encoder_states + (hidden_states,)
 
         if not return_dict:
-<<<<<<< HEAD
-            return tuple(v for v in [x, encoder_states, all_attentions] if v is not None)
-        return BaseModelOutput(last_hidden_state=x, hidden_states=encoder_states, attentions=all_attentions)
-
-
-class DecoderLayer(BartDecoderLayerAdaptersMixin, nn.Module):
-    def __init__(self, config: BartConfig):
-        super().__init__()
-        self.config = config
-
-        self.embed_dim = config.d_model
-
-        self.self_attn = Attention(
-            embed_dim=self.embed_dim,
-            num_heads=config.decoder_attention_heads,
-            dropout=config.attention_dropout,
-        )
-        self.dropout = config.dropout
-        self.activation_fn = ACT2FN[config.activation_function]
-        self.activation_dropout = config.activation_dropout
-        self.normalize_before = config.normalize_before
-
-        self.self_attn_layer_norm = LayerNorm(self.embed_dim)
-        self.encoder_attn = Attention(
-            self.embed_dim,
-            config.decoder_attention_heads,
-            dropout=config.attention_dropout,
-            encoder_decoder_attention=True,
-        )
-        self.encoder_attn_layer_norm = LayerNorm(self.embed_dim)
-        self.fc1 = nn.Linear(self.embed_dim, config.decoder_ffn_dim)
-        self.fc2 = nn.Linear(config.decoder_ffn_dim, self.embed_dim)
-        self.final_layer_norm = LayerNorm(self.embed_dim)
-
-        self._init_adapter_modules()
-
-    def forward(
-        self,
-        x,
-        encoder_hidden_states,
-        encoder_attn_mask=None,
-        layer_state=None,
-        causal_mask=None,
-        decoder_padding_mask=None,
-        output_attentions=False,
-    ):
-        residual = x
-        if layer_state is None:
-            layer_state = {}
-        if self.normalize_before:
-            x = self.self_attn_layer_norm(x)
-        # Self Attention
-
-        x, self_attn_weights = self.self_attn(
-            query=x,
-            key=x,
-            layer_state=layer_state,  # adds keys to layer state
-            key_padding_mask=decoder_padding_mask,
-            attn_mask=causal_mask,
-            output_attentions=output_attentions,
-        )
-        x = F.dropout(x, p=self.dropout, training=self.training)
-        x = self.attention_adapters.adapters_forward(x, residual)
-
-        # Cross-Attention Block
-        residual = x
-        assert self.encoder_attn.cache_key != self.self_attn.cache_key
-        if self.normalize_before:
-            x = self.encoder_attn_layer_norm(x)
-        x, cross_attn_weights = self.encoder_attn(
-            query=x,
-            key=encoder_hidden_states,
-            key_padding_mask=encoder_attn_mask,
-            layer_state=layer_state,  # mutates layer state
-            output_attentions=output_attentions,
-        )
-        x = F.dropout(x, p=self.dropout, training=self.training)
-        x = self.cross_attention_adapters.adapters_forward(x, residual)
-
-        # Fully Connected
-        residual = x
-        if self.normalize_before:
-            x = self.final_layer_norm(x)
-        x = self.activation_fn(self.fc1(x))
-        x = F.dropout(x, p=self.activation_dropout, training=self.training)
-        x = self.fc2(x)
-        x = F.dropout(x, p=self.dropout, training=self.training)
-        x = self.output_adapters.adapters_forward(x, residual)
-        return (
-            x,
-            self_attn_weights,
-            layer_state,
-            cross_attn_weights,
-        )  # layer_state = cache for decoding
-
-
-class BartDecoder(BartEncoderDecoderAdaptersMixin, nn.Module):
-=======
             return tuple(v for v in [hidden_states, encoder_states, all_attentions] if v is not None)
         return BaseModelOutput(
             last_hidden_state=hidden_states, hidden_states=encoder_states, attentions=all_attentions
@@ -1057,7 +801,6 @@
 
 
 class BartDecoder(BartPretrainedModel):
->>>>>>> bfa4ccf7
     """
     Transformer decoder consisting of *config.decoder_layers* layers. Each layer is a :class:`BartDecoderLayer`
 
@@ -1066,15 +809,10 @@
         embed_tokens (torch.nn.Embedding): output embedding
     """
 
-<<<<<<< HEAD
-    def __init__(self, config: BartConfig, embed_tokens: nn.Embedding):
-        super().__init__()
-        self.config = config
-
-=======
     def __init__(self, config: BartConfig, embed_tokens: Optional[nn.Embedding] = None):
         super().__init__(config)
->>>>>>> bfa4ccf7
+        self.config = config
+
         self.dropout = config.dropout
         self.layerdrop = config.decoder_layerdrop
         self.do_blenderbot_90_layernorm = config.do_blenderbot_90_layernorm  # layernorm variant
@@ -1298,11 +1036,7 @@
     "The bare BART Model outputting raw hidden-states without any specific head on top.",
     BART_START_DOCSTRING,
 )
-<<<<<<< HEAD
-class BartModel(BartModelAdaptersMixin, PretrainedBartModel):
-=======
-class BartModel(BartPretrainedModel):
->>>>>>> bfa4ccf7
+class BartModel(BartModelAdaptersMixin, BartPretrainedModel):
     def __init__(self, config: BartConfig):
         super().__init__(config)
 
@@ -1490,12 +1224,7 @@
 @add_start_docstrings(
     "The BART Model with a language modeling head. Can be used for summarization.", BART_START_DOCSTRING
 )
-<<<<<<< HEAD
-class BartForConditionalGeneration(ModelWithHeadsAdaptersMixin, PretrainedBartModel):
-    base_model_prefix = "model"
-    _keys_to_ignore_on_load_missing = [r"final_logits_bias", r"encoder\.version", r"decoder\.version"]
-=======
-class BartForConditionalGeneration(BartPretrainedModel):
+class BartForConditionalGeneration(ModelWithHeadsAdaptersMixin, BartPretrainedModel):
     base_model_prefix = "model"
     _keys_to_ignore_on_load_missing = [
         r"final_logits_bias",
@@ -1503,7 +1232,6 @@
         r"decoder\.version",
         r"lm_head\.weight",
     ]
->>>>>>> bfa4ccf7
 
     def __init__(self, config: BartConfig):
         super().__init__(config)
@@ -1605,12 +1333,8 @@
             output_hidden_states=output_hidden_states,
             return_dict=return_dict,
         )
-<<<<<<< HEAD
-        lm_logits = F.linear(outputs[0], self.model.shared.weight, bias=self.final_logits_bias)
+        lm_logits = self.lm_head(outputs[0]) + self.final_logits_bias
         lm_logits = self.model.encoder.invertible_adapters_forward(lm_logits, rev=True)
-=======
-        lm_logits = self.lm_head(outputs[0]) + self.final_logits_bias
->>>>>>> bfa4ccf7
 
         masked_lm_loss = None
         if labels is not None:
@@ -1677,11 +1401,7 @@
     """,
     BART_START_DOCSTRING,
 )
-<<<<<<< HEAD
-class BartForSequenceClassification(ModelWithHeadsAdaptersMixin, PretrainedBartModel):
-=======
-class BartForSequenceClassification(BartPretrainedModel):
->>>>>>> bfa4ccf7
+class BartForSequenceClassification(ModelWithHeadsAdaptersMixin, BartPretrainedModel):
     def __init__(self, config: BartConfig, **kwargs):
         super().__init__(config, **kwargs)
         self.model = BartModel(config)
@@ -1783,11 +1503,7 @@
     """,
     BART_START_DOCSTRING,
 )
-<<<<<<< HEAD
-class BartForQuestionAnswering(ModelWithHeadsAdaptersMixin, PretrainedBartModel):
-=======
-class BartForQuestionAnswering(BartPretrainedModel):
->>>>>>> bfa4ccf7
+class BartForQuestionAnswering(ModelWithHeadsAdaptersMixin, BartPretrainedModel):
     def __init__(self, config):
         super().__init__(config)
 
