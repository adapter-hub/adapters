--- conflicted
+++ resolved
@@ -1196,12 +1196,8 @@
 @add_start_docstrings(
     """Bert Model with a `language modeling` head on top for CLM fine-tuning.""", BERT_START_DOCSTRING
 )
-<<<<<<< HEAD
 class BertLMHeadModel(BertModelWithHeadsAdaptersMixin, BertPreTrainedModel):
 
-=======
-class BertLMHeadModel(BertPreTrainedModel):
->>>>>>> a8ba46c9
     _keys_to_ignore_on_load_unexpected = [r"pooler"]
     _keys_to_ignore_on_load_missing = [r"position_ids", r"predictions.decoder.bias", r"cls.predictions.decoder.weight"]
 
@@ -1344,12 +1340,8 @@
 
 
 @add_start_docstrings("""Bert Model with a `language modeling` head on top.""", BERT_START_DOCSTRING)
-<<<<<<< HEAD
 class BertForMaskedLM(BertModelWithHeadsAdaptersMixin, BertPreTrainedModel):
 
-=======
-class BertForMaskedLM(BertPreTrainedModel):
->>>>>>> a8ba46c9
     _keys_to_ignore_on_load_unexpected = [r"pooler"]
     _keys_to_ignore_on_load_missing = [r"position_ids", r"predictions.decoder.bias", r"cls.predictions.decoder.weight"]
 
@@ -1765,12 +1757,8 @@
     """,
     BERT_START_DOCSTRING,
 )
-<<<<<<< HEAD
 class BertForTokenClassification(BertModelWithHeadsAdaptersMixin, BertPreTrainedModel):
 
-=======
-class BertForTokenClassification(BertPreTrainedModel):
->>>>>>> a8ba46c9
     _keys_to_ignore_on_load_unexpected = [r"pooler"]
 
     def __init__(self, config):
@@ -1855,12 +1843,8 @@
     """,
     BERT_START_DOCSTRING,
 )
-<<<<<<< HEAD
 class BertForQuestionAnswering(BertModelWithHeadsAdaptersMixin, BertPreTrainedModel):
 
-=======
-class BertForQuestionAnswering(BertPreTrainedModel):
->>>>>>> a8ba46c9
     _keys_to_ignore_on_load_unexpected = [r"pooler"]
 
     def __init__(self, config):
