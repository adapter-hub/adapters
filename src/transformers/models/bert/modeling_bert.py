# coding=utf-8
# Copyright 2018 The Google AI Language Team Authors and The HuggingFace Inc. team.
# Copyright (c) 2018, NVIDIA CORPORATION.  All rights reserved.
#
# Licensed under the Apache License, Version 2.0 (the "License");
# you may not use this file except in compliance with the License.
# You may obtain a copy of the License at
#
#     http://www.apache.org/licenses/LICENSE-2.0
#
# Unless required by applicable law or agreed to in writing, software
# distributed under the License is distributed on an "AS IS" BASIS,
# WITHOUT WARRANTIES OR CONDITIONS OF ANY KIND, either express or implied.
# See the License for the specific language governing permissions and
# limitations under the License.
"""PyTorch BERT model. """


import math
import os
import warnings
from dataclasses import dataclass
from typing import Optional, Tuple

import torch
import torch.utils.checkpoint
from packaging import version
from torch import nn
from torch.nn import BCEWithLogitsLoss, CrossEntropyLoss, MSELoss

from ...activations import ACT2FN
from ...adapters.composition import adjust_tensors_for_parallel
from ...adapters.context import ForwardContext
from ...adapters.mixins.bert import BertModelAdaptersMixin, BertOutputAdaptersMixin, BertSelfOutputAdaptersMixin
from ...adapters.model_mixin import ModelWithHeadsAdaptersMixin
<<<<<<< HEAD
from ...adapters.models.bert import (
    BertModelAdaptersMixin,
    BertModelHeadsMixin,
    BertOutputAdaptersMixin,
    BertSelfOutputAdaptersMixin,
)
from ...adapters.prefix_tuning import PrefixTuningShim
=======
>>>>>>> 819230e1
from ...file_utils import (
    ModelOutput,
    add_code_sample_docstrings,
    add_start_docstrings,
    add_start_docstrings_to_model_forward,
    replace_return_docstrings,
)
from ...modeling_outputs import (
    BaseModelOutputWithPastAndCrossAttentions,
    BaseModelOutputWithPoolingAndCrossAttentions,
    CausalLMOutputWithCrossAttentions,
    MaskedLMOutput,
    MultipleChoiceModelOutput,
    NextSentencePredictorOutput,
    QuestionAnsweringModelOutput,
    SequenceClassifierOutput,
    TokenClassifierOutput,
)
from ...modeling_utils import (
    PreTrainedModel,
    apply_chunking_to_forward,
    find_pruneable_heads_and_indices,
    prune_linear_layer,
)
from ...utils import logging
from .configuration_bert import BertConfig


logger = logging.get_logger(__name__)

_CHECKPOINT_FOR_DOC = "bert-base-uncased"
_CONFIG_FOR_DOC = "BertConfig"
_TOKENIZER_FOR_DOC = "BertTokenizer"

BERT_PRETRAINED_MODEL_ARCHIVE_LIST = [
    "bert-base-uncased",
    "bert-large-uncased",
    "bert-base-cased",
    "bert-large-cased",
    "bert-base-multilingual-uncased",
    "bert-base-multilingual-cased",
    "bert-base-chinese",
    "bert-base-german-cased",
    "bert-large-uncased-whole-word-masking",
    "bert-large-cased-whole-word-masking",
    "bert-large-uncased-whole-word-masking-finetuned-squad",
    "bert-large-cased-whole-word-masking-finetuned-squad",
    "bert-base-cased-finetuned-mrpc",
    "bert-base-german-dbmdz-cased",
    "bert-base-german-dbmdz-uncased",
    "cl-tohoku/bert-base-japanese",
    "cl-tohoku/bert-base-japanese-whole-word-masking",
    "cl-tohoku/bert-base-japanese-char",
    "cl-tohoku/bert-base-japanese-char-whole-word-masking",
    "TurkuNLP/bert-base-finnish-cased-v1",
    "TurkuNLP/bert-base-finnish-uncased-v1",
    "wietsedv/bert-base-dutch-cased",
    # See all BERT models at https://huggingface.co/models?filter=bert
]


def load_tf_weights_in_bert(model, config, tf_checkpoint_path):
    """Load tf checkpoints in a pytorch model."""
    try:
        import re

        import numpy as np
        import tensorflow as tf
    except ImportError:
        logger.error(
            "Loading a TensorFlow model in PyTorch, requires TensorFlow to be installed. Please see "
            "https://www.tensorflow.org/install/ for installation instructions."
        )
        raise
    tf_path = os.path.abspath(tf_checkpoint_path)
    logger.info(f"Converting TensorFlow checkpoint from {tf_path}")
    # Load weights from TF model
    init_vars = tf.train.list_variables(tf_path)
    names = []
    arrays = []
    for name, shape in init_vars:
        logger.info(f"Loading TF weight {name} with shape {shape}")
        array = tf.train.load_variable(tf_path, name)
        names.append(name)
        arrays.append(array)

    for name, array in zip(names, arrays):
        name = name.split("/")
        # adam_v and adam_m are variables used in AdamWeightDecayOptimizer to calculated m and v
        # which are not required for using pretrained model
        if any(
            n in ["adam_v", "adam_m", "AdamWeightDecayOptimizer", "AdamWeightDecayOptimizer_1", "global_step"]
            for n in name
        ):
            logger.info(f"Skipping {'/'.join(name)}")
            continue
        pointer = model
        for m_name in name:
            if re.fullmatch(r"[A-Za-z]+_\d+", m_name):
                scope_names = re.split(r"_(\d+)", m_name)
            else:
                scope_names = [m_name]
            if scope_names[0] == "kernel" or scope_names[0] == "gamma":
                pointer = getattr(pointer, "weight")
            elif scope_names[0] == "output_bias" or scope_names[0] == "beta":
                pointer = getattr(pointer, "bias")
            elif scope_names[0] == "output_weights":
                pointer = getattr(pointer, "weight")
            elif scope_names[0] == "squad":
                pointer = getattr(pointer, "classifier")
            else:
                try:
                    pointer = getattr(pointer, scope_names[0])
                except AttributeError:
                    logger.info(f"Skipping {'/'.join(name)}")
                    continue
            if len(scope_names) >= 2:
                num = int(scope_names[1])
                pointer = pointer[num]
        if m_name[-11:] == "_embeddings":
            pointer = getattr(pointer, "weight")
        elif m_name == "kernel":
            array = np.transpose(array)
        try:
            if pointer.shape != array.shape:
                raise ValueError(f"Pointer shape {pointer.shape} and array shape {array.shape} mismatched")
        except AssertionError as e:
            e.args += (pointer.shape, array.shape)
            raise
        logger.info(f"Initialize PyTorch weight {name}")
        pointer.data = torch.from_numpy(array)
    return model


class BertEmbeddings(nn.Module):
    """Construct the embeddings from word, position and token_type embeddings."""

    def __init__(self, config):
        super().__init__()
        self.word_embeddings = nn.Embedding(config.vocab_size, config.hidden_size, padding_idx=config.pad_token_id)
        self.position_embeddings = nn.Embedding(config.max_position_embeddings, config.hidden_size)
        self.token_type_embeddings = nn.Embedding(config.type_vocab_size, config.hidden_size)

        # self.LayerNorm is not snake-cased to stick with TensorFlow model variable name and be able to load
        # any TensorFlow checkpoint file
        self.LayerNorm = nn.LayerNorm(config.hidden_size, eps=config.layer_norm_eps)
        self.dropout = nn.Dropout(config.hidden_dropout_prob)
        # position_ids (1, len position emb) is contiguous in memory and exported when serialized
        self.position_embedding_type = getattr(config, "position_embedding_type", "absolute")
        self.register_buffer("position_ids", torch.arange(config.max_position_embeddings).expand((1, -1)))
        if version.parse(torch.__version__) > version.parse("1.6.0"):
            self.register_buffer(
                "token_type_ids",
                torch.zeros(self.position_ids.size(), dtype=torch.long, device=self.position_ids.device),
                persistent=False,
            )

    def forward(
        self, input_ids=None, token_type_ids=None, position_ids=None, inputs_embeds=None, past_key_values_length=0
    ):
        if input_ids is not None:
            input_shape = input_ids.size()
        else:
            input_shape = inputs_embeds.size()[:-1]

        seq_length = input_shape[1]

        if position_ids is None:
            position_ids = self.position_ids[:, past_key_values_length : seq_length + past_key_values_length]

        # Setting the token_type_ids to the registered buffer in constructor where it is all zeros, which usually occurs
        # when its auto-generated, registered buffer helps users when tracing the model without passing token_type_ids, solves
        # issue #5664
        if token_type_ids is None:
            if hasattr(self, "token_type_ids"):
                buffered_token_type_ids = self.token_type_ids[:, :seq_length]
                buffered_token_type_ids_expanded = buffered_token_type_ids.expand(input_shape[0], seq_length)
                token_type_ids = buffered_token_type_ids_expanded
            else:
                token_type_ids = torch.zeros(input_shape, dtype=torch.long, device=self.position_ids.device)

        if inputs_embeds is None:
            inputs_embeds = self.word_embeddings(input_ids)
        token_type_embeddings = self.token_type_embeddings(token_type_ids)

        embeddings = inputs_embeds + token_type_embeddings
        if self.position_embedding_type == "absolute":
            position_embeddings = self.position_embeddings(position_ids)
            embeddings += position_embeddings
        embeddings = self.LayerNorm(embeddings)
        embeddings = self.dropout(embeddings)
        return embeddings


class BertSelfAttention(nn.Module):
    def __init__(self, config, location_key: Optional[str] = None):
        super().__init__()
        if config.hidden_size % config.num_attention_heads != 0 and not hasattr(config, "embedding_size"):
            raise ValueError(
                f"The hidden size ({config.hidden_size}) is not a multiple of the number of attention "
                f"heads ({config.num_attention_heads})"
            )

        self.num_attention_heads = config.num_attention_heads
        self.attention_head_size = int(config.hidden_size / config.num_attention_heads)
        self.all_head_size = self.num_attention_heads * self.attention_head_size

        self.query = nn.Linear(config.hidden_size, self.all_head_size)
        self.key = nn.Linear(config.hidden_size, self.all_head_size)
        self.value = nn.Linear(config.hidden_size, self.all_head_size)

        self.dropout = nn.Dropout(config.attention_probs_dropout_prob)
        self.position_embedding_type = getattr(config, "position_embedding_type", "absolute")
        if self.position_embedding_type == "relative_key" or self.position_embedding_type == "relative_key_query":
            self.max_position_embeddings = config.max_position_embeddings
            self.distance_embedding = nn.Embedding(2 * config.max_position_embeddings - 1, self.attention_head_size)

        self.is_decoder = config.is_decoder

        self.prefix_tuning = PrefixTuningShim(location_key + "_prefix" if location_key else None, config)

    def transpose_for_scores(self, x):
        new_x_shape = x.size()[:-1] + (self.num_attention_heads, self.attention_head_size)
        x = x.view(*new_x_shape)
        return x.permute(0, 2, 1, 3)

    def forward(
        self,
        hidden_states,
        attention_mask=None,
        head_mask=None,
        encoder_hidden_states=None,
        encoder_attention_mask=None,
        past_key_value=None,
        output_attentions=False,
    ):
        mixed_query_layer = self.query(hidden_states)

        # If this is instantiated as a cross-attention module, the keys
        # and values come from an encoder; the attention mask needs to be
        # such that the encoder's padding tokens are not attended to.
        is_cross_attention = encoder_hidden_states is not None

        if is_cross_attention and past_key_value is not None:
            # reuse k,v, cross_attentions
            key_layer = past_key_value[0]
            value_layer = past_key_value[1]
            attention_mask = encoder_attention_mask
        elif is_cross_attention:
            key_layer = self.transpose_for_scores(self.key(encoder_hidden_states))
            value_layer = self.transpose_for_scores(self.value(encoder_hidden_states))
            attention_mask = encoder_attention_mask
        elif past_key_value is not None:
            key_layer = self.transpose_for_scores(self.key(hidden_states))
            value_layer = self.transpose_for_scores(self.value(hidden_states))
            key_layer = torch.cat([past_key_value[0], key_layer], dim=2)
            value_layer = torch.cat([past_key_value[1], value_layer], dim=2)
        else:
            key_layer = self.transpose_for_scores(self.key(hidden_states))
            value_layer = self.transpose_for_scores(self.value(hidden_states))

        query_layer = self.transpose_for_scores(mixed_query_layer)

        if self.is_decoder:
            # if cross_attention save Tuple(torch.Tensor, torch.Tensor) of all cross attention key/value_states.
            # Further calls to cross_attention layer can then reuse all cross-attention
            # key/value_states (first "if" case)
            # if uni-directional self-attention (decoder) save Tuple(torch.Tensor, torch.Tensor) of
            # all previous decoder key/value_states. Further calls to uni-directional self-attention
            # can concat previous decoder key/value_states to current projected key/value_states (third "elif" case)
            # if encoder bi-directional self-attention `past_key_value` is always `None`
            past_key_value = (key_layer, value_layer)

        key_layer, value_layer, attention_mask = self.prefix_tuning(key_layer, value_layer, attention_mask)

        # Take the dot product between "query" and "key" to get the raw attention scores.
        attention_scores = torch.matmul(query_layer, key_layer.transpose(-1, -2))

        if self.position_embedding_type == "relative_key" or self.position_embedding_type == "relative_key_query":
            seq_length = hidden_states.size()[1]
            position_ids_l = torch.arange(seq_length, dtype=torch.long, device=hidden_states.device).view(-1, 1)
            position_ids_r = torch.arange(seq_length, dtype=torch.long, device=hidden_states.device).view(1, -1)
            distance = position_ids_l - position_ids_r
            positional_embedding = self.distance_embedding(distance + self.max_position_embeddings - 1)
            positional_embedding = positional_embedding.to(dtype=query_layer.dtype)  # fp16 compatibility

            if self.position_embedding_type == "relative_key":
                relative_position_scores = torch.einsum("bhld,lrd->bhlr", query_layer, positional_embedding)
                attention_scores = attention_scores + relative_position_scores
            elif self.position_embedding_type == "relative_key_query":
                relative_position_scores_query = torch.einsum("bhld,lrd->bhlr", query_layer, positional_embedding)
                relative_position_scores_key = torch.einsum("bhrd,lrd->bhlr", key_layer, positional_embedding)
                attention_scores = attention_scores + relative_position_scores_query + relative_position_scores_key

        attention_scores = attention_scores / math.sqrt(self.attention_head_size)
        if attention_mask is not None:
            # Apply the attention mask is (precomputed for all layers in BertModel forward() function)
            attention_scores = attention_scores + attention_mask

        # Normalize the attention scores to probabilities.
        attention_probs = nn.Softmax(dim=-1)(attention_scores)

        # This is actually dropping out entire tokens to attend to, which might
        # seem a bit unusual, but is taken from the original Transformer paper.
        attention_probs = self.dropout(attention_probs)

        # Mask heads if we want to
        if head_mask is not None:
            attention_probs = attention_probs * head_mask

        context_layer = torch.matmul(attention_probs, value_layer)

        context_layer = context_layer.permute(0, 2, 1, 3).contiguous()
        new_context_layer_shape = context_layer.size()[:-2] + (self.all_head_size,)
        context_layer = context_layer.view(*new_context_layer_shape)

        outputs = (context_layer, attention_probs) if output_attentions else (context_layer,)

        if self.is_decoder:
            outputs = outputs + (past_key_value,)
        return outputs


class BertSelfOutput(BertSelfOutputAdaptersMixin, nn.Module):
    def __init__(self, config):
        super().__init__()
        self.config = config

        self.dense = nn.Linear(config.hidden_size, config.hidden_size)
        self.LayerNorm = nn.LayerNorm(config.hidden_size, eps=config.layer_norm_eps)
        self.dropout = nn.Dropout(config.hidden_dropout_prob)
        self._init_adapter_modules()

    def forward(self, hidden_states, input_tensor):
        hidden_states = self.dense(hidden_states)
        hidden_states = self.dropout(hidden_states)
        hidden_states = self.adapter_layer_forward(hidden_states, input_tensor, self.LayerNorm)
        return hidden_states


class BertAttention(nn.Module):
    def __init__(self, config, location_key: Optional[str] = None):
        super().__init__()
        self.self = BertSelfAttention(config, location_key=location_key)
        self.output = BertSelfOutput(config)
        self.pruned_heads = set()

    def prune_heads(self, heads):
        if len(heads) == 0:
            return
        heads, index = find_pruneable_heads_and_indices(
            heads, self.self.num_attention_heads, self.self.attention_head_size, self.pruned_heads
        )

        # Prune linear layers
        self.self.query = prune_linear_layer(self.self.query, index)
        self.self.key = prune_linear_layer(self.self.key, index)
        self.self.value = prune_linear_layer(self.self.value, index)
        self.output.dense = prune_linear_layer(self.output.dense, index, dim=1)

        # Update hyper params and store pruned heads
        self.self.num_attention_heads = self.self.num_attention_heads - len(heads)
        self.self.all_head_size = self.self.attention_head_size * self.self.num_attention_heads
        self.pruned_heads = self.pruned_heads.union(heads)

    def forward(
        self,
        hidden_states,
        attention_mask=None,
        head_mask=None,
        encoder_hidden_states=None,
        encoder_attention_mask=None,
        past_key_value=None,
        output_attentions=False,
    ):
        self_outputs = self.self(
            hidden_states,
            attention_mask,
            head_mask,
            encoder_hidden_states,
            encoder_attention_mask,
            past_key_value,
            output_attentions,
        )
        attention_output = self.output(self_outputs[0], hidden_states)
        outputs = (attention_output,) + self_outputs[1:]  # add attentions if we output them
        return outputs


class BertIntermediate(nn.Module):
    def __init__(self, config):
        super().__init__()
        self.dense = nn.Linear(config.hidden_size, config.intermediate_size)
        if isinstance(config.hidden_act, str):
            self.intermediate_act_fn = ACT2FN[config.hidden_act]
        else:
            self.intermediate_act_fn = config.hidden_act

    def forward(self, hidden_states):
        hidden_states = self.dense(hidden_states)
        hidden_states = self.intermediate_act_fn(hidden_states)
        return hidden_states


class BertOutput(BertOutputAdaptersMixin, nn.Module):
    def __init__(self, config):
        super().__init__()
        self.config = config

        self.dense = nn.Linear(config.intermediate_size, config.hidden_size)
        self.LayerNorm = nn.LayerNorm(config.hidden_size, eps=config.layer_norm_eps)
        self.dropout = nn.Dropout(config.hidden_dropout_prob)
        self._init_adapter_modules()

    def forward(self, hidden_states, input_tensor):
        hidden_states = self.dense(hidden_states)
        hidden_states = self.dropout(hidden_states)
        hidden_states = self.adapter_layer_forward(hidden_states, input_tensor, self.LayerNorm)
        return hidden_states


class BertLayer(nn.Module):
    def __init__(self, config):
        super().__init__()
        self.chunk_size_feed_forward = config.chunk_size_feed_forward
        self.seq_len_dim = 1
        self.attention = BertAttention(config, location_key="self")
        self.is_decoder = config.is_decoder
        self.add_cross_attention = config.add_cross_attention
        if self.add_cross_attention:
            if not self.is_decoder:
                raise ValueError(f"{self} should be used as a decoder model if cross attention is added")
            self.crossattention = BertAttention(config, location_key="cross")
        self.intermediate = BertIntermediate(config)
        self.output = BertOutput(config)

    def forward(
        self,
        hidden_states,
        attention_mask=None,
        head_mask=None,
        encoder_hidden_states=None,
        encoder_attention_mask=None,
        past_key_value=None,
        output_attentions=False,
    ):
        # decoder uni-directional self-attention cached key/values tuple is at positions 1,2
        self_attn_past_key_value = past_key_value[:2] if past_key_value is not None else None
        self_attention_outputs = self.attention(
            hidden_states,
            attention_mask,
            head_mask,
            output_attentions=output_attentions,
            past_key_value=self_attn_past_key_value,
        )
        attention_output = self_attention_outputs[0]

        # if decoder, the last output is tuple of self-attn cache
        if self.is_decoder:
            outputs = self_attention_outputs[1:-1]
            present_key_value = self_attention_outputs[-1]
        else:
            outputs = self_attention_outputs[1:]  # add self attentions if we output attention weights

        cross_attn_present_key_value = None
        if self.is_decoder and encoder_hidden_states is not None:
            if not hasattr(self, "crossattention"):
                raise ValueError(
                    f"If `encoder_hidden_states` are passed, {self} has to be instantiated with cross-attention layers by setting `config.add_cross_attention=True`"
                )

            # cross_attn cached key/values tuple is at positions 3,4 of past_key_value tuple
            cross_attn_past_key_value = past_key_value[-2:] if past_key_value is not None else None
            cross_attention_outputs = self.crossattention(
                attention_output,
                attention_mask,
                head_mask,
                encoder_hidden_states,
                encoder_attention_mask,
                cross_attn_past_key_value,
                output_attentions,
            )
            attention_output = cross_attention_outputs[0]
            outputs = outputs + cross_attention_outputs[1:-1]  # add cross attentions if we output attention weights

            # add cross-attn cache to positions 3,4 of present_key_value tuple
            cross_attn_present_key_value = cross_attention_outputs[-1]
            present_key_value = present_key_value + cross_attn_present_key_value

        layer_output = apply_chunking_to_forward(
            self.feed_forward_chunk, self.chunk_size_feed_forward, self.seq_len_dim, attention_output
        )
        outputs = (layer_output,) + outputs

        # if decoder, return the attn key/values as the last output
        if self.is_decoder:
            outputs = outputs + (present_key_value,)

        return outputs

    def feed_forward_chunk(self, attention_output):
        intermediate_output = self.intermediate(attention_output)
        layer_output = self.output(intermediate_output, attention_output)
        return layer_output


class BertEncoder(nn.Module):
    def __init__(self, config):
        super().__init__()
        self.config = config
        self.layer = nn.ModuleList([BertLayer(config) for _ in range(config.num_hidden_layers)])
        self.gradient_checkpointing = False

    def forward(
        self,
        hidden_states,
        attention_mask=None,
        head_mask=None,
        encoder_hidden_states=None,
        encoder_attention_mask=None,
        past_key_values=None,
        use_cache=None,
        output_attentions=False,
        output_hidden_states=False,
        return_dict=True,
    ):
        all_hidden_states = () if output_hidden_states else None
        all_self_attentions = () if output_attentions else None
        all_cross_attentions = () if output_attentions and self.config.add_cross_attention else None

        next_decoder_cache = () if use_cache else None
        for i, layer_module in enumerate(self.layer):
            if output_hidden_states:
                all_hidden_states = all_hidden_states + (hidden_states,)

            layer_head_mask = head_mask[i] if head_mask is not None else None
            past_key_value = past_key_values[i] if past_key_values is not None else None

            if self.gradient_checkpointing and self.training:

                if use_cache:
                    logger.warning(
                        "`use_cache=True` is incompatible with gradient checkpointing. Setting `use_cache=False`..."
                    )
                    use_cache = False

                def create_custom_forward(module):
                    def custom_forward(*inputs):
                        return module(*inputs, past_key_value, output_attentions)

                    return custom_forward

                layer_outputs = torch.utils.checkpoint.checkpoint(
                    create_custom_forward(layer_module),
                    hidden_states,
                    attention_mask,
                    layer_head_mask,
                    encoder_hidden_states,
                    encoder_attention_mask,
                )
            else:
                layer_outputs = layer_module(
                    hidden_states,
                    attention_mask,
                    layer_head_mask,
                    encoder_hidden_states,
                    encoder_attention_mask,
                    past_key_value,
                    output_attentions,
                )

            hidden_states = layer_outputs[0]
            (attention_mask,) = adjust_tensors_for_parallel(hidden_states, attention_mask)

            if use_cache:
                next_decoder_cache += (layer_outputs[-1],)
            if output_attentions:
                all_self_attentions = all_self_attentions + (layer_outputs[1],)
                if self.config.add_cross_attention:
                    all_cross_attentions = all_cross_attentions + (layer_outputs[2],)

        if output_hidden_states:
            all_hidden_states = all_hidden_states + (hidden_states,)

        if not return_dict:
            return tuple(
                v
                for v in [
                    hidden_states,
                    next_decoder_cache,
                    all_hidden_states,
                    all_self_attentions,
                    all_cross_attentions,
                ]
                if v is not None
            )
        return BaseModelOutputWithPastAndCrossAttentions(
            last_hidden_state=hidden_states,
            past_key_values=next_decoder_cache,
            hidden_states=all_hidden_states,
            attentions=all_self_attentions,
            cross_attentions=all_cross_attentions,
        )


class BertPooler(nn.Module):
    def __init__(self, config):
        super().__init__()
        self.dense = nn.Linear(config.hidden_size, config.hidden_size)
        self.activation = nn.Tanh()

    def forward(self, hidden_states):
        # We "pool" the model by simply taking the hidden state corresponding
        # to the first token.
        first_token_tensor = hidden_states[:, 0]
        pooled_output = self.dense(first_token_tensor)
        pooled_output = self.activation(pooled_output)
        return pooled_output


class BertPredictionHeadTransform(nn.Module):
    def __init__(self, config):
        super().__init__()
        self.dense = nn.Linear(config.hidden_size, config.hidden_size)
        if isinstance(config.hidden_act, str):
            self.transform_act_fn = ACT2FN[config.hidden_act]
        else:
            self.transform_act_fn = config.hidden_act
        self.LayerNorm = nn.LayerNorm(config.hidden_size, eps=config.layer_norm_eps)

    def forward(self, hidden_states):
        hidden_states = self.dense(hidden_states)
        hidden_states = self.transform_act_fn(hidden_states)
        hidden_states = self.LayerNorm(hidden_states)
        return hidden_states


class BertLMPredictionHead(nn.Module):
    def __init__(self, config):
        super().__init__()
        self.transform = BertPredictionHeadTransform(config)

        # The output weights are the same as the input embeddings, but there is
        # an output-only bias for each token.
        self.decoder = nn.Linear(config.hidden_size, config.vocab_size, bias=False)

        self.bias = nn.Parameter(torch.zeros(config.vocab_size))

        # Need a link between the two variables so that the bias is correctly resized with `resize_token_embeddings`
        self.decoder.bias = self.bias

    def forward(self, hidden_states, inv_lang_adapter=None):
        hidden_states = self.transform(hidden_states)
        if inv_lang_adapter:
            hidden_states = inv_lang_adapter(hidden_states, rev=True)
        hidden_states = self.decoder(hidden_states)
        return hidden_states


class BertOnlyMLMHead(nn.Module):
    def __init__(self, config):
        super().__init__()
        self.predictions = BertLMPredictionHead(config)

    def forward(self, sequence_output, inv_lang_adapter=None):
        prediction_scores = self.predictions(sequence_output, inv_lang_adapter)
        return prediction_scores


class BertOnlyNSPHead(nn.Module):
    def __init__(self, config):
        super().__init__()
        self.seq_relationship = nn.Linear(config.hidden_size, 2)

    def forward(self, pooled_output):
        seq_relationship_score = self.seq_relationship(pooled_output)
        return seq_relationship_score


class BertPreTrainingHeads(nn.Module):
    def __init__(self, config):
        super().__init__()
        self.predictions = BertLMPredictionHead(config)
        self.seq_relationship = nn.Linear(config.hidden_size, 2)

    def forward(self, sequence_output, pooled_output, inv_lang_adapter=None):
        prediction_scores = self.predictions(sequence_output, inv_lang_adapter)
        seq_relationship_score = self.seq_relationship(pooled_output)
        return prediction_scores, seq_relationship_score


class BertPreTrainedModel(PreTrainedModel):
    """
    An abstract class to handle weights initialization and a simple interface for downloading and loading pretrained
    models.
    """

    config_class = BertConfig
    load_tf_weights = load_tf_weights_in_bert
    base_model_prefix = "bert"
    supports_gradient_checkpointing = True
    _keys_to_ignore_on_load_missing = [r"position_ids"]

    def _init_weights(self, module):
        """Initialize the weights"""
        if isinstance(module, nn.Linear):
            # Slightly different from the TF version which uses truncated_normal for initialization
            # cf https://github.com/pytorch/pytorch/pull/5617
            module.weight.data.normal_(mean=0.0, std=self.config.initializer_range)
            if module.bias is not None:
                module.bias.data.zero_()
        elif isinstance(module, nn.Embedding):
            module.weight.data.normal_(mean=0.0, std=self.config.initializer_range)
            if module.padding_idx is not None:
                module.weight.data[module.padding_idx].zero_()
        elif isinstance(module, nn.LayerNorm):
            module.bias.data.zero_()
            module.weight.data.fill_(1.0)

    def _set_gradient_checkpointing(self, module, value=False):
        if isinstance(module, BertEncoder):
            module.gradient_checkpointing = value


@dataclass
class BertForPreTrainingOutput(ModelOutput):
    """
    Output type of :class:`~transformers.BertForPreTraining`.

    Args:
        loss (`optional`, returned when ``labels`` is provided, ``torch.FloatTensor`` of shape :obj:`(1,)`):
            Total loss as the sum of the masked language modeling loss and the next sequence prediction
            (classification) loss.
        prediction_logits (:obj:`torch.FloatTensor` of shape :obj:`(batch_size, sequence_length, config.vocab_size)`):
            Prediction scores of the language modeling head (scores for each vocabulary token before SoftMax).
        seq_relationship_logits (:obj:`torch.FloatTensor` of shape :obj:`(batch_size, 2)`):
            Prediction scores of the next sequence prediction (classification) head (scores of True/False continuation
            before SoftMax).
        hidden_states (:obj:`tuple(torch.FloatTensor)`, `optional`, returned when ``output_hidden_states=True`` is passed or when ``config.output_hidden_states=True``):
            Tuple of :obj:`torch.FloatTensor` (one for the output of the embeddings + one for the output of each layer)
            of shape :obj:`(batch_size, sequence_length, hidden_size)`.

            Hidden-states of the model at the output of each layer plus the initial embedding outputs.
        attentions (:obj:`tuple(torch.FloatTensor)`, `optional`, returned when ``output_attentions=True`` is passed or when ``config.output_attentions=True``):
            Tuple of :obj:`torch.FloatTensor` (one for each layer) of shape :obj:`(batch_size, num_heads,
            sequence_length, sequence_length)`.

            Attentions weights after the attention softmax, used to compute the weighted average in the self-attention
            heads.
    """

    loss: Optional[torch.FloatTensor] = None
    prediction_logits: torch.FloatTensor = None
    seq_relationship_logits: torch.FloatTensor = None
    hidden_states: Optional[Tuple[torch.FloatTensor]] = None
    attentions: Optional[Tuple[torch.FloatTensor]] = None


BERT_START_DOCSTRING = r"""

    This model inherits from :class:`~transformers.PreTrainedModel`. Check the superclass documentation for the generic
    methods the library implements for all its model (such as downloading or saving, resizing the input embeddings,
    pruning heads etc.)

    This model is also a PyTorch `torch.nn.Module <https://pytorch.org/docs/stable/nn.html#torch.nn.Module>`__
    subclass. Use it as a regular PyTorch Module and refer to the PyTorch documentation for all matter related to
    general usage and behavior.

    Parameters:
        config (:class:`~transformers.BertConfig`): Model configuration class with all the parameters of the model.
            Initializing with a config file does not load the weights associated with the model, only the
            configuration. Check out the :meth:`~transformers.PreTrainedModel.from_pretrained` method to load the model
            weights.
"""

BERT_INPUTS_DOCSTRING = r"""
    Args:
        input_ids (:obj:`torch.LongTensor` of shape :obj:`({0})`):
            Indices of input sequence tokens in the vocabulary.

            Indices can be obtained using :class:`~transformers.BertTokenizer`. See
            :meth:`transformers.PreTrainedTokenizer.encode` and :meth:`transformers.PreTrainedTokenizer.__call__` for
            details.

            `What are input IDs? <../glossary.html#input-ids>`__
        attention_mask (:obj:`torch.FloatTensor` of shape :obj:`({0})`, `optional`):
            Mask to avoid performing attention on padding token indices. Mask values selected in ``[0, 1]``:

            - 1 for tokens that are **not masked**,
            - 0 for tokens that are **masked**.

            `What are attention masks? <../glossary.html#attention-mask>`__
        token_type_ids (:obj:`torch.LongTensor` of shape :obj:`({0})`, `optional`):
            Segment token indices to indicate first and second portions of the inputs. Indices are selected in ``[0,
            1]``:

            - 0 corresponds to a `sentence A` token,
            - 1 corresponds to a `sentence B` token.

            `What are token type IDs? <../glossary.html#token-type-ids>`_
        position_ids (:obj:`torch.LongTensor` of shape :obj:`({0})`, `optional`):
            Indices of positions of each input sequence tokens in the position embeddings. Selected in the range ``[0,
            config.max_position_embeddings - 1]``.

            `What are position IDs? <../glossary.html#position-ids>`_
        head_mask (:obj:`torch.FloatTensor` of shape :obj:`(num_heads,)` or :obj:`(num_layers, num_heads)`, `optional`):
            Mask to nullify selected heads of the self-attention modules. Mask values selected in ``[0, 1]``:

            - 1 indicates the head is **not masked**,
            - 0 indicates the head is **masked**.

        inputs_embeds (:obj:`torch.FloatTensor` of shape :obj:`({0}, hidden_size)`, `optional`):
            Optionally, instead of passing :obj:`input_ids` you can choose to directly pass an embedded representation.
            This is useful if you want more control over how to convert :obj:`input_ids` indices into associated
            vectors than the model's internal embedding lookup matrix.
        output_attentions (:obj:`bool`, `optional`):
            Whether or not to return the attentions tensors of all attention layers. See ``attentions`` under returned
            tensors for more detail.
        output_hidden_states (:obj:`bool`, `optional`):
            Whether or not to return the hidden states of all layers. See ``hidden_states`` under returned tensors for
            more detail.
        return_dict (:obj:`bool`, `optional`):
            Whether or not to return a :class:`~transformers.file_utils.ModelOutput` instead of a plain tuple.
"""


@add_start_docstrings(
    "The bare Bert Model transformer outputting raw hidden-states without any specific head on top.",
    BERT_START_DOCSTRING,
)
class BertModel(BertModelAdaptersMixin, BertPreTrainedModel):
    """

    The model can behave as an encoder (with only self-attention) as well as a decoder, in which case a layer of
    cross-attention is added between the self-attention layers, following the architecture described in `Attention is
    all you need <https://arxiv.org/abs/1706.03762>`__ by Ashish Vaswani, Noam Shazeer, Niki Parmar, Jakob Uszkoreit,
    Llion Jones, Aidan N. Gomez, Lukasz Kaiser and Illia Polosukhin.

    To behave as an decoder the model needs to be initialized with the :obj:`is_decoder` argument of the configuration
    set to :obj:`True`. To be used in a Seq2Seq model, the model needs to initialized with both :obj:`is_decoder`
    argument and :obj:`add_cross_attention` set to :obj:`True`; an :obj:`encoder_hidden_states` is then expected as an
    input to the forward pass.
    """

    def __init__(self, config, add_pooling_layer=True):
        super().__init__(config)
        self.config = config

        self.embeddings = BertEmbeddings(config)
        self.encoder = BertEncoder(config)

        self.pooler = BertPooler(config) if add_pooling_layer else None

        self._init_adapter_modules()

        self.init_weights()

    def get_input_embeddings(self):
        return self.embeddings.word_embeddings

    def set_input_embeddings(self, value):
        self.embeddings.word_embeddings = value

    def _prune_heads(self, heads_to_prune):
        """
        Prunes heads of the model. heads_to_prune: dict of {layer_num: list of heads to prune in this layer} See base
        class PreTrainedModel
        """
        for layer, heads in heads_to_prune.items():
            self.encoder.layer[layer].attention.prune_heads(heads)

    @add_start_docstrings_to_model_forward(BERT_INPUTS_DOCSTRING.format("batch_size, sequence_length"))
    @add_code_sample_docstrings(
        processor_class=_TOKENIZER_FOR_DOC,
        checkpoint=_CHECKPOINT_FOR_DOC,
        output_type=BaseModelOutputWithPoolingAndCrossAttentions,
        config_class=_CONFIG_FOR_DOC,
    )
    @ForwardContext.wrap
    def forward(
        self,
        input_ids=None,
        attention_mask=None,
        token_type_ids=None,
        position_ids=None,
        head_mask=None,
        inputs_embeds=None,
        encoder_hidden_states=None,
        encoder_attention_mask=None,
        past_key_values=None,
        use_cache=None,
        output_attentions=None,
        output_hidden_states=None,
        return_dict=None,
    ):
        r"""
        encoder_hidden_states  (:obj:`torch.FloatTensor` of shape :obj:`(batch_size, sequence_length, hidden_size)`, `optional`):
            Sequence of hidden-states at the output of the last layer of the encoder. Used in the cross-attention if
            the model is configured as a decoder.
        encoder_attention_mask (:obj:`torch.FloatTensor` of shape :obj:`(batch_size, sequence_length)`, `optional`):
            Mask to avoid performing attention on the padding token indices of the encoder input. This mask is used in
            the cross-attention if the model is configured as a decoder. Mask values selected in ``[0, 1]``:

            - 1 for tokens that are **not masked**,
            - 0 for tokens that are **masked**.
        past_key_values (:obj:`tuple(tuple(torch.FloatTensor))` of length :obj:`config.n_layers` with each tuple having 4 tensors of shape :obj:`(batch_size, num_heads, sequence_length - 1, embed_size_per_head)`):
            Contains precomputed key and value hidden states of the attention blocks. Can be used to speed up decoding.

            If :obj:`past_key_values` are used, the user can optionally input only the last :obj:`decoder_input_ids`
            (those that don't have their past key value states given to this model) of shape :obj:`(batch_size, 1)`
            instead of all :obj:`decoder_input_ids` of shape :obj:`(batch_size, sequence_length)`.
        use_cache (:obj:`bool`, `optional`):
            If set to :obj:`True`, :obj:`past_key_values` key value states are returned and can be used to speed up
            decoding (see :obj:`past_key_values`).
        """
        output_attentions = output_attentions if output_attentions is not None else self.config.output_attentions
        output_hidden_states = (
            output_hidden_states if output_hidden_states is not None else self.config.output_hidden_states
        )
        return_dict = return_dict if return_dict is not None else self.config.use_return_dict

        if self.config.is_decoder:
            use_cache = use_cache if use_cache is not None else self.config.use_cache
        else:
            use_cache = False

        if input_ids is not None and inputs_embeds is not None:
            raise ValueError("You cannot specify both input_ids and inputs_embeds at the same time")
        elif input_ids is not None:
            input_shape = input_ids.size()
        elif inputs_embeds is not None:
            input_shape = inputs_embeds.size()[:-1]
        else:
            raise ValueError("You have to specify either input_ids or inputs_embeds")

        batch_size, seq_length = input_shape
        device = input_ids.device if input_ids is not None else inputs_embeds.device

        # past_key_values_length
        past_key_values_length = past_key_values[0][0].shape[2] if past_key_values is not None else 0

        if attention_mask is None:
            attention_mask = torch.ones(((batch_size, seq_length + past_key_values_length)), device=device)

        if token_type_ids is None:
            if hasattr(self.embeddings, "token_type_ids"):
                buffered_token_type_ids = self.embeddings.token_type_ids[:, :seq_length]
                buffered_token_type_ids_expanded = buffered_token_type_ids.expand(batch_size, seq_length)
                token_type_ids = buffered_token_type_ids_expanded
            else:
                token_type_ids = torch.zeros(input_shape, dtype=torch.long, device=device)

        # We can provide a self-attention mask of dimensions [batch_size, from_seq_length, to_seq_length]
        # ourselves in which case we just need to make it broadcastable to all heads.
        extended_attention_mask: torch.Tensor = self.get_extended_attention_mask(attention_mask, input_shape, device)

        # If a 2D or 3D attention mask is provided for the cross-attention
        # we need to make broadcastable to [batch_size, num_heads, seq_length, seq_length]
        if self.config.is_decoder and encoder_hidden_states is not None:
            encoder_batch_size, encoder_sequence_length, _ = encoder_hidden_states.size()
            encoder_hidden_shape = (encoder_batch_size, encoder_sequence_length)
            if encoder_attention_mask is None:
                encoder_attention_mask = torch.ones(encoder_hidden_shape, device=device)
            encoder_extended_attention_mask = self.invert_attention_mask(encoder_attention_mask)
        else:
            encoder_extended_attention_mask = None

        # Prepare head mask if needed
        # 1.0 in head_mask indicate we keep the head
        # attention_probs has shape bsz x n_heads x N x N
        # input head_mask has shape [num_heads] or [num_hidden_layers x num_heads]
        # and head_mask is converted to shape [num_hidden_layers x batch x num_heads x seq_length x seq_length]
        head_mask = self.get_head_mask(head_mask, self.config.num_hidden_layers)

        embedding_output = self.embeddings(
            input_ids=input_ids,
            position_ids=position_ids,
            token_type_ids=token_type_ids,
            inputs_embeds=inputs_embeds,
            past_key_values_length=past_key_values_length,
        )
        embedding_output = self.invertible_adapters_forward(embedding_output)

        encoder_outputs = self.encoder(
            embedding_output,
            attention_mask=extended_attention_mask,
            head_mask=head_mask,
            encoder_hidden_states=encoder_hidden_states,
            encoder_attention_mask=encoder_extended_attention_mask,
            past_key_values=past_key_values,
            use_cache=use_cache,
            output_attentions=output_attentions,
            output_hidden_states=output_hidden_states,
            return_dict=return_dict,
        )
        sequence_output = encoder_outputs[0]
        pooled_output = self.pooler(sequence_output) if self.pooler is not None else None

        if not return_dict:
            return (sequence_output, pooled_output) + encoder_outputs[1:]

        return BaseModelOutputWithPoolingAndCrossAttentions(
            last_hidden_state=sequence_output,
            pooler_output=pooled_output,
            past_key_values=encoder_outputs.past_key_values,
            hidden_states=encoder_outputs.hidden_states,
            attentions=encoder_outputs.attentions,
            cross_attentions=encoder_outputs.cross_attentions,
        )


@add_start_docstrings(
    """
    Bert Model with two heads on top as done during the pretraining: a `masked language modeling` head and a `next
    sentence prediction (classification)` head.
    """,
    BERT_START_DOCSTRING,
)
class BertForPreTraining(ModelWithHeadsAdaptersMixin, BertPreTrainedModel):
    def __init__(self, config):
        super().__init__(config)

        self.bert = BertModel(config)
        self.cls = BertPreTrainingHeads(config)

        self.init_weights()

    def get_output_embeddings(self):
        return self.cls.predictions.decoder

    def set_output_embeddings(self, new_embeddings):
        self.cls.predictions.decoder = new_embeddings

    @add_start_docstrings_to_model_forward(BERT_INPUTS_DOCSTRING.format("batch_size, sequence_length"))
    @replace_return_docstrings(output_type=BertForPreTrainingOutput, config_class=_CONFIG_FOR_DOC)
    def forward(
        self,
        input_ids=None,
        attention_mask=None,
        token_type_ids=None,
        position_ids=None,
        head_mask=None,
        inputs_embeds=None,
        labels=None,
        next_sentence_label=None,
        output_attentions=None,
        output_hidden_states=None,
        return_dict=None,
    ):
        r"""
        labels (:obj:`torch.LongTensor` of shape ``(batch_size, sequence_length)``, `optional`):
            Labels for computing the masked language modeling loss. Indices should be in ``[-100, 0, ...,
            config.vocab_size]`` (see ``input_ids`` docstring) Tokens with indices set to ``-100`` are ignored
            (masked), the loss is only computed for the tokens with labels in ``[0, ..., config.vocab_size]``
        next_sentence_label (``torch.LongTensor`` of shape ``(batch_size,)``, `optional`):
            Labels for computing the next sequence prediction (classification) loss. Input should be a sequence pair
            (see :obj:`input_ids` docstring) Indices should be in ``[0, 1]``:

            - 0 indicates sequence B is a continuation of sequence A,
            - 1 indicates sequence B is a random sequence.
        kwargs (:obj:`Dict[str, any]`, optional, defaults to `{}`):
            Used to hide legacy arguments that have been deprecated.

        Returns:

        Example::

            >>> from transformers import BertTokenizer, BertForPreTraining
            >>> import torch

            >>> tokenizer = BertTokenizer.from_pretrained('bert-base-uncased')
            >>> model = BertForPreTraining.from_pretrained('bert-base-uncased')

            >>> inputs = tokenizer("Hello, my dog is cute", return_tensors="pt")
            >>> outputs = model(**inputs)

            >>> prediction_logits = outputs.prediction_logits
            >>> seq_relationship_logits = outputs.seq_relationship_logits
        """
        return_dict = return_dict if return_dict is not None else self.config.use_return_dict

        outputs = self.bert(
            input_ids,
            attention_mask=attention_mask,
            token_type_ids=token_type_ids,
            position_ids=position_ids,
            head_mask=head_mask,
            inputs_embeds=inputs_embeds,
            output_attentions=output_attentions,
            output_hidden_states=output_hidden_states,
            return_dict=return_dict,
        )

        sequence_output, pooled_output = outputs[:2]
        prediction_scores, seq_relationship_score = self.cls(
            sequence_output,
            pooled_output,
            inv_lang_adapter=self.bert.get_invertible_adapter(),
        )

        total_loss = None
        if labels is not None and next_sentence_label is not None:
            loss_fct = CrossEntropyLoss()
            masked_lm_loss = loss_fct(prediction_scores.view(-1, self.config.vocab_size), labels.view(-1))
            next_sentence_loss = loss_fct(seq_relationship_score.view(-1, 2), next_sentence_label.view(-1))
            total_loss = masked_lm_loss + next_sentence_loss

        if not return_dict:
            output = (prediction_scores, seq_relationship_score) + outputs[2:]
            return ((total_loss,) + output) if total_loss is not None else output

        return BertForPreTrainingOutput(
            loss=total_loss,
            prediction_logits=prediction_scores,
            seq_relationship_logits=seq_relationship_score,
            hidden_states=outputs.hidden_states,
            attentions=outputs.attentions,
        )


@add_start_docstrings(
    """Bert Model with a `language modeling` head on top for CLM fine-tuning. """, BERT_START_DOCSTRING
)
class BertLMHeadModel(ModelWithHeadsAdaptersMixin, BertPreTrainedModel):

    _keys_to_ignore_on_load_unexpected = [r"pooler"]
    _keys_to_ignore_on_load_missing = [r"position_ids", r"predictions.decoder.bias"]

    def __init__(self, config):
        super().__init__(config)

        if not config.is_decoder:
            logger.warning("If you want to use `BertLMHeadModel` as a standalone, add `is_decoder=True.`")

        self.bert = BertModel(config, add_pooling_layer=False)
        self.cls = BertOnlyMLMHead(config)

        self.init_weights()

    def get_output_embeddings(self):
        return self.cls.predictions.decoder

    def set_output_embeddings(self, new_embeddings):
        self.cls.predictions.decoder = new_embeddings

    @add_start_docstrings_to_model_forward(BERT_INPUTS_DOCSTRING.format("batch_size, sequence_length"))
    @replace_return_docstrings(output_type=CausalLMOutputWithCrossAttentions, config_class=_CONFIG_FOR_DOC)
    def forward(
        self,
        input_ids=None,
        attention_mask=None,
        token_type_ids=None,
        position_ids=None,
        head_mask=None,
        inputs_embeds=None,
        encoder_hidden_states=None,
        encoder_attention_mask=None,
        labels=None,
        past_key_values=None,
        use_cache=None,
        output_attentions=None,
        output_hidden_states=None,
        return_dict=None,
    ):
        r"""
        encoder_hidden_states  (:obj:`torch.FloatTensor` of shape :obj:`(batch_size, sequence_length, hidden_size)`, `optional`):
            Sequence of hidden-states at the output of the last layer of the encoder. Used in the cross-attention if
            the model is configured as a decoder.
        encoder_attention_mask (:obj:`torch.FloatTensor` of shape :obj:`(batch_size, sequence_length)`, `optional`):
            Mask to avoid performing attention on the padding token indices of the encoder input. This mask is used in
            the cross-attention if the model is configured as a decoder. Mask values selected in ``[0, 1]``:

            - 1 for tokens that are **not masked**,
            - 0 for tokens that are **masked**.
        labels (:obj:`torch.LongTensor` of shape :obj:`(batch_size, sequence_length)`, `optional`):
            Labels for computing the left-to-right language modeling loss (next word prediction). Indices should be in
            ``[-100, 0, ..., config.vocab_size]`` (see ``input_ids`` docstring) Tokens with indices set to ``-100`` are
            ignored (masked), the loss is only computed for the tokens with labels n ``[0, ..., config.vocab_size]``
        past_key_values (:obj:`tuple(tuple(torch.FloatTensor))` of length :obj:`config.n_layers` with each tuple having 4 tensors of shape :obj:`(batch_size, num_heads, sequence_length - 1, embed_size_per_head)`):
            Contains precomputed key and value hidden states of the attention blocks. Can be used to speed up decoding.

            If :obj:`past_key_values` are used, the user can optionally input only the last :obj:`decoder_input_ids`
            (those that don't have their past key value states given to this model) of shape :obj:`(batch_size, 1)`
            instead of all :obj:`decoder_input_ids` of shape :obj:`(batch_size, sequence_length)`.
        use_cache (:obj:`bool`, `optional`):
            If set to :obj:`True`, :obj:`past_key_values` key value states are returned and can be used to speed up
            decoding (see :obj:`past_key_values`).

        Returns:

        Example::

            >>> from transformers import BertTokenizer, BertLMHeadModel, BertConfig
            >>> import torch

            >>> tokenizer = BertTokenizer.from_pretrained('bert-base-cased')
            >>> config = BertConfig.from_pretrained("bert-base-cased")
            >>> config.is_decoder = True
            >>> model = BertLMHeadModel.from_pretrained('bert-base-cased', config=config)

            >>> inputs = tokenizer("Hello, my dog is cute", return_tensors="pt")
            >>> outputs = model(**inputs)

            >>> prediction_logits = outputs.logits
        """
        return_dict = return_dict if return_dict is not None else self.config.use_return_dict
        if labels is not None:
            use_cache = False

        outputs = self.bert(
            input_ids,
            attention_mask=attention_mask,
            token_type_ids=token_type_ids,
            position_ids=position_ids,
            head_mask=head_mask,
            inputs_embeds=inputs_embeds,
            encoder_hidden_states=encoder_hidden_states,
            encoder_attention_mask=encoder_attention_mask,
            past_key_values=past_key_values,
            use_cache=use_cache,
            output_attentions=output_attentions,
            output_hidden_states=output_hidden_states,
            return_dict=return_dict,
        )

        sequence_output = outputs[0]
        prediction_scores = self.cls(
            sequence_output,
            inv_lang_adapter=self.bert.get_invertible_adapter(),
        )

        lm_loss = None
        if labels is not None:
            # we are doing next-token prediction; shift prediction scores and input ids by one
            shifted_prediction_scores = prediction_scores[:, :-1, :].contiguous()
            labels = labels[:, 1:].contiguous()
            loss_fct = CrossEntropyLoss()
            lm_loss = loss_fct(shifted_prediction_scores.view(-1, self.config.vocab_size), labels.view(-1))

        if not return_dict:
            output = (prediction_scores,) + outputs[2:]
            return ((lm_loss,) + output) if lm_loss is not None else output

        return CausalLMOutputWithCrossAttentions(
            loss=lm_loss,
            logits=prediction_scores,
            past_key_values=outputs.past_key_values,
            hidden_states=outputs.hidden_states,
            attentions=outputs.attentions,
            cross_attentions=outputs.cross_attentions,
        )

    def prepare_inputs_for_generation(self, input_ids, past=None, attention_mask=None, **model_kwargs):
        input_shape = input_ids.shape
        # if model is used as a decoder in encoder-decoder model, the decoder attention mask is created on the fly
        if attention_mask is None:
            attention_mask = input_ids.new_ones(input_shape)

        # cut decoder_input_ids if past is used
        if past is not None:
            input_ids = input_ids[:, -1:]

        return {"input_ids": input_ids, "attention_mask": attention_mask, "past_key_values": past}

    def _reorder_cache(self, past, beam_idx):
        reordered_past = ()
        for layer_past in past:
            reordered_past += (tuple(past_state.index_select(0, beam_idx) for past_state in layer_past),)
        return reordered_past


@add_start_docstrings("""Bert Model with a `language modeling` head on top. """, BERT_START_DOCSTRING)
class BertForMaskedLM(ModelWithHeadsAdaptersMixin, BertPreTrainedModel):

    _keys_to_ignore_on_load_unexpected = [r"pooler"]
    _keys_to_ignore_on_load_missing = [r"position_ids", r"predictions.decoder.bias"]

    def __init__(self, config):
        super().__init__(config)

        if config.is_decoder:
            logger.warning(
                "If you want to use `BertForMaskedLM` make sure `config.is_decoder=False` for "
                "bi-directional self-attention."
            )

        self.bert = BertModel(config, add_pooling_layer=False)
        self.cls = BertOnlyMLMHead(config)

        self.init_weights()

    def get_output_embeddings(self):
        return self.cls.predictions.decoder

    def set_output_embeddings(self, new_embeddings):
        self.cls.predictions.decoder = new_embeddings

    @add_start_docstrings_to_model_forward(BERT_INPUTS_DOCSTRING.format("batch_size, sequence_length"))
    @add_code_sample_docstrings(
        processor_class=_TOKENIZER_FOR_DOC,
        checkpoint=_CHECKPOINT_FOR_DOC,
        output_type=MaskedLMOutput,
        config_class=_CONFIG_FOR_DOC,
    )
    def forward(
        self,
        input_ids=None,
        attention_mask=None,
        token_type_ids=None,
        position_ids=None,
        head_mask=None,
        inputs_embeds=None,
        encoder_hidden_states=None,
        encoder_attention_mask=None,
        labels=None,
        output_attentions=None,
        output_hidden_states=None,
        return_dict=None,
    ):
        r"""
        labels (:obj:`torch.LongTensor` of shape :obj:`(batch_size, sequence_length)`, `optional`):
            Labels for computing the masked language modeling loss. Indices should be in ``[-100, 0, ...,
            config.vocab_size]`` (see ``input_ids`` docstring) Tokens with indices set to ``-100`` are ignored
            (masked), the loss is only computed for the tokens with labels in ``[0, ..., config.vocab_size]``
        """

        return_dict = return_dict if return_dict is not None else self.config.use_return_dict

        outputs = self.bert(
            input_ids,
            attention_mask=attention_mask,
            token_type_ids=token_type_ids,
            position_ids=position_ids,
            head_mask=head_mask,
            inputs_embeds=inputs_embeds,
            encoder_hidden_states=encoder_hidden_states,
            encoder_attention_mask=encoder_attention_mask,
            output_attentions=output_attentions,
            output_hidden_states=output_hidden_states,
            return_dict=return_dict,
        )

        sequence_output = outputs[0]
        prediction_scores = self.cls(
            sequence_output,
            inv_lang_adapter=self.bert.get_invertible_adapter(),
        )

        masked_lm_loss = None
        if labels is not None:
            loss_fct = CrossEntropyLoss()  # -100 index = padding token
            masked_lm_loss = loss_fct(prediction_scores.view(-1, self.config.vocab_size), labels.view(-1))

        if not return_dict:
            output = (prediction_scores,) + outputs[2:]
            return ((masked_lm_loss,) + output) if masked_lm_loss is not None else output

        return MaskedLMOutput(
            loss=masked_lm_loss,
            logits=prediction_scores,
            hidden_states=outputs.hidden_states,
            attentions=outputs.attentions,
        )

    def prepare_inputs_for_generation(self, input_ids, attention_mask=None, **model_kwargs):
        input_shape = input_ids.shape
        effective_batch_size = input_shape[0]

        #  add a dummy token
        assert self.config.pad_token_id is not None, "The PAD token should be defined for generation"
        attention_mask = torch.cat([attention_mask, attention_mask.new_zeros((attention_mask.shape[0], 1))], dim=-1)
        dummy_token = torch.full(
            (effective_batch_size, 1), self.config.pad_token_id, dtype=torch.long, device=input_ids.device
        )
        input_ids = torch.cat([input_ids, dummy_token], dim=1)

        return {"input_ids": input_ids, "attention_mask": attention_mask}


@add_start_docstrings(
    """Bert Model with a `next sentence prediction (classification)` head on top. """,
    BERT_START_DOCSTRING,
)
class BertForNextSentencePrediction(ModelWithHeadsAdaptersMixin, BertPreTrainedModel):
    def __init__(self, config):
        super().__init__(config)

        self.bert = BertModel(config)
        self.cls = BertOnlyNSPHead(config)

        self.init_weights()

    @add_start_docstrings_to_model_forward(BERT_INPUTS_DOCSTRING.format("batch_size, sequence_length"))
    @replace_return_docstrings(output_type=NextSentencePredictorOutput, config_class=_CONFIG_FOR_DOC)
    def forward(
        self,
        input_ids=None,
        attention_mask=None,
        token_type_ids=None,
        position_ids=None,
        head_mask=None,
        inputs_embeds=None,
        labels=None,
        output_attentions=None,
        output_hidden_states=None,
        return_dict=None,
        **kwargs,
    ):
        r"""
        labels (:obj:`torch.LongTensor` of shape :obj:`(batch_size,)`, `optional`):
            Labels for computing the next sequence prediction (classification) loss. Input should be a sequence pair
            (see ``input_ids`` docstring). Indices should be in ``[0, 1]``:

            - 0 indicates sequence B is a continuation of sequence A,
            - 1 indicates sequence B is a random sequence.

        Returns:

        Example::

            >>> from transformers import BertTokenizer, BertForNextSentencePrediction
            >>> import torch

            >>> tokenizer = BertTokenizer.from_pretrained('bert-base-uncased')
            >>> model = BertForNextSentencePrediction.from_pretrained('bert-base-uncased')

            >>> prompt = "In Italy, pizza served in formal settings, such as at a restaurant, is presented unsliced."
            >>> next_sentence = "The sky is blue due to the shorter wavelength of blue light."
            >>> encoding = tokenizer(prompt, next_sentence, return_tensors='pt')

            >>> outputs = model(**encoding, labels=torch.LongTensor([1]))
            >>> logits = outputs.logits
            >>> assert logits[0, 0] < logits[0, 1] # next sentence was random
        """

        if "next_sentence_label" in kwargs:
            warnings.warn(
                "The `next_sentence_label` argument is deprecated and will be removed in a future version, use `labels` instead.",
                FutureWarning,
            )
            labels = kwargs.pop("next_sentence_label")

        return_dict = return_dict if return_dict is not None else self.config.use_return_dict

        outputs = self.bert(
            input_ids,
            attention_mask=attention_mask,
            token_type_ids=token_type_ids,
            position_ids=position_ids,
            head_mask=head_mask,
            inputs_embeds=inputs_embeds,
            output_attentions=output_attentions,
            output_hidden_states=output_hidden_states,
            return_dict=return_dict,
        )

        pooled_output = outputs[1]

        seq_relationship_scores = self.cls(pooled_output)

        next_sentence_loss = None
        if labels is not None:
            loss_fct = CrossEntropyLoss()
            next_sentence_loss = loss_fct(seq_relationship_scores.view(-1, 2), labels.view(-1))

        if not return_dict:
            output = (seq_relationship_scores,) + outputs[2:]
            return ((next_sentence_loss,) + output) if next_sentence_loss is not None else output

        return NextSentencePredictorOutput(
            loss=next_sentence_loss,
            logits=seq_relationship_scores,
            hidden_states=outputs.hidden_states,
            attentions=outputs.attentions,
        )


@add_start_docstrings(
    """
    Bert Model transformer with a sequence classification/regression head on top (a linear layer on top of the pooled
    output) e.g. for GLUE tasks.
    """,
    BERT_START_DOCSTRING,
)
class BertForSequenceClassification(ModelWithHeadsAdaptersMixin, BertPreTrainedModel):
    def __init__(self, config):
        super().__init__(config)
        self.num_labels = config.num_labels
        self.config = config

        self.bert = BertModel(config)
        classifier_dropout = (
            config.classifier_dropout if config.classifier_dropout is not None else config.hidden_dropout_prob
        )
        self.dropout = nn.Dropout(classifier_dropout)
        self.classifier = nn.Linear(config.hidden_size, config.num_labels)

        self.init_weights()

    @add_start_docstrings_to_model_forward(BERT_INPUTS_DOCSTRING.format("batch_size, sequence_length"))
    @add_code_sample_docstrings(
        processor_class=_TOKENIZER_FOR_DOC,
        checkpoint=_CHECKPOINT_FOR_DOC,
        output_type=SequenceClassifierOutput,
        config_class=_CONFIG_FOR_DOC,
    )
    def forward(
        self,
        input_ids=None,
        attention_mask=None,
        token_type_ids=None,
        position_ids=None,
        head_mask=None,
        inputs_embeds=None,
        labels=None,
        output_attentions=None,
        output_hidden_states=None,
        return_dict=None,
    ):
        r"""
        labels (:obj:`torch.LongTensor` of shape :obj:`(batch_size,)`, `optional`):
            Labels for computing the sequence classification/regression loss. Indices should be in :obj:`[0, ...,
            config.num_labels - 1]`. If :obj:`config.num_labels == 1` a regression loss is computed (Mean-Square loss),
            If :obj:`config.num_labels > 1` a classification loss is computed (Cross-Entropy).
        """
        return_dict = return_dict if return_dict is not None else self.config.use_return_dict

        outputs = self.bert(
            input_ids,
            attention_mask=attention_mask,
            token_type_ids=token_type_ids,
            position_ids=position_ids,
            head_mask=head_mask,
            inputs_embeds=inputs_embeds,
            output_attentions=output_attentions,
            output_hidden_states=output_hidden_states,
            return_dict=return_dict,
        )

        pooled_output = outputs[1]

        pooled_output = self.dropout(pooled_output)
        logits = self.classifier(pooled_output)

        loss = None
        if labels is not None:
            if self.config.problem_type is None:
                if self.num_labels == 1:
                    self.config.problem_type = "regression"
                elif self.num_labels > 1 and (labels.dtype == torch.long or labels.dtype == torch.int):
                    self.config.problem_type = "single_label_classification"
                else:
                    self.config.problem_type = "multi_label_classification"

            if self.config.problem_type == "regression":
                loss_fct = MSELoss()
                if self.num_labels == 1:
                    loss = loss_fct(logits.squeeze(), labels.squeeze())
                else:
                    loss = loss_fct(logits, labels)
            elif self.config.problem_type == "single_label_classification":
                loss_fct = CrossEntropyLoss()
                loss = loss_fct(logits.view(-1, self.num_labels), labels.view(-1))
            elif self.config.problem_type == "multi_label_classification":
                loss_fct = BCEWithLogitsLoss()
                loss = loss_fct(logits, labels)
        if not return_dict:
            output = (logits,) + outputs[2:]
            return ((loss,) + output) if loss is not None else output

        return SequenceClassifierOutput(
            loss=loss,
            logits=logits,
            hidden_states=outputs.hidden_states,
            attentions=outputs.attentions,
        )


@add_start_docstrings(
    """
    Bert Model with a multiple choice classification head on top (a linear layer on top of the pooled output and a
    softmax) e.g. for RocStories/SWAG tasks.
    """,
    BERT_START_DOCSTRING,
)
class BertForMultipleChoice(ModelWithHeadsAdaptersMixin, BertPreTrainedModel):
    def __init__(self, config):
        super().__init__(config)

        self.bert = BertModel(config)
        classifier_dropout = (
            config.classifier_dropout if config.classifier_dropout is not None else config.hidden_dropout_prob
        )
        self.dropout = nn.Dropout(classifier_dropout)
        self.classifier = nn.Linear(config.hidden_size, 1)

        self.init_weights()

    @add_start_docstrings_to_model_forward(BERT_INPUTS_DOCSTRING.format("batch_size, num_choices, sequence_length"))
    @add_code_sample_docstrings(
        processor_class=_TOKENIZER_FOR_DOC,
        checkpoint=_CHECKPOINT_FOR_DOC,
        output_type=MultipleChoiceModelOutput,
        config_class=_CONFIG_FOR_DOC,
    )
    def forward(
        self,
        input_ids=None,
        attention_mask=None,
        token_type_ids=None,
        position_ids=None,
        head_mask=None,
        inputs_embeds=None,
        labels=None,
        output_attentions=None,
        output_hidden_states=None,
        return_dict=None,
    ):
        r"""
        labels (:obj:`torch.LongTensor` of shape :obj:`(batch_size,)`, `optional`):
            Labels for computing the multiple choice classification loss. Indices should be in ``[0, ...,
            num_choices-1]`` where :obj:`num_choices` is the size of the second dimension of the input tensors. (See
            :obj:`input_ids` above)
        """
        return_dict = return_dict if return_dict is not None else self.config.use_return_dict
        num_choices = input_ids.shape[1] if input_ids is not None else inputs_embeds.shape[1]

        input_ids = input_ids.view(-1, input_ids.size(-1)) if input_ids is not None else None
        attention_mask = attention_mask.view(-1, attention_mask.size(-1)) if attention_mask is not None else None
        token_type_ids = token_type_ids.view(-1, token_type_ids.size(-1)) if token_type_ids is not None else None
        position_ids = position_ids.view(-1, position_ids.size(-1)) if position_ids is not None else None
        inputs_embeds = (
            inputs_embeds.view(-1, inputs_embeds.size(-2), inputs_embeds.size(-1))
            if inputs_embeds is not None
            else None
        )

        outputs = self.bert(
            input_ids,
            attention_mask=attention_mask,
            token_type_ids=token_type_ids,
            position_ids=position_ids,
            head_mask=head_mask,
            inputs_embeds=inputs_embeds,
            output_attentions=output_attentions,
            output_hidden_states=output_hidden_states,
            return_dict=return_dict,
        )

        pooled_output = outputs[1]

        pooled_output = self.dropout(pooled_output)
        logits = self.classifier(pooled_output)
        reshaped_logits = logits.view(-1, num_choices)

        loss = None
        if labels is not None:
            loss_fct = CrossEntropyLoss()
            loss = loss_fct(reshaped_logits, labels)

        if not return_dict:
            output = (reshaped_logits,) + outputs[2:]
            return ((loss,) + output) if loss is not None else output

        return MultipleChoiceModelOutput(
            loss=loss,
            logits=reshaped_logits,
            hidden_states=outputs.hidden_states,
            attentions=outputs.attentions,
        )


@add_start_docstrings(
    """
    Bert Model with a token classification head on top (a linear layer on top of the hidden-states output) e.g. for
    Named-Entity-Recognition (NER) tasks.
    """,
    BERT_START_DOCSTRING,
)
class BertForTokenClassification(ModelWithHeadsAdaptersMixin, BertPreTrainedModel):

    _keys_to_ignore_on_load_unexpected = [r"pooler"]

    def __init__(self, config):
        super().__init__(config)
        self.num_labels = config.num_labels

        self.bert = BertModel(config, add_pooling_layer=False)
        classifier_dropout = (
            config.classifier_dropout if config.classifier_dropout is not None else config.hidden_dropout_prob
        )
        self.dropout = nn.Dropout(classifier_dropout)
        self.classifier = nn.Linear(config.hidden_size, config.num_labels)

        self.init_weights()

    @add_start_docstrings_to_model_forward(BERT_INPUTS_DOCSTRING.format("batch_size, sequence_length"))
    @add_code_sample_docstrings(
        processor_class=_TOKENIZER_FOR_DOC,
        checkpoint=_CHECKPOINT_FOR_DOC,
        output_type=TokenClassifierOutput,
        config_class=_CONFIG_FOR_DOC,
    )
    def forward(
        self,
        input_ids=None,
        attention_mask=None,
        token_type_ids=None,
        position_ids=None,
        head_mask=None,
        inputs_embeds=None,
        labels=None,
        output_attentions=None,
        output_hidden_states=None,
        return_dict=None,
    ):
        r"""
        labels (:obj:`torch.LongTensor` of shape :obj:`(batch_size, sequence_length)`, `optional`):
            Labels for computing the token classification loss. Indices should be in ``[0, ..., config.num_labels -
            1]``.
        """
        return_dict = return_dict if return_dict is not None else self.config.use_return_dict

        outputs = self.bert(
            input_ids,
            attention_mask=attention_mask,
            token_type_ids=token_type_ids,
            position_ids=position_ids,
            head_mask=head_mask,
            inputs_embeds=inputs_embeds,
            output_attentions=output_attentions,
            output_hidden_states=output_hidden_states,
            return_dict=return_dict,
        )

        sequence_output = outputs[0]

        sequence_output = self.dropout(sequence_output)
        logits = self.classifier(sequence_output)

        loss = None
        if labels is not None:
            loss_fct = CrossEntropyLoss()
            # Only keep active parts of the loss
            if attention_mask is not None:
                active_loss = attention_mask.view(-1) == 1
                active_logits = logits.view(-1, self.num_labels)
                active_labels = torch.where(
                    active_loss, labels.view(-1), torch.tensor(loss_fct.ignore_index).type_as(labels)
                )
                loss = loss_fct(active_logits, active_labels)
            else:
                loss = loss_fct(logits.view(-1, self.num_labels), labels.view(-1))

        if not return_dict:
            output = (logits,) + outputs[2:]
            return ((loss,) + output) if loss is not None else output

        return TokenClassifierOutput(
            loss=loss,
            logits=logits,
            hidden_states=outputs.hidden_states,
            attentions=outputs.attentions,
        )


@add_start_docstrings(
    """
    Bert Model with a span classification head on top for extractive question-answering tasks like SQuAD (a linear
    layers on top of the hidden-states output to compute `span start logits` and `span end logits`).
    """,
    BERT_START_DOCSTRING,
)
class BertForQuestionAnswering(ModelWithHeadsAdaptersMixin, BertPreTrainedModel):

    _keys_to_ignore_on_load_unexpected = [r"pooler"]

    def __init__(self, config):
        super().__init__(config)
        self.num_labels = config.num_labels

        self.bert = BertModel(config, add_pooling_layer=False)
        self.qa_outputs = nn.Linear(config.hidden_size, config.num_labels)

        self.init_weights()

    @add_start_docstrings_to_model_forward(BERT_INPUTS_DOCSTRING.format("batch_size, sequence_length"))
    @add_code_sample_docstrings(
        processor_class=_TOKENIZER_FOR_DOC,
        checkpoint=_CHECKPOINT_FOR_DOC,
        output_type=QuestionAnsweringModelOutput,
        config_class=_CONFIG_FOR_DOC,
    )
    def forward(
        self,
        input_ids=None,
        attention_mask=None,
        token_type_ids=None,
        position_ids=None,
        head_mask=None,
        inputs_embeds=None,
        start_positions=None,
        end_positions=None,
        output_attentions=None,
        output_hidden_states=None,
        return_dict=None,
    ):
        r"""
        start_positions (:obj:`torch.LongTensor` of shape :obj:`(batch_size,)`, `optional`):
            Labels for position (index) of the start of the labelled span for computing the token classification loss.
            Positions are clamped to the length of the sequence (:obj:`sequence_length`). Position outside of the
            sequence are not taken into account for computing the loss.
        end_positions (:obj:`torch.LongTensor` of shape :obj:`(batch_size,)`, `optional`):
            Labels for position (index) of the end of the labelled span for computing the token classification loss.
            Positions are clamped to the length of the sequence (:obj:`sequence_length`). Position outside of the
            sequence are not taken into account for computing the loss.
        """
        return_dict = return_dict if return_dict is not None else self.config.use_return_dict

        outputs = self.bert(
            input_ids,
            attention_mask=attention_mask,
            token_type_ids=token_type_ids,
            position_ids=position_ids,
            head_mask=head_mask,
            inputs_embeds=inputs_embeds,
            output_attentions=output_attentions,
            output_hidden_states=output_hidden_states,
            return_dict=return_dict,
        )

        sequence_output = outputs[0]

        logits = self.qa_outputs(sequence_output)
        start_logits, end_logits = logits.split(1, dim=-1)
        start_logits = start_logits.squeeze(-1).contiguous()
        end_logits = end_logits.squeeze(-1).contiguous()

        total_loss = None
        if start_positions is not None and end_positions is not None:
            # If we are on multi-GPU, split add a dimension
            if len(start_positions.size()) > 1:
                start_positions = start_positions.squeeze(-1)
            if len(end_positions.size()) > 1:
                end_positions = end_positions.squeeze(-1)
            # sometimes the start/end positions are outside our model inputs, we ignore these terms
            ignored_index = start_logits.size(1)
            start_positions = start_positions.clamp(0, ignored_index)
            end_positions = end_positions.clamp(0, ignored_index)

            loss_fct = CrossEntropyLoss(ignore_index=ignored_index)
            start_loss = loss_fct(start_logits, start_positions)
            end_loss = loss_fct(end_logits, end_positions)
            total_loss = (start_loss + end_loss) / 2

        if not return_dict:
            output = (start_logits, end_logits) + outputs[2:]
            return ((total_loss,) + output) if total_loss is not None else output

        return QuestionAnsweringModelOutput(
            loss=total_loss,
            start_logits=start_logits,
            end_logits=end_logits,
            hidden_states=outputs.hidden_states,
            attentions=outputs.attentions,
        )<|MERGE_RESOLUTION|>--- conflicted
+++ resolved
@@ -33,7 +33,6 @@
 from ...adapters.context import ForwardContext
 from ...adapters.mixins.bert import BertModelAdaptersMixin, BertOutputAdaptersMixin, BertSelfOutputAdaptersMixin
 from ...adapters.model_mixin import ModelWithHeadsAdaptersMixin
-<<<<<<< HEAD
 from ...adapters.models.bert import (
     BertModelAdaptersMixin,
     BertModelHeadsMixin,
@@ -41,8 +40,6 @@
     BertSelfOutputAdaptersMixin,
 )
 from ...adapters.prefix_tuning import PrefixTuningShim
-=======
->>>>>>> 819230e1
 from ...file_utils import (
     ModelOutput,
     add_code_sample_docstrings,
