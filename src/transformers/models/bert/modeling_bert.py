--- conflicted
+++ resolved
@@ -1085,13 +1085,9 @@
     """,
     BERT_START_DOCSTRING,
 )
-<<<<<<< HEAD
 class BertForPreTraining(BertModelWithHeadsAdaptersMixin, BertPreTrainedModel):
-=======
-class BertForPreTraining(BertPreTrainedModel):
     _keys_to_ignore_on_load_missing = [r"position_ids", r"predictions.decoder.bias", r"cls.predictions.decoder.weight"]
 
->>>>>>> 50206223
     def __init__(self, config):
         super().__init__(config)
 
