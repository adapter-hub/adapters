# coding=utf-8
# Copyright 2018 The Google Flax Team Authors and The HuggingFace Inc. team.
#
# Licensed under the Apache License, Version 2.0 (the "License");
# you may not use this file except in compliance with the License.
# You may obtain a copy of the License at
#
#     http://www.apache.org/licenses/LICENSE-2.0
#
# Unless required by applicable law or agreed to in writing, software
# distributed under the License is distributed on an "AS IS" BASIS,
# WITHOUT WARRANTIES OR CONDITIONS OF ANY KIND, either express or implied.
# See the License for the specific language governing permissions and
# limitations under the License.

from typing import Callable, Dict, Tuple

import numpy as np

import flax.linen as nn
import jax
import jax.numpy as jnp
from flax.core.frozen_dict import FrozenDict
from jax.random import PRNGKey

from ...file_utils import add_start_docstrings, add_start_docstrings_to_model_forward
from ...modeling_flax_utils import ACT2FN, FlaxPreTrainedModel
from ...utils import logging
from .configuration_bert import BertConfig


logger = logging.get_logger(__name__)

_CONFIG_FOR_DOC = "BertConfig"
_TOKENIZER_FOR_DOC = "BertTokenizer"


BERT_START_DOCSTRING = r"""

    This model inherits from :class:`~transformers.FlaxPreTrainedModel`. Check the superclass documentation for the
    generic methods the library implements for all its model (such as downloading, saving and converting weights from
    PyTorch models)

    This model is also a Flax Linen `flax.nn.Module
    <https://flax.readthedocs.io/en/latest/_autosummary/flax.nn.module.html>`__ subclass. Use it as a regular Flax
    Module and refer to the Flax documentation for all matter related to general usage and behavior.

    Finally, this model supports inherent JAX features such as:

    - `Just-In-Time (JIT) compilation <https://jax.readthedocs.io/en/latest/jax.html#just-in-time-compilation-jit>`__
    - `Automatic Differentiation <https://jax.readthedocs.io/en/latest/jax.html#automatic-differentiation>`__
    - `Vectorization <https://jax.readthedocs.io/en/latest/jax.html#vectorization-vmap>`__
    - `Parallelization <https://jax.readthedocs.io/en/latest/jax.html#parallelization-pmap>`__

    Parameters:
        config (:class:`~transformers.BertConfig`): Model configuration class with all the parameters of the model.
            Initializing with a config file does not load the weights associated with the model, only the
            configuration. Check out the :meth:`~transformers.PreTrainedModel.from_pretrained` method to load the model
            weights.
"""

BERT_INPUTS_DOCSTRING = r"""
    Args:
        input_ids (:obj:`numpy.ndarray` of shape :obj:`({0})`):
            Indices of input sequence tokens in the vocabulary.

            Indices can be obtained using :class:`~transformers.BertTokenizer`. See
            :meth:`transformers.PreTrainedTokenizer.encode` and :func:`transformers.PreTrainedTokenizer.__call__` for
            details.

            `What are input IDs? <../glossary.html#input-ids>`__
        attention_mask (:obj:`numpy.ndarray` of shape :obj:`({0})`, `optional`):
            Mask to avoid performing attention on padding token indices. Mask values selected in ``[0, 1]``:

            - 1 for tokens that are **not masked**,
            - 0 for tokens that are **masked**.

            `What are attention masks? <../glossary.html#attention-mask>`__
        token_type_ids (:obj:`numpy.ndarray` of shape :obj:`({0})`, `optional`):
            Segment token indices to indicate first and second portions of the inputs. Indices are selected in ``[0,
            1]``:

            - 0 corresponds to a `sentence A` token,
            - 1 corresponds to a `sentence B` token.

            `What are token type IDs? <../glossary.html#token-type-ids>`__
        position_ids (:obj:`numpy.ndarray` of shape :obj:`({0})`, `optional`):
            Indices of positions of each input sequence tokens in the position embeddings. Selected in the range ``[0,
            config.max_position_embeddings - 1]``.
        return_dict (:obj:`bool`, `optional`):
            Whether or not to return a :class:`~transformers.file_utils.ModelOutput` instead of a plain tuple.
"""


class FlaxBertLayerNorm(nn.Module):
    """
    Layer normalization (https://arxiv.org/abs/1607.06450). Operates on the last axis of the input data.
    """

    epsilon: float = 1e-6
    dtype: jnp.dtype = jnp.float32  # the dtype of the computation
    bias: bool = True  # If True, bias (beta) is added.
    scale: bool = True  # If True, multiply by scale (gamma). When the next layer is linear
    # (also e.g. nn.relu), this can be disabled since the scaling will be
    # done by the next layer.
    scale_init: Callable[..., np.ndarray] = jax.nn.initializers.ones
    bias_init: Callable[..., np.ndarray] = jax.nn.initializers.zeros

    @nn.compact
    def __call__(self, x):
        """
        Applies layer normalization on the input. It normalizes the activations of the layer for each given example in
        a batch independently, rather than across a batch like Batch Normalization. i.e. applies a transformation that
        maintains the mean activation within each example close to 0 and the activation standard deviation close to 1

        Args:
          x: the inputs

        Returns:
          Normalized inputs (the same shape as inputs).
        """
        features = x.shape[-1]
        mean = jnp.mean(x, axis=-1, keepdims=True)
        mean2 = jnp.mean(jax.lax.square(x), axis=-1, keepdims=True)
        var = mean2 - jax.lax.square(mean)
        mul = jax.lax.rsqrt(var + self.epsilon)

        if self.scale:
            mul = mul * jnp.asarray(self.param("gamma", self.scale_init, (features,)))
        y = (x - mean) * mul

        if self.bias:
            y = y + jnp.asarray(self.param("beta", self.bias_init, (features,)))
        return y


class FlaxBertEmbedding(nn.Module):
    """
    Specify a new class for doing the embedding stuff as Flax's one use 'embedding' for the parameter name and PyTorch
    use 'weight'
    """

    vocab_size: int
    hidden_size: int
    kernel_init_scale: float = 0.2
    emb_init: Callable[..., np.ndarray] = jax.nn.initializers.normal(stddev=kernel_init_scale)
    dtype: jnp.dtype = jnp.float32  # the dtype of the computation

    @nn.compact
    def __call__(self, inputs):
        embedding = self.param("weight", self.emb_init, (self.vocab_size, self.hidden_size))
        return jnp.take(embedding, inputs, axis=0)


class FlaxBertEmbeddings(nn.Module):
    """Construct the embeddings from word, position and token_type embeddings."""

    vocab_size: int
    hidden_size: int
    type_vocab_size: int
    max_length: int
    kernel_init_scale: float = 0.2
    dropout_rate: float = 0.0
    dtype: jnp.dtype = jnp.float32  # the dtype of the computation

    @nn.compact
    def __call__(self, input_ids, token_type_ids, position_ids, attention_mask, deterministic: bool = True):

        # Embed
        w_emb = FlaxBertEmbedding(
            self.vocab_size,
            self.hidden_size,
            kernel_init_scale=self.kernel_init_scale,
            name="word_embeddings",
            dtype=self.dtype,
        )(jnp.atleast_2d(input_ids.astype("i4")))
        p_emb = FlaxBertEmbedding(
            self.max_length,
            self.hidden_size,
            kernel_init_scale=self.kernel_init_scale,
            name="position_embeddings",
            dtype=self.dtype,
        )(jnp.atleast_2d(position_ids.astype("i4")))
        t_emb = FlaxBertEmbedding(
            self.type_vocab_size,
            self.hidden_size,
            kernel_init_scale=self.kernel_init_scale,
            name="token_type_embeddings",
            dtype=self.dtype,
        )(jnp.atleast_2d(token_type_ids.astype("i4")))

        # Sum all embeddings
        summed_emb = w_emb + jnp.broadcast_to(p_emb, w_emb.shape) + t_emb

        # Layer Norm
        layer_norm = FlaxBertLayerNorm(name="layer_norm", dtype=self.dtype)(summed_emb)
        embeddings = nn.Dropout(rate=self.dropout_rate)(layer_norm, deterministic=deterministic)
        return embeddings


class FlaxBertAttention(nn.Module):
    num_heads: int
    head_size: int
    dropout_rate: float = 0.0
    kernel_init_scale: float = 0.2
    dtype: jnp.dtype = jnp.float32  # the dtype of the computation

    @nn.compact
<<<<<<< HEAD
    def __call__(self, hidden_state, attention_mask):
=======
    def __call__(self, hidden_states, attention_mask, deterministic: bool = True):
>>>>>>> bfa4ccf7
        # Attention mask comes in as attention_mask.shape == (*batch_sizes, kv_length)
        # FLAX expects: attention_mask.shape == (*batch_sizes, 1, 1, kv_length) such that it is broadcastable
        # with attn_weights.shape == (*batch_sizes, num_heads, q_length, kv_length)
        attention_mask = jnp.expand_dims(attention_mask, axis=(-3, -2))
<<<<<<< HEAD
        self_att = nn.attention.SelfAttention(num_heads=self.num_heads, qkv_features=self.head_size, name="self")(
            hidden_state, attention_mask
        )

        layer_norm = FlaxBertLayerNorm(name="layer_norm")(self_att + hidden_state)
=======
        self_att = nn.attention.SelfAttention(
            num_heads=self.num_heads,
            qkv_features=self.head_size,
            dropout_rate=self.dropout_rate,
            deterministic=deterministic,
            kernel_init=jax.nn.initializers.normal(self.kernel_init_scale, self.dtype),
            bias_init=jax.nn.initializers.zeros,
            name="self",
            dtype=self.dtype,
        )(hidden_states, attention_mask)

        layer_norm = FlaxBertLayerNorm(name="layer_norm", dtype=self.dtype)(self_att + hidden_states)
>>>>>>> bfa4ccf7
        return layer_norm


class FlaxBertIntermediate(nn.Module):
    output_size: int
    hidden_act: str = "gelu"
    kernel_init_scale: float = 0.2
    dtype: jnp.dtype = jnp.float32  # the dtype of the computation

    @nn.compact
    def __call__(self, hidden_states):
        hidden_states = nn.Dense(
            features=self.output_size,
            kernel_init=jax.nn.initializers.normal(self.kernel_init_scale, self.dtype),
            name="dense",
            dtype=self.dtype,
        )(hidden_states)
        hidden_states = ACT2FN[self.hidden_act](hidden_states)
        return hidden_states


class FlaxBertOutput(nn.Module):
    dropout_rate: float = 0.0
    kernel_init_scale: float = 0.2
    dtype: jnp.dtype = jnp.float32  # the dtype of the computation

    @nn.compact
    def __call__(self, intermediate_output, attention_output, deterministic: bool = True):
        hidden_states = nn.Dense(
            attention_output.shape[-1],
            kernel_init=jax.nn.initializers.normal(self.kernel_init_scale, self.dtype),
            name="dense",
            dtype=self.dtype,
        )(intermediate_output)
        hidden_states = nn.Dropout(rate=self.dropout_rate)(hidden_states, deterministic=deterministic)
        hidden_states = FlaxBertLayerNorm(name="layer_norm", dtype=self.dtype)(hidden_states + attention_output)
        return hidden_states


class FlaxBertLayer(nn.Module):
    num_heads: int
    head_size: int
    intermediate_size: int
    hidden_act: str = "gelu"
    dropout_rate: float = 0.0
    kernel_init_scale: float = 0.2
    dtype: jnp.dtype = jnp.float32  # the dtype of the computation

    @nn.compact
    def __call__(self, hidden_states, attention_mask, deterministic: bool = True):
        attention = FlaxBertAttention(
            self.num_heads,
            self.head_size,
            kernel_init_scale=self.kernel_init_scale,
            dropout_rate=self.dropout_rate,
            name="attention",
            dtype=self.dtype,
        )(hidden_states, attention_mask, deterministic=deterministic)
        intermediate = FlaxBertIntermediate(
            self.intermediate_size,
            kernel_init_scale=self.kernel_init_scale,
            hidden_act=self.hidden_act,
            name="intermediate",
            dtype=self.dtype,
        )(attention)
        output = FlaxBertOutput(
            kernel_init_scale=self.kernel_init_scale, dropout_rate=self.dropout_rate, name="output", dtype=self.dtype
        )(intermediate, attention, deterministic=deterministic)

        return output


class FlaxBertLayerCollection(nn.Module):
    """
    Stores N BertLayer(s)
    """

    num_layers: int
    num_heads: int
    head_size: int
    intermediate_size: int
    hidden_act: str = "gelu"
    dropout_rate: float = 0.0
    kernel_init_scale: float = 0.2
    dtype: jnp.dtype = jnp.float32  # the dtype of the computation

    @nn.compact
    def __call__(self, inputs, attention_mask, deterministic: bool = True):
        assert self.num_layers > 0, f"num_layers should be >= 1, got ({self.num_layers})"

        # Initialize input / output
        input_i = inputs

        # Forward over all encoders
        for i in range(self.num_layers):
            layer = FlaxBertLayer(
                self.num_heads,
                self.head_size,
                self.intermediate_size,
                kernel_init_scale=self.kernel_init_scale,
                dropout_rate=self.dropout_rate,
                hidden_act=self.hidden_act,
                name=f"{i}",
                dtype=self.dtype,
            )
            input_i = layer(input_i, attention_mask, deterministic=deterministic)
        return input_i


class FlaxBertEncoder(nn.Module):
    num_layers: int
    num_heads: int
    head_size: int
    intermediate_size: int
    hidden_act: str = "gelu"
    dropout_rate: float = 0.0
    kernel_init_scale: float = 0.2
    dtype: jnp.dtype = jnp.float32  # the dtype of the computation

    @nn.compact
    def __call__(self, hidden_states, attention_mask, deterministic: bool = True):
        layer = FlaxBertLayerCollection(
            self.num_layers,
            self.num_heads,
            self.head_size,
            self.intermediate_size,
            hidden_act=self.hidden_act,
            kernel_init_scale=self.kernel_init_scale,
            dropout_rate=self.dropout_rate,
            name="layer",
            dtype=self.dtype,
        )(hidden_states, attention_mask, deterministic=deterministic)
        return layer


class FlaxBertPooler(nn.Module):
    kernel_init_scale: float = 0.2
    dtype: jnp.dtype = jnp.float32  # the dtype of the computation

    @nn.compact
    def __call__(self, hidden_states):
        cls_token = hidden_states[:, 0]
        out = nn.Dense(
            hidden_states.shape[-1],
            kernel_init=jax.nn.initializers.normal(self.kernel_init_scale, self.dtype),
            name="dense",
            dtype=self.dtype,
        )(cls_token)
        return nn.tanh(out)


class FlaxBertPredictionHeadTransform(nn.Module):
    hidden_act: str = "gelu"
    dtype: jnp.dtype = jnp.float32

    @nn.compact
    def __call__(self, hidden_states):
        hidden_states = nn.Dense(hidden_states.shape[-1], name="dense", dtype=self.dtype)(hidden_states)
        hidden_states = ACT2FN[self.hidden_act](hidden_states)
        return FlaxBertLayerNorm(name="layer_norm", dtype=self.dtype)(hidden_states)


class FlaxBertLMPredictionHead(nn.Module):
    vocab_size: int
    hidden_act: str = "gelu"
    dtype: jnp.dtype = jnp.float32

    @nn.compact
    def __call__(self, hidden_states):
        # TODO: The output weights are the same as the input embeddings, but there is
        #   an output-only bias for each token.
        #   Need a link between the two variables so that the bias is correctly
        #   resized with `resize_token_embeddings`

        hidden_states = FlaxBertPredictionHeadTransform(
            name="transform", hidden_act=self.hidden_act, dtype=self.dtype
        )(hidden_states)
        hidden_states = nn.Dense(self.vocab_size, name="decoder", dtype=self.dtype)(hidden_states)
        return hidden_states


class FlaxBertOnlyMLMHead(nn.Module):
    vocab_size: int
    hidden_act: str = "gelu"
    dtype: jnp.dtype = jnp.float32

    @nn.compact
    def __call__(self, hidden_states):
        hidden_states = FlaxBertLMPredictionHead(
            vocab_size=self.vocab_size, hidden_act=self.hidden_act, name="predictions", dtype=self.dtype
        )(hidden_states)
        return hidden_states


class FlaxBertPreTrainedModel(FlaxPreTrainedModel):
    """
    An abstract class to handle weights initialization and a simple interface for downloading and loading pretrained
    models.
    """

    config_class = BertConfig
    base_model_prefix = "bert"

    def _check_inputs(self, input_ids, attention_mask, token_type_ids, position_ids):
        if token_type_ids is None:
            token_type_ids = jnp.ones_like(input_ids)

        if position_ids is None:
            position_ids = jnp.arange(jnp.atleast_2d(input_ids).shape[-1])

        if attention_mask is None:
            attention_mask = jnp.ones_like(input_ids)

        return input_ids, attention_mask, token_type_ids, position_ids

    def init(self, rng: jax.random.PRNGKey, input_shape: Tuple) -> FrozenDict:
        input_ids, attention_mask, token_type_ids, position_ids = self._check_inputs(
            jnp.zeros(input_shape, dtype="i4"), None, None, None
        )

        params_rng, dropout_rng = jax.random.split(rng)
        rngs = {"params": params_rng, "dropout": dropout_rng}

        return self.module.init(rngs, input_ids, attention_mask, token_type_ids, position_ids)["params"]

    @staticmethod
    def convert_from_pytorch(pt_state: Dict, config: BertConfig) -> Dict:
        jax_state = dict(pt_state)

        # Need to change some parameters name to match Flax names so that we don't have to fork any layer
        for key, tensor in pt_state.items():
            # Key parts
            key_parts = set(key.split("."))

            # Every dense layer has "kernel" parameters instead of "weight"
            if "dense.weight" in key:
                del jax_state[key]
                key = key.replace("weight", "kernel")
                jax_state[key] = tensor

            if "decoder.weight" in key:
                del jax_state[key]
                key = key.replace("weight", "kernel")
                jax_state[key] = tensor.T

            # SelfAttention needs also to replace "weight" by "kernel"
            if {"query", "key", "value"} & key_parts:

                # Flax SelfAttention decomposes the heads (num_head, size // num_heads)
                if "bias" in key:
                    jax_state[key] = tensor.reshape((config.num_attention_heads, -1))
                elif "weight":
                    del jax_state[key]
                    key = key.replace("weight", "kernel")
                    tensor = tensor.reshape((config.num_attention_heads, -1, config.hidden_size)).transpose((2, 0, 1))
                    jax_state[key] = tensor

            # SelfAttention output is not a separate layer, remove one nesting
            if "attention.output.dense" in key:
                del jax_state[key]
                key = key.replace("attention.output.dense", "attention.self.out")
                jax_state[key] = tensor

            # SelfAttention output is not a separate layer, remove nesting on layer norm
            if "attention.output.LayerNorm" in key:
                del jax_state[key]
                key = key.replace("attention.output.LayerNorm", "attention.LayerNorm")
                jax_state[key] = tensor

            # There are some transposed parameters w.r.t their PyTorch counterpart
            if "intermediate.dense.kernel" in key or "output.dense.kernel" in key or "transform.dense.kernel" in key:
                jax_state[key] = tensor.T

            # Self Attention output projection needs to be transposed
            if "out.kernel" in key:
                jax_state[key] = tensor.reshape((config.hidden_size, config.num_attention_heads, -1)).transpose(
                    1, 2, 0
                )

            # Pooler needs to transpose its kernel
            if "pooler.dense.kernel" in key:
                jax_state[key] = tensor.T

            # Hack to correctly load some pytorch models
            if "predictions.bias" in key:
                del jax_state[key]
                jax_state[".".join(key.split(".")[:2]) + ".decoder.bias"] = tensor

            # Handle LayerNorm conversion
            if "LayerNorm" in key:
                del jax_state[key]

                # Replace LayerNorm by layer_norm
                new_key = key.replace("LayerNorm", "layer_norm")

                if "weight" in key:
                    new_key = new_key.replace("weight", "gamma")
                elif "bias" in key:
                    new_key = new_key.replace("bias", "beta")

                jax_state[new_key] = tensor

        return jax_state


@add_start_docstrings(
    "The bare Bert Model transformer outputting raw hidden-states without any specific head on top.",
    BERT_START_DOCSTRING,
)
class FlaxBertModel(FlaxBertPreTrainedModel):
    """
    The model can behave as an encoder (with only self-attention) as well as a decoder, in which case a layer of
    cross-attention is added between the self-attention layers, following the architecture described in `Attention is
    all you need <https://arxiv.org/abs/1706.03762>`__ by Ashish Vaswani, Noam Shazeer, Niki Parmar, Jakob Uszkoreit,
    Llion Jones, Aidan N. Gomez, Lukasz Kaiser and Illia Polosukhin.
    """

    def __init__(
        self, config: BertConfig, input_shape: Tuple = (1, 1), seed: int = 0, dtype: jnp.dtype = jnp.float32, **kwargs
    ):
        module = FlaxBertModule(
            vocab_size=config.vocab_size,
            hidden_size=config.hidden_size,
            type_vocab_size=config.type_vocab_size,
            max_length=config.max_position_embeddings,
            num_encoder_layers=config.num_hidden_layers,
            num_heads=config.num_attention_heads,
            head_size=config.hidden_size,
            intermediate_size=config.intermediate_size,
            dropout_rate=config.hidden_dropout_prob,
            hidden_act=config.hidden_act,
            dtype=dtype,
            **kwargs,
        )

        super().__init__(config, module, input_shape=input_shape, seed=seed, dtype=dtype)

    @add_start_docstrings_to_model_forward(BERT_INPUTS_DOCSTRING.format("batch_size, sequence_length"))
    def __call__(
        self,
        input_ids,
        attention_mask=None,
        token_type_ids=None,
        position_ids=None,
        params: dict = None,
        dropout_rng: PRNGKey = None,
        train: bool = False,
    ):
        input_ids, attention_mask, token_type_ids, position_ids = self._check_inputs(
            input_ids, attention_mask, token_type_ids, position_ids
        )

        # Handle any PRNG if needed
        rngs = {}
        if dropout_rng is not None:
            rngs["dropout"] = dropout_rng

        return self.module.apply(
            {"params": params or self.params},
            jnp.array(input_ids, dtype="i4"),
            jnp.array(attention_mask, dtype="i4"),
            jnp.array(token_type_ids, dtype="i4"),
            jnp.array(position_ids, dtype="i4"),
            not train,
            rngs=rngs,
        )


class FlaxBertModule(nn.Module):
    vocab_size: int
    hidden_size: int
    type_vocab_size: int
    max_length: int
    num_encoder_layers: int
    num_heads: int
    head_size: int
    intermediate_size: int
    hidden_act: str = "gelu"
    dropout_rate: float = 0.0
    kernel_init_scale: float = 0.2
    dtype: jnp.dtype = jnp.float32  # the dtype of the computation
    add_pooling_layer: bool = True

    @nn.compact
    def __call__(self, input_ids, attention_mask, token_type_ids, position_ids, deterministic: bool = True):

        # Embedding
        embeddings = FlaxBertEmbeddings(
            self.vocab_size,
            self.hidden_size,
            self.type_vocab_size,
            self.max_length,
            kernel_init_scale=self.kernel_init_scale,
            dropout_rate=self.dropout_rate,
            name="embeddings",
            dtype=self.dtype,
        )(input_ids, token_type_ids, position_ids, attention_mask, deterministic=deterministic)

        # N stacked encoding layers
        encoder = FlaxBertEncoder(
            self.num_encoder_layers,
            self.num_heads,
            self.head_size,
            self.intermediate_size,
            kernel_init_scale=self.kernel_init_scale,
            dropout_rate=self.dropout_rate,
            hidden_act=self.hidden_act,
            name="encoder",
            dtype=self.dtype,
        )(embeddings, attention_mask, deterministic=deterministic)

        if not self.add_pooling_layer:
            return encoder

        pooled = FlaxBertPooler(kernel_init_scale=self.kernel_init_scale, name="pooler", dtype=self.dtype)(encoder)
        return encoder, pooled


class FlaxBertForMaskedLM(FlaxBertPreTrainedModel):
    def __init__(
        self, config: BertConfig, input_shape: Tuple = (1, 1), seed: int = 0, dtype: jnp.dtype = jnp.float32, **kwargs
    ):
        module = FlaxBertForMaskedLMModule(
            vocab_size=config.vocab_size,
            type_vocab_size=config.type_vocab_size,
            hidden_size=config.hidden_size,
            intermediate_size=config.intermediate_size,
            head_size=config.hidden_size,
            num_heads=config.num_attention_heads,
            num_encoder_layers=config.num_hidden_layers,
            max_length=config.max_position_embeddings,
            hidden_act=config.hidden_act,
            **kwargs,
        )

        super().__init__(config, module, input_shape=input_shape, seed=seed, dtype=dtype)

    def __call__(
        self,
        input_ids,
        attention_mask=None,
        token_type_ids=None,
        position_ids=None,
        params: dict = None,
        dropout_rng: PRNGKey = None,
        train: bool = False,
    ):
        input_ids, attention_mask, token_type_ids, position_ids = self._check_inputs(
            input_ids, attention_mask, token_type_ids, position_ids
        )

        # Handle any PRNG if needed
        rngs = {}
        if dropout_rng is not None:
            rngs["dropout"] = dropout_rng

        return self.module.apply(
            {"params": params or self.params},
            jnp.array(input_ids, dtype="i4"),
            jnp.array(attention_mask, dtype="i4"),
            jnp.array(token_type_ids, dtype="i4"),
            jnp.array(position_ids, dtype="i4"),
            not train,
            rngs=rngs,
        )


class FlaxBertForMaskedLMModule(nn.Module):
    vocab_size: int
    hidden_size: int
    intermediate_size: int
    head_size: int
    num_heads: int
    num_encoder_layers: int
    type_vocab_size: int
    max_length: int
    hidden_act: str
    dropout_rate: float = 0.0
    dtype: jnp.dtype = jnp.float32

    @nn.compact
    def __call__(
        self, input_ids, attention_mask=None, token_type_ids=None, position_ids=None, deterministic: bool = True
    ):
        # Model
        encoder = FlaxBertModule(
            vocab_size=self.vocab_size,
            type_vocab_size=self.type_vocab_size,
            hidden_size=self.hidden_size,
            intermediate_size=self.intermediate_size,
            head_size=self.hidden_size,
            num_heads=self.num_heads,
            num_encoder_layers=self.num_encoder_layers,
            max_length=self.max_length,
            dropout_rate=self.dropout_rate,
            hidden_act=self.hidden_act,
            dtype=self.dtype,
            add_pooling_layer=False,
            name="bert",
        )(input_ids, attention_mask, token_type_ids, position_ids, deterministic=deterministic)

        # Compute the prediction scores
        encoder = nn.Dropout(rate=self.dropout_rate)(encoder, deterministic=deterministic)
        logits = FlaxBertOnlyMLMHead(
            vocab_size=self.vocab_size, hidden_act=self.hidden_act, name="cls", dtype=self.dtype
        )(encoder)

        return (logits,)<|MERGE_RESOLUTION|>--- conflicted
+++ resolved
@@ -206,22 +206,11 @@
     dtype: jnp.dtype = jnp.float32  # the dtype of the computation
 
     @nn.compact
-<<<<<<< HEAD
-    def __call__(self, hidden_state, attention_mask):
-=======
     def __call__(self, hidden_states, attention_mask, deterministic: bool = True):
->>>>>>> bfa4ccf7
         # Attention mask comes in as attention_mask.shape == (*batch_sizes, kv_length)
         # FLAX expects: attention_mask.shape == (*batch_sizes, 1, 1, kv_length) such that it is broadcastable
         # with attn_weights.shape == (*batch_sizes, num_heads, q_length, kv_length)
         attention_mask = jnp.expand_dims(attention_mask, axis=(-3, -2))
-<<<<<<< HEAD
-        self_att = nn.attention.SelfAttention(num_heads=self.num_heads, qkv_features=self.head_size, name="self")(
-            hidden_state, attention_mask
-        )
-
-        layer_norm = FlaxBertLayerNorm(name="layer_norm")(self_att + hidden_state)
-=======
         self_att = nn.attention.SelfAttention(
             num_heads=self.num_heads,
             qkv_features=self.head_size,
@@ -234,7 +223,6 @@
         )(hidden_states, attention_mask)
 
         layer_norm = FlaxBertLayerNorm(name="layer_norm", dtype=self.dtype)(self_att + hidden_states)
->>>>>>> bfa4ccf7
         return layer_norm
 
 
