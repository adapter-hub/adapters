# coding=utf-8
# Copyright 2022 The HuggingFace Inc. team. All rights reserved.
#
# Licensed under the Apache License, Version 2.0 (the "License");
# you may not use this file except in compliance with the License.
# You may obtain a copy of the License at
#
#     http://www.apache.org/licenses/LICENSE-2.0
#
# Unless required by applicable law or agreed to in writing, software
# distributed under the License is distributed on an "AS IS" BASIS,
# WITHOUT WARRANTIES OR CONDITIONS OF ANY KIND, either express or implied.
# See the License for the specific language governing permissions and
# limitations under the License.
"""Image processor class for MaskFormer."""

import math
import warnings
from typing import TYPE_CHECKING, Any, Dict, Iterable, List, Optional, Set, Tuple, Union

import numpy as np

from ...image_processing_utils import BaseImageProcessor, BatchFeature, get_size_dict
from ...image_transforms import (
    PaddingMode,
    get_resize_output_image_size,
    normalize,
    pad,
    rescale,
    resize,
    to_channel_dimension_format,
    to_numpy_array,
)
from ...image_utils import (
    ChannelDimension,
    ImageInput,
    PILImageResampling,
    get_image_size,
    infer_channel_dimension_format,
    make_list_of_images,
    valid_images,
)
from ...utils import (
    IMAGENET_DEFAULT_MEAN,
    IMAGENET_DEFAULT_STD,
    TensorType,
    is_torch_available,
    is_torch_tensor,
    logging,
)


logger = logging.get_logger(__name__)


if TYPE_CHECKING:
    from transformers import MaskFormerForInstanceSegmentationOutput


if is_torch_available():
    import torch
    from torch import nn

    from ...pytorch_utils import torch_int_div


# Copied from transformers.models.detr.image_processing_detr.max_across_indices
def max_across_indices(values: Iterable[Any]) -> List[Any]:
    """
    Return the maximum value across all indices of an iterable of values.
    """
    return [max(values_i) for values_i in zip(*values)]


# Copied from transformers.models.detr.image_processing_detr.get_max_height_width
def get_max_height_width(images: List[np.ndarray]) -> List[int]:
    """
    Get the maximum height and width across all images in a batch.
    """
    input_channel_dimension = infer_channel_dimension_format(images[0])

    if input_channel_dimension == ChannelDimension.FIRST:
        _, max_height, max_width = max_across_indices([img.shape for img in images])
    elif input_channel_dimension == ChannelDimension.LAST:
        max_height, max_width, _ = max_across_indices([img.shape for img in images])
    else:
        raise ValueError(f"Invalid channel dimension format: {input_channel_dimension}")
    return (max_height, max_width)


# Copied from transformers.models.detr.image_processing_detr.make_pixel_mask
def make_pixel_mask(image: np.ndarray, output_size: Tuple[int, int]) -> np.ndarray:
    """
    Make a pixel mask for the image, where 1 indicates a valid pixel and 0 indicates padding.

    Args:
        image (`np.ndarray`):
            Image to make the pixel mask for.
        output_size (`Tuple[int, int]`):
            Output size of the mask.
    """
    input_height, input_width = get_image_size(image)
    mask = np.zeros(output_size, dtype=np.int64)
    mask[:input_height, :input_width] = 1
    return mask


# Copied from transformers.models.detr.image_processing_detr.binary_mask_to_rle
def binary_mask_to_rle(mask):
    """
    Converts given binary mask of shape `(height, width)` to the run-length encoding (RLE) format.

    Args:
        mask (`torch.Tensor` or `numpy.array`):
            A binary mask tensor of shape `(height, width)` where 0 denotes background and 1 denotes the target
            segment_id or class_id.
    Returns:
        `List`: Run-length encoded list of the binary mask. Refer to COCO API for more information about the RLE
        format.
    """
    if is_torch_tensor(mask):
        mask = mask.numpy()

    pixels = mask.flatten()
    pixels = np.concatenate([[0], pixels, [0]])
    runs = np.where(pixels[1:] != pixels[:-1])[0] + 1
    runs[1::2] -= runs[::2]
    return list(runs)


# Copied from transformers.models.detr.image_processing_detr.convert_segmentation_to_rle
def convert_segmentation_to_rle(segmentation):
    """
    Converts given segmentation map of shape `(height, width)` to the run-length encoding (RLE) format.

    Args:
        segmentation (`torch.Tensor` or `numpy.array`):
            A segmentation map of shape `(height, width)` where each value denotes a segment or class id.
    Returns:
        `List[List]`: A list of lists, where each list is the run-length encoding of a segment / class id.
    """
    segment_ids = torch.unique(segmentation)

    run_length_encodings = []
    for idx in segment_ids:
        mask = torch.where(segmentation == idx, 1, 0)
        rle = binary_mask_to_rle(mask)
        run_length_encodings.append(rle)

    return run_length_encodings


# Copied from transformers.models.detr.image_processing_detr.remove_low_and_no_objects
def remove_low_and_no_objects(masks, scores, labels, object_mask_threshold, num_labels):
    """
    Binarize the given masks using `object_mask_threshold`, it returns the associated values of `masks`, `scores` and
    `labels`.

    Args:
        masks (`torch.Tensor`):
            A tensor of shape `(num_queries, height, width)`.
        scores (`torch.Tensor`):
            A tensor of shape `(num_queries)`.
        labels (`torch.Tensor`):
            A tensor of shape `(num_queries)`.
        object_mask_threshold (`float`):
            A number between 0 and 1 used to binarize the masks.
    Raises:
        `ValueError`: Raised when the first dimension doesn't match in all input tensors.
    Returns:
        `Tuple[`torch.Tensor`, `torch.Tensor`, `torch.Tensor`]`: The `masks`, `scores` and `labels` without the region
        < `object_mask_threshold`.
    """
    if not (masks.shape[0] == scores.shape[0] == labels.shape[0]):
        raise ValueError("mask, scores and labels must have the same shape!")

    to_keep = labels.ne(num_labels) & (scores > object_mask_threshold)

    return masks[to_keep], scores[to_keep], labels[to_keep]


# Copied from transformers.models.detr.image_processing_detr.check_segment_validity
def check_segment_validity(mask_labels, mask_probs, k, mask_threshold=0.5, overlap_mask_area_threshold=0.8):
    # Get the mask associated with the k class
    mask_k = mask_labels == k
    mask_k_area = mask_k.sum()

    # Compute the area of all the stuff in query k
    original_area = (mask_probs[k] >= mask_threshold).sum()
    mask_exists = mask_k_area > 0 and original_area > 0

    # Eliminate disconnected tiny segments
    if mask_exists:
        area_ratio = mask_k_area / original_area
        if not area_ratio.item() > overlap_mask_area_threshold:
            mask_exists = False

    return mask_exists, mask_k


# Copied from transformers.models.detr.image_processing_detr.compute_segments
def compute_segments(
    mask_probs,
    pred_scores,
    pred_labels,
    mask_threshold: float = 0.5,
    overlap_mask_area_threshold: float = 0.8,
    label_ids_to_fuse: Optional[Set[int]] = None,
    target_size: Tuple[int, int] = None,
):
    height = mask_probs.shape[1] if target_size is None else target_size[0]
    width = mask_probs.shape[2] if target_size is None else target_size[1]

    segmentation = torch.zeros((height, width), dtype=torch.int32, device=mask_probs.device)
    segments: List[Dict] = []

    if target_size is not None:
        mask_probs = nn.functional.interpolate(
            mask_probs.unsqueeze(0), size=target_size, mode="bilinear", align_corners=False
        )[0]

    current_segment_id = 0

    # Weigh each mask by its prediction score
    mask_probs *= pred_scores.view(-1, 1, 1)
    mask_labels = mask_probs.argmax(0)  # [height, width]

    # Keep track of instances of each class
    stuff_memory_list: Dict[str, int] = {}
    for k in range(pred_labels.shape[0]):
        pred_class = pred_labels[k].item()
        should_fuse = pred_class in label_ids_to_fuse

        # Check if mask exists and large enough to be a segment
        mask_exists, mask_k = check_segment_validity(
            mask_labels, mask_probs, k, mask_threshold, overlap_mask_area_threshold
        )

        if mask_exists:
            if pred_class in stuff_memory_list:
                current_segment_id = stuff_memory_list[pred_class]
            else:
                current_segment_id += 1

            # Add current object segment to final segmentation map
            segmentation[mask_k] = current_segment_id
            segment_score = round(pred_scores[k].item(), 6)
            segments.append(
                {
                    "id": current_segment_id,
                    "label_id": pred_class,
                    "was_fused": should_fuse,
                    "score": segment_score,
                }
            )
            if should_fuse:
                stuff_memory_list[pred_class] = current_segment_id

    return segmentation, segments


# TODO: (Amy) Move to image_transforms
def convert_segmentation_map_to_binary_masks(
    segmentation_map: "np.ndarray",
    instance_id_to_semantic_id: Optional[Dict[int, int]] = None,
    ignore_index: Optional[int] = None,
    reduce_labels: bool = False,
):
    if reduce_labels and ignore_index is None:
        raise ValueError("If `reduce_labels` is True, `ignore_index` must be provided.")

    if reduce_labels:
        segmentation_map = np.where(segmentation_map == 0, ignore_index, segmentation_map - 1)

    # Get unique ids (class or instance ids based on input)
    all_labels = np.unique(segmentation_map)

    # Drop background label if applicable
    if ignore_index is not None:
        all_labels = all_labels[all_labels != ignore_index]

    # Generate a binary mask for each object instance
    binary_masks = [(segmentation_map == i) for i in all_labels]
    binary_masks = np.stack(binary_masks, axis=0)  # (num_labels, height, width)

    # Convert instance ids to class ids
    if instance_id_to_semantic_id is not None:
        labels = np.zeros(all_labels.shape[0])

        for label in all_labels:
            class_id = instance_id_to_semantic_id[label + 1 if reduce_labels else label]
            labels[all_labels == label] = class_id - 1 if reduce_labels else class_id
    else:
        labels = all_labels

    return binary_masks.astype(np.float32), labels.astype(np.int64)


def get_maskformer_resize_output_image_size(
    image: np.ndarray,
    size: Union[int, Tuple[int, int], List[int], Tuple[int]],
    max_size: Optional[int] = None,
    size_divisor: int = 0,
    default_to_square: bool = True,
) -> tuple:
    """
    Computes the output size given the desired size.

    Args:
        input_image (`np.ndarray`):
            The input image.
        size (`int`, `Tuple[int, int]`, `List[int]`, `Tuple[int]`):
            The size of the output image.
        default_to_square (`bool`, *optional*, defaults to `True`):
            Whether to default to square if no size is provided.
        max_size (`int`, *optional*):
            The maximum size of the output image.
        size_divisible (`int`, *optional*, defaults to `0`):
            If size_divisible is given, the output image size will be divisible by the number.

    Returns:
        `Tuple[int, int]`: The output size.
    """
    output_size = get_resize_output_image_size(
        input_image=image, size=size, default_to_square=default_to_square, max_size=max_size
    )

    if size_divisor > 0:
        height, width = output_size
        height = int(math.ceil(height / size_divisor) * size_divisor)
        width = int(math.ceil(width / size_divisor) * size_divisor)
        output_size = (height, width)

    return output_size


class MaskFormerImageProcessor(BaseImageProcessor):
    r"""
    Constructs a MaskFormer image processor. The image processor can be used to prepare image(s) and optional targets
    for the model.

    This image processor inherits from [`BaseImageProcessor`] which contains most of the main methods. Users should
    refer to this superclass for more information regarding those methods.

    Args:
        do_resize (`bool`, *optional*, defaults to `True`):
            Whether to resize the input to a certain `size`.
        size (`int`, *optional*, defaults to 800):
            Resize the input to the given size. Only has an effect if `do_resize` is set to `True`. If size is a
            sequence like `(width, height)`, output size will be matched to this. If size is an int, smaller edge of
            the image will be matched to this number. i.e, if `height > width`, then image will be rescaled to `(size *
            height / width, size)`.
        max_size (`int`, *optional*, defaults to 1333):
            The largest size an image dimension can have (otherwise it's capped). Only has an effect if `do_resize` is
            set to `True`.
        resample (`int`, *optional*, defaults to `PIL.Image.Resampling.BILINEAR`):
            An optional resampling filter. This can be one of `PIL.Image.Resampling.NEAREST`,
            `PIL.Image.Resampling.BOX`, `PIL.Image.Resampling.BILINEAR`, `PIL.Image.Resampling.HAMMING`,
            `PIL.Image.Resampling.BICUBIC` or `PIL.Image.Resampling.LANCZOS`. Only has an effect if `do_resize` is set
            to `True`.
        size_divisor (`int`, *optional*, defaults to 32):
            Some backbones need images divisible by a certain number. If not passed, it defaults to the value used in
            Swin Transformer.
        do_rescale (`bool`, *optional*, defaults to `True`):
            Whether to rescale the input to a certain `scale`.
        rescale_factor (`float`, *optional*, defaults to 1/ 255):
            Rescale the input by the given factor. Only has an effect if `do_rescale` is set to `True`.
        do_normalize (`bool`, *optional*, defaults to `True`):
            Whether or not to normalize the input with mean and standard deviation.
        image_mean (`int`, *optional*, defaults to `[0.485, 0.456, 0.406]`):
            The sequence of means for each channel, to be used when normalizing images. Defaults to the ImageNet mean.
        image_std (`int`, *optional*, defaults to `[0.229, 0.224, 0.225]`):
            The sequence of standard deviations for each channel, to be used when normalizing images. Defaults to the
            ImageNet std.
        ignore_index (`int`, *optional*):
            Label to be assigned to background pixels in segmentation maps. If provided, segmentation map pixels
            denoted with 0 (background) will be replaced with `ignore_index`.
        do_reduce_labels (`bool`, *optional*, defaults to `False`):
            Whether or not to decrement all label values of segmentation maps by 1. Usually used for datasets where 0
            is used for background, and background itself is not included in all classes of a dataset (e.g. ADE20k).
            The background label will be replaced by `ignore_index`.

    """

    model_input_names = ["pixel_values", "pixel_mask"]

    def __init__(
        self,
        do_resize: bool = True,
        size: Dict[str, int] = None,
        size_divisor: int = 32,
        resample: PILImageResampling = PILImageResampling.BILINEAR,
        do_rescale: bool = True,
        rescale_factor: float = 1 / 255,
        do_normalize: bool = True,
        image_mean: Union[float, List[float]] = None,
        image_std: Union[float, List[float]] = None,
        ignore_index: Optional[int] = None,
        do_reduce_labels: bool = False,
        **kwargs,
    ):
        if "size_divisibility" in kwargs:
            warnings.warn(
                "The `size_divisibility` argument is deprecated and will be removed in v4.27. Please use "
                "`size_divisor` instead.",
                FutureWarning,
            )
            size_divisor = kwargs.pop("size_divisibility")
        if "max_size" in kwargs:
            warnings.warn(
                "The `max_size` argument is deprecated and will be removed in v4.27. Please use size['longest_edge']"
                " instead.",
                FutureWarning,
            )
            # We make max_size a private attribute so we can pass it as a default value in the preprocess method whilst
            # `size` can still be pass in as an int
            self._max_size = kwargs.pop("max_size")
        else:
            self._max_size = 1333
        if "reduce_labels" in kwargs:
            warnings.warn(
                "The `reduce_labels` argument is deprecated and will be removed in v4.27. Please use "
                "`do_reduce_labels` instead.",
                FutureWarning,
            )
            do_reduce_labels = kwargs.pop("reduce_labels")

        size = size if size is not None else {"shortest_edge": 800, "longest_edge": self._max_size}
        size = get_size_dict(size, max_size=self._max_size, default_to_square=False)

        super().__init__(**kwargs)
        self.do_resize = do_resize
        self.size = size
        self.resample = resample
        self.size_divisor = size_divisor
        self.do_rescale = do_rescale
        self.rescale_factor = rescale_factor
        self.do_normalize = do_normalize
        self.image_mean = image_mean if image_mean is not None else IMAGENET_DEFAULT_MEAN
        self.image_std = image_std if image_std is not None else IMAGENET_DEFAULT_STD
        self.ignore_index = ignore_index
        self.do_reduce_labels = do_reduce_labels

    @classmethod
    def from_dict(cls, image_processor_dict: Dict[str, Any], **kwargs):
        """
        Overrides the `from_dict` method from the base class to make sure parameters are updated if image processor is
        created using from_dict and kwargs e.g. `MaskFormerImageProcessor.from_pretrained(checkpoint, max_size=800)`
        """
        image_processor_dict = image_processor_dict.copy()
        if "max_size" in kwargs:
            image_processor_dict["max_size"] = kwargs.pop("max_size")
        if "size_divisibility" in kwargs:
            image_processor_dict["size_divisibility"] = kwargs.pop("size_divisibility")
        return super().from_dict(image_processor_dict, **kwargs)

    @property
    def size_divisibility(self):
        warnings.warn(
            "The `size_divisibility` property is deprecated and will be removed in v4.27. Please use "
            "`size_divisor` instead.",
            FutureWarning,
        )
        return self.size_divisor

    @property
    def max_size(self):
        warnings.warn(
            "The `max_size` property is deprecated and will be removed in v4.27. Please use size['longest_edge']"
            " instead.",
            FutureWarning,
        )
        return self.size["longest_edge"]

    @property
    def reduce_labels(self):
        warnings.warn(
            "The `reduce_labels` property is deprecated and will be removed in v4.27. Please use "
            "`do_reduce_labels` instead.",
            FutureWarning,
        )
        return self.do_reduce_labels

    def resize(
        self,
        image: np.ndarray,
        size: Dict[str, int],
        size_divisor: int = 0,
        resample: PILImageResampling = PILImageResampling.BILINEAR,
        data_format=None,
        **kwargs,
    ) -> np.ndarray:
        """
        Resize the image to the given size. Size can be min_size (scalar) or `(height, width)` tuple. If size is an
        int, smaller edge of the image will be matched to this number.
        """
        if "max_size" in kwargs:
            warnings.warn(
                "The `max_size` parameter is deprecated and will be removed in v4.27. "
                "Please specify in `size['longest_edge'] instead`.",
                FutureWarning,
            )
            max_size = kwargs.pop("max_size")
        else:
            max_size = None
        size = get_size_dict(size, max_size=max_size, default_to_square=False)
        if "shortest_edge" in size and "longest_edge" in size:
            size, max_size = size["shortest_edge"], size["longest_edge"]
        elif "height" in size and "width" in size:
            size = (size["height"], size["width"])
            max_size = None
        else:
            raise ValueError(
                "Size must contain 'height' and 'width' keys or 'shortest_edge' and 'longest_edge' keys. Got"
                f" {size.keys()}."
            )
        size = get_maskformer_resize_output_image_size(
            image=image,
            size=size,
            max_size=max_size,
            size_divisor=size_divisor,
            default_to_square=False,
        )
        image = resize(image, size=size, resample=resample, data_format=data_format)
        return image

    def rescale(
        self, image: np.ndarray, rescale_factor: float, data_format: Optional[ChannelDimension] = None
    ) -> np.ndarray:
        """
        Rescale the image by the given factor.
        """
        return rescale(image, rescale_factor, data_format=data_format)

    def normalize(
        self,
        image: np.ndarray,
        mean: Union[float, Iterable[float]],
        std: Union[float, Iterable[float]],
        data_format: Optional[ChannelDimension] = None,
    ) -> np.ndarray:
        """
        Normalize the image with the given mean and standard deviation.
        """
        return normalize(image, mean=mean, std=std, data_format=data_format)

    def convert_segmentation_map_to_binary_masks(
        self,
        segmentation_map: "np.ndarray",
        instance_id_to_semantic_id: Optional[Dict[int, int]] = None,
        ignore_index: Optional[int] = None,
        reduce_labels: bool = False,
        **kwargs,
    ):
        reduce_labels = reduce_labels if reduce_labels is not None else self.reduce_labels
        ignore_index = ignore_index if ignore_index is not None else self.ignore_index
        return convert_segmentation_map_to_binary_masks(
            segmentation_map=segmentation_map,
            instance_id_to_semantic_id=instance_id_to_semantic_id,
            ignore_index=ignore_index,
            reduce_labels=reduce_labels,
        )

    def __call__(self, images, segmentation_maps=None, **kwargs) -> BatchFeature:
        return self.preprocess(images, segmentation_maps=segmentation_maps, **kwargs)

    def _preprocess(
        self,
        image: ImageInput,
        do_resize: bool = None,
        size: Dict[str, int] = None,
        size_divisor: int = None,
        resample: PILImageResampling = None,
        do_rescale: bool = None,
        rescale_factor: float = None,
        do_normalize: bool = None,
        image_mean: Optional[Union[float, List[float]]] = None,
        image_std: Optional[Union[float, List[float]]] = None,
    ):
        if do_resize:
            image = self.resize(image, size=size, size_divisor=size_divisor, resample=resample)
        if do_rescale:
            image = self.rescale(image, rescale_factor=rescale_factor)
        if do_normalize:
            image = self.normalize(image, mean=image_mean, std=image_std)
        return image

    def _preprocess_image(
        self,
        image: ImageInput,
        do_resize: bool = None,
        size: Dict[str, int] = None,
        size_divisor: int = None,
        resample: PILImageResampling = None,
        do_rescale: bool = None,
        rescale_factor: float = None,
        do_normalize: bool = None,
        image_mean: Optional[Union[float, List[float]]] = None,
        image_std: Optional[Union[float, List[float]]] = None,
        data_format: Optional[Union[str, ChannelDimension]] = None,
    ) -> np.ndarray:
        """Preprocesses a single image."""
        # All transformations expect numpy arrays.
        image = to_numpy_array(image)
        image = self._preprocess(
            image=image,
            do_resize=do_resize,
            size=size,
            size_divisor=size_divisor,
            resample=resample,
            do_rescale=do_rescale,
            rescale_factor=rescale_factor,
            do_normalize=do_normalize,
            image_mean=image_mean,
            image_std=image_std,
        )
        if data_format is not None:
            image = to_channel_dimension_format(image, data_format)
        return image

    def _preprocess_mask(
        self,
        segmentation_map: ImageInput,
        do_resize: bool = None,
        size: Dict[str, int] = None,
        size_divisor: int = 0,
    ) -> np.ndarray:
        """Preprocesses a single mask."""
        segmentation_map = to_numpy_array(segmentation_map)
        # Add channel dimension if missing - needed for certain transformations
        added_channel_dim = False
        if segmentation_map.ndim == 2:
            added_channel_dim = True
            segmentation_map = segmentation_map[None, ...]
        # TODO: (Amy)
        # Remork segmentation map processing to include reducing labels and resizing which doesn't
        # drop segment IDs > 255.
        segmentation_map = self._preprocess(
            image=segmentation_map,
            do_resize=do_resize,
            resample=PILImageResampling.NEAREST,
            size=size,
            size_divisor=size_divisor,
            do_rescale=False,
            do_normalize=False,
        )
        # Remove extra channel dimension if added for processing
        if added_channel_dim:
            segmentation_map = segmentation_map.squeeze(0)
        return segmentation_map

    def preprocess(
        self,
        images: ImageInput,
        segmentation_maps: Optional[ImageInput] = None,
        instance_id_to_semantic_id: Optional[Dict[int, int]] = None,
        do_resize: Optional[bool] = None,
        size: Optional[Dict[str, int]] = None,
        size_divisor: Optional[int] = None,
        resample: PILImageResampling = None,
        do_rescale: Optional[bool] = None,
        rescale_factor: Optional[float] = None,
        do_normalize: Optional[bool] = None,
        image_mean: Optional[Union[float, List[float]]] = None,
        image_std: Optional[Union[float, List[float]]] = None,
        ignore_index: Optional[int] = None,
        do_reduce_labels: Optional[bool] = None,
        return_tensors: Optional[Union[str, TensorType]] = None,
        data_format: Union[str, ChannelDimension] = ChannelDimension.FIRST,
        **kwargs,
    ) -> BatchFeature:
        if "pad_and_return_pixel_mask" in kwargs:
            warnings.warn(
                "The `pad_and_return_pixel_mask` argument is deprecated and will be removed in v4.27",
                FutureWarning,
            )
        if "reduce_labels" in kwargs:
            warnings.warn(
                "The `reduce_labels` argument is deprecated and will be removed in v4.27. Please use"
                " `do_reduce_labels` instead.",
                FutureWarning,
            )
            if do_reduce_labels is not None:
                raise ValueError(
                    "Cannot use both `reduce_labels` and `do_reduce_labels`. Please use `do_reduce_labels` instead."
                )

        do_resize = do_resize if do_resize is not None else self.do_resize
        size = size if size is not None else self.size
        size = get_size_dict(size, default_to_square=False, max_size=self._max_size)
        size_divisor = size_divisor if size_divisor is not None else self.size_divisor
        resample = resample if resample is not None else self.resample
        do_rescale = do_rescale if do_rescale is not None else self.do_rescale
        rescale_factor = rescale_factor if rescale_factor is not None else self.rescale_factor
        do_normalize = do_normalize if do_normalize is not None else self.do_normalize
        image_mean = image_mean if image_mean is not None else self.image_mean
        image_std = image_std if image_std is not None else self.image_std
        ignore_index = ignore_index if ignore_index is not None else self.ignore_index
        do_reduce_labels = do_reduce_labels if do_reduce_labels is not None else self.do_reduce_labels

        if do_resize is not None and size is None or size_divisor is None:
            raise ValueError("If `do_resize` is True, `size` and `size_divisor` must be provided.")

        if do_rescale is not None and rescale_factor is None:
            raise ValueError("If `do_rescale` is True, `rescale_factor` must be provided.")

        if do_normalize is not None and (image_mean is None or image_std is None):
            raise ValueError("If `do_normalize` is True, `image_mean` and `image_std` must be provided.")

        if not valid_images(images):
            raise ValueError(
                "Invalid image type. Must be of type PIL.Image.Image, numpy.ndarray, "
                "torch.Tensor, tf.Tensor or jax.ndarray."
            )

        if segmentation_maps is not None and not valid_images(segmentation_maps):
            raise ValueError(
                "Invalid segmentation map type. Must be of type PIL.Image.Image, numpy.ndarray, "
                "torch.Tensor, tf.Tensor or jax.ndarray."
            )

        images = make_list_of_images(images)
        if segmentation_maps is not None:
            segmentation_maps = make_list_of_images(segmentation_maps, expected_ndims=2)

        if segmentation_maps is not None and len(images) != len(segmentation_maps):
            raise ValueError("Images and segmentation maps must have the same length.")

        images = [
            self._preprocess_image(
                image,
                do_resize=do_resize,
                size=size,
                size_divisor=size_divisor,
                resample=resample,
                do_rescale=do_rescale,
                rescale_factor=rescale_factor,
                do_normalize=do_normalize,
                image_mean=image_mean,
                image_std=image_std,
                data_format=data_format,
            )
            for image in images
        ]

        if segmentation_maps is not None:
            segmentation_maps = [
                self._preprocess_mask(segmentation_map, do_resize, size, size_divisor)
                for segmentation_map in segmentation_maps
            ]
        encoded_inputs = self.encode_inputs(
            images, segmentation_maps, instance_id_to_semantic_id, ignore_index, do_reduce_labels, return_tensors
        )
        return encoded_inputs

    # Copied from transformers.models.detr.image_processing_detr.DetrImageProcessor._pad_image
    def _pad_image(
        self,
        image: np.ndarray,
        output_size: Tuple[int, int],
        constant_values: Union[float, Iterable[float]] = 0,
        data_format: Optional[ChannelDimension] = None,
    ) -> np.ndarray:
        """
        Pad an image with zeros to the given size.
        """
        input_height, input_width = get_image_size(image)
        output_height, output_width = output_size

        pad_bottom = output_height - input_height
        pad_right = output_width - input_width
        padding = ((0, pad_bottom), (0, pad_right))
        padded_image = pad(
            image, padding, mode=PaddingMode.CONSTANT, constant_values=constant_values, data_format=data_format
        )
        return padded_image

    # Copied from transformers.models.detr.image_processing_detr.DetrImageProcessor.pad
    def pad(
        self,
        images: List[np.ndarray],
        constant_values: Union[float, Iterable[float]] = 0,
        return_pixel_mask: bool = True,
        return_tensors: Optional[Union[str, TensorType]] = None,
        data_format: Optional[ChannelDimension] = None,
    ) -> np.ndarray:
        """
        Pads a batch of images to the bottom and right of the image with zeros to the size of largest height and width
        in the batch and optionally returns their corresponding pixel mask.

        Args:
            image (`np.ndarray`):
                Image to pad.
            constant_values (`float` or `Iterable[float]`, *optional*):
                The value to use for the padding if `mode` is `"constant"`.
            return_pixel_mask (`bool`, *optional*, defaults to `True`):
                Whether to return a pixel mask.
            input_channel_dimension (`ChannelDimension`, *optional*):
                The channel dimension format of the image. If not provided, it will be inferred from the input image.
            data_format (`str` or `ChannelDimension`, *optional*):
                The channel dimension format of the image. If not provided, it will be the same as the input image.
        """
        pad_size = get_max_height_width(images)

        padded_images = [
            self._pad_image(image, pad_size, constant_values=constant_values, data_format=data_format)
            for image in images
        ]
        data = {"pixel_values": padded_images}

        if return_pixel_mask:
            masks = [make_pixel_mask(image=image, output_size=pad_size) for image in images]
            data["pixel_mask"] = masks

        return BatchFeature(data=data, tensor_type=return_tensors)

    def encode_inputs(
        self,
        pixel_values_list: List[ImageInput],
        segmentation_maps: ImageInput = None,
        instance_id_to_semantic_id: Optional[Union[List[Dict[int, int]], Dict[int, int]]] = None,
        ignore_index: Optional[int] = None,
        reduce_labels: bool = False,
        return_tensors: Optional[Union[str, TensorType]] = None,
        **kwargs,
    ):
        """
        Pad images up to the largest image in a batch and create a corresponding `pixel_mask`.

        MaskFormer addresses semantic segmentation with a mask classification paradigm, thus input segmentation maps
        will be converted to lists of binary masks and their respective labels. Let's see an example, assuming
        `segmentation_maps = [[2,6,7,9]]`, the output will contain `mask_labels =
        [[1,0,0,0],[0,1,0,0],[0,0,1,0],[0,0,0,1]]` (four binary masks) and `class_labels = [2,6,7,9]`, the labels for
        each mask.

        Args:
            pixel_values_list (`List[ImageInput]`):
                List of images (pixel values) to be padded. Each image should be a tensor of shape `(channels, height,
                width)`.

            segmentation_maps (`ImageInput`, *optional*):
                The corresponding semantic segmentation maps with the pixel-wise annotations.

             (`bool`, *optional*, defaults to `True`):
                Whether or not to pad images up to the largest image in a batch and create a pixel mask.

                If left to the default, will return a pixel mask that is:

                - 1 for pixels that are real (i.e. **not masked**),
                - 0 for pixels that are padding (i.e. **masked**).

            instance_id_to_semantic_id (`List[Dict[int, int]]` or `Dict[int, int]`, *optional*):
                A mapping between object instance ids and class ids. If passed, `segmentation_maps` is treated as an
                instance segmentation map where each pixel represents an instance id. Can be provided as a single
                dictionary with a global/dataset-level mapping or as a list of dictionaries (one per image), to map
                instance ids in each image separately.

            return_tensors (`str` or [`~file_utils.TensorType`], *optional*):
                If set, will return tensors instead of NumPy arrays. If set to `'pt'`, return PyTorch `torch.Tensor`
                objects.

        Returns:
            [`BatchFeature`]: A [`BatchFeature`] with the following fields:

            - **pixel_values** -- Pixel values to be fed to a model.
            - **pixel_mask** -- Pixel mask to be fed to a model (when `=True` or if `pixel_mask` is in
              `self.model_input_names`).
            - **mask_labels** -- Optional list of mask labels of shape `(labels, height, width)` to be fed to a model
              (when `annotations` are provided).
            - **class_labels** -- Optional list of class labels of shape `(labels)` to be fed to a model (when
              `annotations` are provided). They identify the labels of `mask_labels`, e.g. the label of
              `mask_labels[i][j]` if `class_labels[i][j]`.
        """
        if "pad_and_return_pixel_mask" in kwargs:
            warnings.warn(
                "The `pad_and_return_pixel_mask` argument has no effect and will be removed in v4.27", FutureWarning
            )
        ignore_index = self.ignore_index if ignore_index is None else ignore_index
        reduce_labels = self.do_reduce_labels if reduce_labels is None else reduce_labels

        pixel_values_list = [to_numpy_array(pixel_values) for pixel_values in pixel_values_list]
        encoded_inputs = self.pad(pixel_values_list, return_tensors=return_tensors)

        if segmentation_maps is not None:
            mask_labels = []
            class_labels = []
            pad_size = get_max_height_width(pixel_values_list)
            # Convert to list of binary masks and labels
            for idx, segmentation_map in enumerate(segmentation_maps):
                segmentation_map = to_numpy_array(segmentation_map)
                if isinstance(instance_id_to_semantic_id, list):
                    instance_id = instance_id_to_semantic_id[idx]
                else:
                    instance_id = instance_id_to_semantic_id
                # Use instance2class_id mapping per image
                masks, classes = self.convert_segmentation_map_to_binary_masks(
                    segmentation_map, instance_id, ignore_index=ignore_index, reduce_labels=reduce_labels
                )
                # We add an axis to make them compatible with the transformations library
                # this will be removed in the future
                masks = [mask[None, ...] for mask in masks]
                masks = [
                    self._pad_image(image=mask, output_size=pad_size, constant_values=ignore_index) for mask in masks
                ]
                masks = np.concatenate(masks, axis=0)
                mask_labels.append(torch.from_numpy(masks))
                class_labels.append(torch.from_numpy(classes))

            # we cannot batch them since they don't share a common class size
            encoded_inputs["mask_labels"] = mask_labels
            encoded_inputs["class_labels"] = class_labels

        return encoded_inputs

    def post_process_segmentation(
        self, outputs: "MaskFormerForInstanceSegmentationOutput", target_size: Tuple[int, int] = None
    ) -> "torch.Tensor":
        """
        Converts the output of [`MaskFormerForInstanceSegmentationOutput`] into image segmentation predictions. Only
        supports PyTorch.

        Args:
            outputs ([`MaskFormerForInstanceSegmentationOutput`]):
                The outputs from [`MaskFormerForInstanceSegmentation`].

            target_size (`Tuple[int, int]`, *optional*):
                If set, the `masks_queries_logits` will be resized to `target_size`.

        Returns:
            `torch.Tensor`:
                A tensor of shape (`batch_size, num_class_labels, height, width`).
        """
        logger.warning(
            "`post_process_segmentation` is deprecated and will be removed in v5 of Transformers, please use"
            " `post_process_instance_segmentation`",
            FutureWarning,
        )

        # class_queries_logits has shape [BATCH, QUERIES, CLASSES + 1]
        class_queries_logits = outputs.class_queries_logits
        # masks_queries_logits has shape [BATCH, QUERIES, HEIGHT, WIDTH]
        masks_queries_logits = outputs.masks_queries_logits
        if target_size is not None:
            masks_queries_logits = torch.nn.functional.interpolate(
                masks_queries_logits,
                size=target_size,
                mode="bilinear",
                align_corners=False,
            )
        # remove the null class `[..., :-1]`
        masks_classes = class_queries_logits.softmax(dim=-1)[..., :-1]
        # mask probs has shape [BATCH, QUERIES, HEIGHT, WIDTH]
        masks_probs = masks_queries_logits.sigmoid()
        # now we want to sum over the queries,
        # $ out_{c,h,w} =  \sum_q p_{q,c} * m_{q,h,w} $
        # where $ softmax(p) \in R^{q, c} $ is the mask classes
        # and $ sigmoid(m) \in R^{q, h, w}$ is the mask probabilities
        # b(atch)q(uery)c(lasses), b(atch)q(uery)h(eight)w(idth)
        segmentation = torch.einsum("bqc, bqhw -> bchw", masks_classes, masks_probs)

        return segmentation

    def post_process_semantic_segmentation(
        self, outputs, target_sizes: Optional[List[Tuple[int, int]]] = None
    ) -> "torch.Tensor":
        """
        Converts the output of [`MaskFormerForInstanceSegmentation`] into semantic segmentation maps. Only supports
        PyTorch.

        Args:
            outputs ([`MaskFormerForInstanceSegmentation`]):
                Raw outputs of the model.
            target_sizes (`List[Tuple[int, int]]`, *optional*):
                List of length (batch_size), where each list item (`Tuple[int, int]]`) corresponds to the requested
                final size (height, width) of each prediction. If left to None, predictions will not be resized.
        Returns:
            `List[torch.Tensor]`:
                A list of length `batch_size`, where each item is a semantic segmentation map of shape (height, width)
                corresponding to the target_sizes entry (if `target_sizes` is specified). Each entry of each
                `torch.Tensor` correspond to a semantic class id.
        """
        class_queries_logits = outputs.class_queries_logits  # [batch_size, num_queries, num_classes+1]
        masks_queries_logits = outputs.masks_queries_logits  # [batch_size, num_queries, height, width]

        # Remove the null class `[..., :-1]`
        masks_classes = class_queries_logits.softmax(dim=-1)[..., :-1]
        masks_probs = masks_queries_logits.sigmoid()  # [batch_size, num_queries, height, width]

        # Semantic segmentation logits of shape (batch_size, num_classes, height, width)
        segmentation = torch.einsum("bqc, bqhw -> bchw", masks_classes, masks_probs)
        batch_size = class_queries_logits.shape[0]

        # Resize logits and compute semantic segmentation maps
        if target_sizes is not None:
            if batch_size != len(target_sizes):
                raise ValueError(
                    "Make sure that you pass in as many target sizes as the batch dimension of the logits"
                )

            semantic_segmentation = []
            for idx in range(batch_size):
                resized_logits = torch.nn.functional.interpolate(
                    segmentation[idx].unsqueeze(dim=0), size=target_sizes[idx], mode="bilinear", align_corners=False
                )
                semantic_map = resized_logits[0].argmax(dim=0)
                semantic_segmentation.append(semantic_map)
        else:
            semantic_segmentation = segmentation.argmax(dim=1)
            semantic_segmentation = [semantic_segmentation[i] for i in range(semantic_segmentation.shape[0])]

        return semantic_segmentation

    def post_process_instance_segmentation(
        self,
        outputs,
        threshold: float = 0.5,
        mask_threshold: float = 0.5,
        overlap_mask_area_threshold: float = 0.8,
        target_sizes: Optional[List[Tuple[int, int]]] = None,
        return_coco_annotation: Optional[bool] = False,
        return_binary_maps: Optional[bool] = False,
    ) -> List[Dict]:
        """
        Converts the output of [`MaskFormerForInstanceSegmentationOutput`] into instance segmentation predictions. Only
        supports PyTorch.

        Args:
            outputs ([`MaskFormerForInstanceSegmentation`]):
                Raw outputs of the model.
            threshold (`float`, *optional*, defaults to 0.5):
                The probability score threshold to keep predicted instance masks.
            mask_threshold (`float`, *optional*, defaults to 0.5):
                Threshold to use when turning the predicted masks into binary values.
            overlap_mask_area_threshold (`float`, *optional*, defaults to 0.8):
                The overlap mask area threshold to merge or discard small disconnected parts within each binary
                instance mask.
            target_sizes (`List[Tuple]`, *optional*):
                List of length (batch_size), where each list item (`Tuple[int, int]]`) corresponds to the requested
                final size (height, width) of each prediction. If left to None, predictions will not be resized.
            return_coco_annotation (`bool`, *optional*, defaults to `False`):
                If set to `True`, segmentation maps are returned in COCO run-length encoding (RLE) format.
            return_binary_maps (`bool`, *optional*, defaults to `False`):
                If set to `True`, segmentation maps are returned as a concatenated tensor of binary segmentation maps
                (one per detected instance).
        Returns:
            `List[Dict]`: A list of dictionaries, one per image, each dictionary containing two keys:
            - **segmentation** -- A tensor of shape `(height, width)` where each pixel represents a `segment_id` or
              `List[List]` run-length encoding (RLE) of the segmentation map if return_coco_annotation is set to
              `True`. Set to `None` if no mask if found above `threshold`.
            - **segments_info** -- A dictionary that contains additional information on each segment.
                - **id** -- An integer representing the `segment_id`.
                - **label_id** -- An integer representing the label / semantic class id corresponding to `segment_id`.
                - **score** -- Prediction score of segment with `segment_id`.
        """
        if return_coco_annotation and return_binary_maps:
            raise ValueError("return_coco_annotation and return_binary_maps can not be both set to True.")

        # [batch_size, num_queries, num_classes+1]
        class_queries_logits = outputs.class_queries_logits
        # [batch_size, num_queries, height, width]
        masks_queries_logits = outputs.masks_queries_logits

        device = masks_queries_logits.device
        num_classes = class_queries_logits.shape[-1] - 1
        num_queries = class_queries_logits.shape[-2]

        # Loop over items in batch size
        results: List[Dict[str, TensorType]] = []

        for i in range(class_queries_logits.shape[0]):
            mask_pred = masks_queries_logits[i]
            mask_cls = class_queries_logits[i]

            scores = torch.nn.functional.softmax(mask_cls, dim=-1)[:, :-1]
            labels = torch.arange(num_classes, device=device).unsqueeze(0).repeat(num_queries, 1).flatten(0, 1)

            scores_per_image, topk_indices = scores.flatten(0, 1).topk(num_queries, sorted=False)
            labels_per_image = labels[topk_indices]

<<<<<<< HEAD
            topk_indices = topk_indices // num_classes
=======
            topk_indices = torch_int_div(topk_indices, num_classes)
>>>>>>> a8ba46c9
            mask_pred = mask_pred[topk_indices]
            pred_masks = (mask_pred > 0).float()

            # Calculate average mask prob
            mask_scores_per_image = (mask_pred.sigmoid().flatten(1) * pred_masks.flatten(1)).sum(1) / (
                pred_masks.flatten(1).sum(1) + 1e-6
            )
            pred_scores = scores_per_image * mask_scores_per_image
            pred_classes = labels_per_image

            segmentation = torch.zeros(masks_queries_logits.shape[2:]) - 1
            if target_sizes is not None:
                segmentation = torch.zeros(target_sizes[i]) - 1
                pred_masks = torch.nn.functional.interpolate(
                    pred_masks.unsqueeze(0), size=target_sizes[i], mode="nearest"
                )[0]

            instance_maps, segments = [], []
            current_segment_id = 0
            for j in range(num_queries):
                score = pred_scores[j].item()

                if not torch.all(pred_masks[j] == 0) and score >= threshold:
                    segmentation[pred_masks[j] == 1] = current_segment_id
                    segments.append(
                        {
                            "id": current_segment_id,
                            "label_id": pred_classes[j].item(),
                            "was_fused": False,
                            "score": round(score, 6),
                        }
                    )
                    current_segment_id += 1
                    instance_maps.append(pred_masks[j])
                    # Return segmentation map in run-length encoding (RLE) format
                    if return_coco_annotation:
                        segmentation = convert_segmentation_to_rle(segmentation)

            # Return a concatenated tensor of binary instance maps
            if return_binary_maps and len(instance_maps) != 0:
                segmentation = torch.stack(instance_maps, dim=0)

            results.append({"segmentation": segmentation, "segments_info": segments})
        return results

    def post_process_panoptic_segmentation(
        self,
        outputs,
        threshold: float = 0.5,
        mask_threshold: float = 0.5,
        overlap_mask_area_threshold: float = 0.8,
        label_ids_to_fuse: Optional[Set[int]] = None,
        target_sizes: Optional[List[Tuple[int, int]]] = None,
    ) -> List[Dict]:
        """
        Converts the output of [`MaskFormerForInstanceSegmentationOutput`] into image panoptic segmentation
        predictions. Only supports PyTorch.

        Args:
            outputs ([`MaskFormerForInstanceSegmentationOutput`]):
                The outputs from [`MaskFormerForInstanceSegmentation`].
            threshold (`float`, *optional*, defaults to 0.5):
                The probability score threshold to keep predicted instance masks.
            mask_threshold (`float`, *optional*, defaults to 0.5):
                Threshold to use when turning the predicted masks into binary values.
            overlap_mask_area_threshold (`float`, *optional*, defaults to 0.8):
                The overlap mask area threshold to merge or discard small disconnected parts within each binary
                instance mask.
            label_ids_to_fuse (`Set[int]`, *optional*):
                The labels in this state will have all their instances be fused together. For instance we could say
                there can only be one sky in an image, but several persons, so the label ID for sky would be in that
                set, but not the one for person.
            target_sizes (`List[Tuple]`, *optional*):
                List of length (batch_size), where each list item (`Tuple[int, int]]`) corresponds to the requested
                final size (height, width) of each prediction in batch. If left to None, predictions will not be
                resized.

        Returns:
            `List[Dict]`: A list of dictionaries, one per image, each dictionary containing two keys:
            - **segmentation** -- a tensor of shape `(height, width)` where each pixel represents a `segment_id`, set
              to `None` if no mask if found above `threshold`. If `target_sizes` is specified, segmentation is resized
              to the corresponding `target_sizes` entry.
            - **segments_info** -- A dictionary that contains additional information on each segment.
                - **id** -- an integer representing the `segment_id`.
                - **label_id** -- An integer representing the label / semantic class id corresponding to `segment_id`.
                - **was_fused** -- a boolean, `True` if `label_id` was in `label_ids_to_fuse`, `False` otherwise.
                  Multiple instances of the same class / label were fused and assigned a single `segment_id`.
                - **score** -- Prediction score of segment with `segment_id`.
        """

        if label_ids_to_fuse is None:
            logger.warning("`label_ids_to_fuse` unset. No instance will be fused.")
            label_ids_to_fuse = set()

        class_queries_logits = outputs.class_queries_logits  # [batch_size, num_queries, num_classes+1]
        masks_queries_logits = outputs.masks_queries_logits  # [batch_size, num_queries, height, width]

        batch_size = class_queries_logits.shape[0]
        num_labels = class_queries_logits.shape[-1] - 1

        mask_probs = masks_queries_logits.sigmoid()  # [batch_size, num_queries, height, width]

        # Predicted label and score of each query (batch_size, num_queries)
        pred_scores, pred_labels = nn.functional.softmax(class_queries_logits, dim=-1).max(-1)

        # Loop over items in batch size
        results: List[Dict[str, TensorType]] = []

        for i in range(batch_size):
            mask_probs_item, pred_scores_item, pred_labels_item = remove_low_and_no_objects(
                mask_probs[i], pred_scores[i], pred_labels[i], threshold, num_labels
            )

            # No mask found
            if mask_probs_item.shape[0] <= 0:
                height, width = target_sizes[i] if target_sizes is not None else mask_probs_item.shape[1:]
                segmentation = torch.zeros((height, width)) - 1
                results.append({"segmentation": segmentation, "segments_info": []})
                continue

            # Get segmentation map and segment information of batch item
            target_size = target_sizes[i] if target_sizes is not None else None
            segmentation, segments = compute_segments(
                mask_probs=mask_probs_item,
                pred_scores=pred_scores_item,
                pred_labels=pred_labels_item,
                mask_threshold=mask_threshold,
                overlap_mask_area_threshold=overlap_mask_area_threshold,
                label_ids_to_fuse=label_ids_to_fuse,
                target_size=target_size,
            )

            results.append({"segmentation": segmentation, "segments_info": segments})
        return results<|MERGE_RESOLUTION|>--- conflicted
+++ resolved
@@ -1077,11 +1077,7 @@
             scores_per_image, topk_indices = scores.flatten(0, 1).topk(num_queries, sorted=False)
             labels_per_image = labels[topk_indices]
 
-<<<<<<< HEAD
-            topk_indices = topk_indices // num_classes
-=======
             topk_indices = torch_int_div(topk_indices, num_classes)
->>>>>>> a8ba46c9
             mask_pred = mask_pred[topk_indices]
             pred_masks = (mask_pred > 0).float()
 
