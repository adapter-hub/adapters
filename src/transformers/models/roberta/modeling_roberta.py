# coding=utf-8
# Copyright 2018 The Google AI Language Team Authors and The HuggingFace Inc. team.
# Copyright (c) 2018, NVIDIA CORPORATION.  All rights reserved.
#
# Licensed under the Apache License, Version 2.0 (the "License");
# you may not use this file except in compliance with the License.
# You may obtain a copy of the License at
#
#     http://www.apache.org/licenses/LICENSE-2.0
#
# Unless required by applicable law or agreed to in writing, software
# distributed under the License is distributed on an "AS IS" BASIS,
# WITHOUT WARRANTIES OR CONDITIONS OF ANY KIND, either express or implied.
# See the License for the specific language governing permissions and
# limitations under the License.
"""PyTorch RoBERTa model. """

import math
from typing import Optional

import torch
import torch.utils.checkpoint
from packaging import version
from torch import nn
from torch.nn import BCEWithLogitsLoss, CrossEntropyLoss, MSELoss

from ...activations import ACT2FN, gelu
from ...adapters.composition import adjust_tensors_for_parallel
from ...adapters.context import ForwardContext
from ...adapters.mixins.bert import BertModelAdaptersMixin, BertOutputAdaptersMixin, BertSelfOutputAdaptersMixin
from ...adapters.model_mixin import ModelWithHeadsAdaptersMixin
<<<<<<< HEAD
from ...adapters.models.bert import (
    BertModelAdaptersMixin,
    BertModelHeadsMixin,
    BertOutputAdaptersMixin,
    BertSelfOutputAdaptersMixin,
)
from ...adapters.prefix_tuning import PrefixTuningShim
=======
>>>>>>> 819230e1
from ...file_utils import (
    add_code_sample_docstrings,
    add_start_docstrings,
    add_start_docstrings_to_model_forward,
    replace_return_docstrings,
)
from ...modeling_outputs import (
    BaseModelOutputWithPastAndCrossAttentions,
    BaseModelOutputWithPoolingAndCrossAttentions,
    CausalLMOutputWithCrossAttentions,
    MaskedLMOutput,
    MultipleChoiceModelOutput,
    QuestionAnsweringModelOutput,
    SequenceClassifierOutput,
    TokenClassifierOutput,
)
from ...modeling_utils import (
    PreTrainedModel,
    apply_chunking_to_forward,
    find_pruneable_heads_and_indices,
    prune_linear_layer,
)
from ...utils import logging
from .configuration_roberta import RobertaConfig


logger = logging.get_logger(__name__)

_CHECKPOINT_FOR_DOC = "roberta-base"
_CONFIG_FOR_DOC = "RobertaConfig"
_TOKENIZER_FOR_DOC = "RobertaTokenizer"

ROBERTA_PRETRAINED_MODEL_ARCHIVE_LIST = [
    "roberta-base",
    "roberta-large",
    "roberta-large-mnli",
    "distilroberta-base",
    "roberta-base-openai-detector",
    "roberta-large-openai-detector",
    # See all RoBERTa models at https://huggingface.co/models?filter=roberta
]


class RobertaEmbeddings(nn.Module):
    """
    Same as BertEmbeddings with a tiny tweak for positional embeddings indexing.
    """

    # Copied from transformers.models.bert.modeling_bert.BertEmbeddings.__init__
    def __init__(self, config):
        super().__init__()
        self.word_embeddings = nn.Embedding(config.vocab_size, config.hidden_size, padding_idx=config.pad_token_id)
        self.position_embeddings = nn.Embedding(config.max_position_embeddings, config.hidden_size)
        self.token_type_embeddings = nn.Embedding(config.type_vocab_size, config.hidden_size)

        # self.LayerNorm is not snake-cased to stick with TensorFlow model variable name and be able to load
        # any TensorFlow checkpoint file
        self.LayerNorm = nn.LayerNorm(config.hidden_size, eps=config.layer_norm_eps)
        self.dropout = nn.Dropout(config.hidden_dropout_prob)
        # position_ids (1, len position emb) is contiguous in memory and exported when serialized
        self.position_embedding_type = getattr(config, "position_embedding_type", "absolute")
        self.register_buffer("position_ids", torch.arange(config.max_position_embeddings).expand((1, -1)))
        if version.parse(torch.__version__) > version.parse("1.6.0"):
            self.register_buffer(
                "token_type_ids",
                torch.zeros(self.position_ids.size(), dtype=torch.long, device=self.position_ids.device),
                persistent=False,
            )

        # End copy
        self.padding_idx = config.pad_token_id
        self.position_embeddings = nn.Embedding(
            config.max_position_embeddings, config.hidden_size, padding_idx=self.padding_idx
        )

    def forward(
        self, input_ids=None, token_type_ids=None, position_ids=None, inputs_embeds=None, past_key_values_length=0
    ):
        if position_ids is None:
            if input_ids is not None:
                # Create the position ids from the input token ids. Any padded tokens remain padded.
                position_ids = create_position_ids_from_input_ids(input_ids, self.padding_idx, past_key_values_length)
            else:
                position_ids = self.create_position_ids_from_inputs_embeds(inputs_embeds)

        if input_ids is not None:
            input_shape = input_ids.size()
        else:
            input_shape = inputs_embeds.size()[:-1]

        seq_length = input_shape[1]

        # Setting the token_type_ids to the registered buffer in constructor where it is all zeros, which usually occurs
        # when its auto-generated, registered buffer helps users when tracing the model without passing token_type_ids, solves
        # issue #5664
        if token_type_ids is None:
            if hasattr(self, "token_type_ids"):
                buffered_token_type_ids = self.token_type_ids[:, :seq_length]
                buffered_token_type_ids_expanded = buffered_token_type_ids.expand(input_shape[0], seq_length)
                token_type_ids = buffered_token_type_ids_expanded
            else:
                token_type_ids = torch.zeros(input_shape, dtype=torch.long, device=self.position_ids.device)

        if inputs_embeds is None:
            inputs_embeds = self.word_embeddings(input_ids)
        token_type_embeddings = self.token_type_embeddings(token_type_ids)

        embeddings = inputs_embeds + token_type_embeddings
        if self.position_embedding_type == "absolute":
            position_embeddings = self.position_embeddings(position_ids)
            embeddings += position_embeddings
        embeddings = self.LayerNorm(embeddings)
        embeddings = self.dropout(embeddings)
        return embeddings

    def create_position_ids_from_inputs_embeds(self, inputs_embeds):
        """
        We are provided embeddings directly. We cannot infer which are padded so just generate sequential position ids.

        Args:
            inputs_embeds: torch.Tensor

        Returns: torch.Tensor
        """
        input_shape = inputs_embeds.size()[:-1]
        sequence_length = input_shape[1]

        position_ids = torch.arange(
            self.padding_idx + 1, sequence_length + self.padding_idx + 1, dtype=torch.long, device=inputs_embeds.device
        )
        return position_ids.unsqueeze(0).expand(input_shape)


# Copied from transformers.models.bert.modeling_bert.BertSelfAttention with Bert->Roberta
class RobertaSelfAttention(nn.Module):
    def __init__(self, config, location_key: Optional[str] = None):
        super().__init__()
        if config.hidden_size % config.num_attention_heads != 0 and not hasattr(config, "embedding_size"):
            raise ValueError(
                f"The hidden size ({config.hidden_size}) is not a multiple of the number of attention "
                f"heads ({config.num_attention_heads})"
            )

        self.num_attention_heads = config.num_attention_heads
        self.attention_head_size = int(config.hidden_size / config.num_attention_heads)
        self.all_head_size = self.num_attention_heads * self.attention_head_size

        self.query = nn.Linear(config.hidden_size, self.all_head_size)
        self.key = nn.Linear(config.hidden_size, self.all_head_size)
        self.value = nn.Linear(config.hidden_size, self.all_head_size)

        self.dropout = nn.Dropout(config.attention_probs_dropout_prob)
        self.position_embedding_type = getattr(config, "position_embedding_type", "absolute")
        if self.position_embedding_type == "relative_key" or self.position_embedding_type == "relative_key_query":
            self.max_position_embeddings = config.max_position_embeddings
            self.distance_embedding = nn.Embedding(2 * config.max_position_embeddings - 1, self.attention_head_size)

        self.is_decoder = config.is_decoder

        self.prefix_tuning = PrefixTuningShim(location_key + "_prefix" if location_key else None, config)

    def transpose_for_scores(self, x):
        new_x_shape = x.size()[:-1] + (self.num_attention_heads, self.attention_head_size)
        x = x.view(*new_x_shape)
        return x.permute(0, 2, 1, 3)

    def forward(
        self,
        hidden_states,
        attention_mask=None,
        head_mask=None,
        encoder_hidden_states=None,
        encoder_attention_mask=None,
        past_key_value=None,
        output_attentions=False,
    ):
        mixed_query_layer = self.query(hidden_states)

        # If this is instantiated as a cross-attention module, the keys
        # and values come from an encoder; the attention mask needs to be
        # such that the encoder's padding tokens are not attended to.
        is_cross_attention = encoder_hidden_states is not None

        if is_cross_attention and past_key_value is not None:
            # reuse k,v, cross_attentions
            key_layer = past_key_value[0]
            value_layer = past_key_value[1]
            attention_mask = encoder_attention_mask
        elif is_cross_attention:
            key_layer = self.transpose_for_scores(self.key(encoder_hidden_states))
            value_layer = self.transpose_for_scores(self.value(encoder_hidden_states))
            attention_mask = encoder_attention_mask
        elif past_key_value is not None:
            key_layer = self.transpose_for_scores(self.key(hidden_states))
            value_layer = self.transpose_for_scores(self.value(hidden_states))
            key_layer = torch.cat([past_key_value[0], key_layer], dim=2)
            value_layer = torch.cat([past_key_value[1], value_layer], dim=2)
        else:
            key_layer = self.transpose_for_scores(self.key(hidden_states))
            value_layer = self.transpose_for_scores(self.value(hidden_states))

        query_layer = self.transpose_for_scores(mixed_query_layer)

        if self.is_decoder:
            # if cross_attention save Tuple(torch.Tensor, torch.Tensor) of all cross attention key/value_states.
            # Further calls to cross_attention layer can then reuse all cross-attention
            # key/value_states (first "if" case)
            # if uni-directional self-attention (decoder) save Tuple(torch.Tensor, torch.Tensor) of
            # all previous decoder key/value_states. Further calls to uni-directional self-attention
            # can concat previous decoder key/value_states to current projected key/value_states (third "elif" case)
            # if encoder bi-directional self-attention `past_key_value` is always `None`
            past_key_value = (key_layer, value_layer)

        key_layer, value_layer, attention_mask = self.prefix_tuning(key_layer, value_layer, attention_mask)

        # Take the dot product between "query" and "key" to get the raw attention scores.
        attention_scores = torch.matmul(query_layer, key_layer.transpose(-1, -2))

        if self.position_embedding_type == "relative_key" or self.position_embedding_type == "relative_key_query":
            seq_length = hidden_states.size()[1]
            position_ids_l = torch.arange(seq_length, dtype=torch.long, device=hidden_states.device).view(-1, 1)
            position_ids_r = torch.arange(seq_length, dtype=torch.long, device=hidden_states.device).view(1, -1)
            distance = position_ids_l - position_ids_r
            positional_embedding = self.distance_embedding(distance + self.max_position_embeddings - 1)
            positional_embedding = positional_embedding.to(dtype=query_layer.dtype)  # fp16 compatibility

            if self.position_embedding_type == "relative_key":
                relative_position_scores = torch.einsum("bhld,lrd->bhlr", query_layer, positional_embedding)
                attention_scores = attention_scores + relative_position_scores
            elif self.position_embedding_type == "relative_key_query":
                relative_position_scores_query = torch.einsum("bhld,lrd->bhlr", query_layer, positional_embedding)
                relative_position_scores_key = torch.einsum("bhrd,lrd->bhlr", key_layer, positional_embedding)
                attention_scores = attention_scores + relative_position_scores_query + relative_position_scores_key

        attention_scores = attention_scores / math.sqrt(self.attention_head_size)
        if attention_mask is not None:
            # Apply the attention mask is (precomputed for all layers in RobertaModel forward() function)
            attention_scores = attention_scores + attention_mask

        # Normalize the attention scores to probabilities.
        attention_probs = nn.Softmax(dim=-1)(attention_scores)

        # This is actually dropping out entire tokens to attend to, which might
        # seem a bit unusual, but is taken from the original Transformer paper.
        attention_probs = self.dropout(attention_probs)

        # Mask heads if we want to
        if head_mask is not None:
            attention_probs = attention_probs * head_mask

        context_layer = torch.matmul(attention_probs, value_layer)

        context_layer = context_layer.permute(0, 2, 1, 3).contiguous()
        new_context_layer_shape = context_layer.size()[:-2] + (self.all_head_size,)
        context_layer = context_layer.view(*new_context_layer_shape)

        outputs = (context_layer, attention_probs) if output_attentions else (context_layer,)

        if self.is_decoder:
            outputs = outputs + (past_key_value,)
        return outputs


# Copied from transformers.models.modeling_bert.BertSelfOutput
class RobertaSelfOutput(BertSelfOutputAdaptersMixin, nn.Module):
    def __init__(self, config):
        super().__init__()
        self.config = config

        self.dense = nn.Linear(config.hidden_size, config.hidden_size)
        self.LayerNorm = nn.LayerNorm(config.hidden_size, eps=config.layer_norm_eps)
        self.dropout = nn.Dropout(config.hidden_dropout_prob)
        self._init_adapter_modules()

    def forward(self, hidden_states, input_tensor):
        hidden_states = self.dense(hidden_states)
        hidden_states = self.dropout(hidden_states)
        hidden_states = self.adapter_layer_forward(hidden_states, input_tensor, self.LayerNorm)
        return hidden_states


# Copied from transformers.models.bert.modeling_bert.BertAttention with Bert->Roberta
class RobertaAttention(nn.Module):
    def __init__(self, config, location_key: Optional[str] = None):
        super().__init__()
        self.self = RobertaSelfAttention(config, location_key=location_key)
        self.output = RobertaSelfOutput(config)
        self.pruned_heads = set()

    def prune_heads(self, heads):
        if len(heads) == 0:
            return
        heads, index = find_pruneable_heads_and_indices(
            heads, self.self.num_attention_heads, self.self.attention_head_size, self.pruned_heads
        )

        # Prune linear layers
        self.self.query = prune_linear_layer(self.self.query, index)
        self.self.key = prune_linear_layer(self.self.key, index)
        self.self.value = prune_linear_layer(self.self.value, index)
        self.output.dense = prune_linear_layer(self.output.dense, index, dim=1)

        # Update hyper params and store pruned heads
        self.self.num_attention_heads = self.self.num_attention_heads - len(heads)
        self.self.all_head_size = self.self.attention_head_size * self.self.num_attention_heads
        self.pruned_heads = self.pruned_heads.union(heads)

    def forward(
        self,
        hidden_states,
        attention_mask=None,
        head_mask=None,
        encoder_hidden_states=None,
        encoder_attention_mask=None,
        past_key_value=None,
        output_attentions=False,
    ):
        self_outputs = self.self(
            hidden_states,
            attention_mask,
            head_mask,
            encoder_hidden_states,
            encoder_attention_mask,
            past_key_value,
            output_attentions,
        )
        attention_output = self.output(self_outputs[0], hidden_states)
        outputs = (attention_output,) + self_outputs[1:]  # add attentions if we output them
        return outputs


# Copied from transformers.models.bert.modeling_bert.BertIntermediate
class RobertaIntermediate(nn.Module):
    def __init__(self, config):
        super().__init__()
        self.dense = nn.Linear(config.hidden_size, config.intermediate_size)
        if isinstance(config.hidden_act, str):
            self.intermediate_act_fn = ACT2FN[config.hidden_act]
        else:
            self.intermediate_act_fn = config.hidden_act

    def forward(self, hidden_states):
        hidden_states = self.dense(hidden_states)
        hidden_states = self.intermediate_act_fn(hidden_states)
        return hidden_states


# Copied from transformers.models.bert.modeling_bert.BertOutput
class RobertaOutput(BertOutputAdaptersMixin, nn.Module):
    def __init__(self, config):
        super().__init__()
        self.config = config

        self.dense = nn.Linear(config.intermediate_size, config.hidden_size)
        self.LayerNorm = nn.LayerNorm(config.hidden_size, eps=config.layer_norm_eps)
        self.dropout = nn.Dropout(config.hidden_dropout_prob)
        self._init_adapter_modules()

    def forward(self, hidden_states, input_tensor):
        hidden_states = self.dense(hidden_states)
        hidden_states = self.dropout(hidden_states)
        hidden_states = self.adapter_layer_forward(hidden_states, input_tensor, self.LayerNorm)
        return hidden_states


# Copied from transformers.models.bert.modeling_bert.BertLayer with Bert->Roberta
class RobertaLayer(nn.Module):
    def __init__(self, config):
        super().__init__()
        self.chunk_size_feed_forward = config.chunk_size_feed_forward
        self.seq_len_dim = 1
        self.attention = RobertaAttention(config, location_key="self")
        self.is_decoder = config.is_decoder
        self.add_cross_attention = config.add_cross_attention
        if self.add_cross_attention:
            if not self.is_decoder:
                raise ValueError(f"{self} should be used as a decoder model if cross attention is added")
            self.crossattention = RobertaAttention(config, location_key="cross")
        self.intermediate = RobertaIntermediate(config)
        self.output = RobertaOutput(config)

    def forward(
        self,
        hidden_states,
        attention_mask=None,
        head_mask=None,
        encoder_hidden_states=None,
        encoder_attention_mask=None,
        past_key_value=None,
        output_attentions=False,
    ):
        # decoder uni-directional self-attention cached key/values tuple is at positions 1,2
        self_attn_past_key_value = past_key_value[:2] if past_key_value is not None else None
        self_attention_outputs = self.attention(
            hidden_states,
            attention_mask,
            head_mask,
            output_attentions=output_attentions,
            past_key_value=self_attn_past_key_value,
        )
        attention_output = self_attention_outputs[0]

        # if decoder, the last output is tuple of self-attn cache
        if self.is_decoder:
            outputs = self_attention_outputs[1:-1]
            present_key_value = self_attention_outputs[-1]
        else:
            outputs = self_attention_outputs[1:]  # add self attentions if we output attention weights

        cross_attn_present_key_value = None
        if self.is_decoder and encoder_hidden_states is not None:
            if not hasattr(self, "crossattention"):
                raise ValueError(
                    f"If `encoder_hidden_states` are passed, {self} has to be instantiated with cross-attention layers by setting `config.add_cross_attention=True`"
                )

            # cross_attn cached key/values tuple is at positions 3,4 of past_key_value tuple
            cross_attn_past_key_value = past_key_value[-2:] if past_key_value is not None else None
            cross_attention_outputs = self.crossattention(
                attention_output,
                attention_mask,
                head_mask,
                encoder_hidden_states,
                encoder_attention_mask,
                cross_attn_past_key_value,
                output_attentions,
            )
            attention_output = cross_attention_outputs[0]
            outputs = outputs + cross_attention_outputs[1:-1]  # add cross attentions if we output attention weights

            # add cross-attn cache to positions 3,4 of present_key_value tuple
            cross_attn_present_key_value = cross_attention_outputs[-1]
            present_key_value = present_key_value + cross_attn_present_key_value

        layer_output = apply_chunking_to_forward(
            self.feed_forward_chunk, self.chunk_size_feed_forward, self.seq_len_dim, attention_output
        )
        outputs = (layer_output,) + outputs

        # if decoder, return the attn key/values as the last output
        if self.is_decoder:
            outputs = outputs + (present_key_value,)

        return outputs

    def feed_forward_chunk(self, attention_output):
        intermediate_output = self.intermediate(attention_output)
        layer_output = self.output(intermediate_output, attention_output)
        return layer_output


# Copied from transformers.models.bert.modeling_bert.BertEncoder with Bert->Roberta
class RobertaEncoder(nn.Module):
    def __init__(self, config):
        super().__init__()
        self.config = config
        self.layer = nn.ModuleList([RobertaLayer(config) for _ in range(config.num_hidden_layers)])
        self.gradient_checkpointing = False

    def forward(
        self,
        hidden_states,
        attention_mask=None,
        head_mask=None,
        encoder_hidden_states=None,
        encoder_attention_mask=None,
        past_key_values=None,
        use_cache=None,
        output_attentions=False,
        output_hidden_states=False,
        return_dict=True,
    ):
        all_hidden_states = () if output_hidden_states else None
        all_self_attentions = () if output_attentions else None
        all_cross_attentions = () if output_attentions and self.config.add_cross_attention else None

        next_decoder_cache = () if use_cache else None
        for i, layer_module in enumerate(self.layer):
            if output_hidden_states:
                all_hidden_states = all_hidden_states + (hidden_states,)

            layer_head_mask = head_mask[i] if head_mask is not None else None
            past_key_value = past_key_values[i] if past_key_values is not None else None

            if self.gradient_checkpointing and self.training:

                if use_cache:
                    logger.warning(
                        "`use_cache=True` is incompatible with gradient checkpointing. Setting `use_cache=False`..."
                    )
                    use_cache = False

                def create_custom_forward(module):
                    def custom_forward(*inputs):
                        return module(*inputs, past_key_value, output_attentions)

                    return custom_forward

                layer_outputs = torch.utils.checkpoint.checkpoint(
                    create_custom_forward(layer_module),
                    hidden_states,
                    attention_mask,
                    layer_head_mask,
                    encoder_hidden_states,
                    encoder_attention_mask,
                )
            else:
                layer_outputs = layer_module(
                    hidden_states,
                    attention_mask,
                    layer_head_mask,
                    encoder_hidden_states,
                    encoder_attention_mask,
                    past_key_value,
                    output_attentions,
                )

            hidden_states = layer_outputs[0]
            (attention_mask,) = adjust_tensors_for_parallel(hidden_states, attention_mask)

            if use_cache:
                next_decoder_cache += (layer_outputs[-1],)
            if output_attentions:
                all_self_attentions = all_self_attentions + (layer_outputs[1],)
                if self.config.add_cross_attention:
                    all_cross_attentions = all_cross_attentions + (layer_outputs[2],)

        if output_hidden_states:
            all_hidden_states = all_hidden_states + (hidden_states,)

        if not return_dict:
            return tuple(
                v
                for v in [
                    hidden_states,
                    next_decoder_cache,
                    all_hidden_states,
                    all_self_attentions,
                    all_cross_attentions,
                ]
                if v is not None
            )
        return BaseModelOutputWithPastAndCrossAttentions(
            last_hidden_state=hidden_states,
            past_key_values=next_decoder_cache,
            hidden_states=all_hidden_states,
            attentions=all_self_attentions,
            cross_attentions=all_cross_attentions,
        )


# Copied from transformers.models.bert.modeling_bert.BertPooler
class RobertaPooler(nn.Module):
    def __init__(self, config):
        super().__init__()
        self.dense = nn.Linear(config.hidden_size, config.hidden_size)
        self.activation = nn.Tanh()

    def forward(self, hidden_states):
        # We "pool" the model by simply taking the hidden state corresponding
        # to the first token.
        first_token_tensor = hidden_states[:, 0]
        pooled_output = self.dense(first_token_tensor)
        pooled_output = self.activation(pooled_output)
        return pooled_output


class RobertaPreTrainedModel(PreTrainedModel):
    """
    An abstract class to handle weights initialization and a simple interface for downloading and loading pretrained
    models.
    """

    config_class = RobertaConfig
    base_model_prefix = "roberta"
    supports_gradient_checkpointing = True

    # Copied from transformers.models.bert.modeling_bert.BertPreTrainedModel._init_weights
    def _init_weights(self, module):
        """Initialize the weights"""
        if isinstance(module, nn.Linear):
            # Slightly different from the TF version which uses truncated_normal for initialization
            # cf https://github.com/pytorch/pytorch/pull/5617
            module.weight.data.normal_(mean=0.0, std=self.config.initializer_range)
            if module.bias is not None:
                module.bias.data.zero_()
        elif isinstance(module, nn.Embedding):
            module.weight.data.normal_(mean=0.0, std=self.config.initializer_range)
            if module.padding_idx is not None:
                module.weight.data[module.padding_idx].zero_()
        elif isinstance(module, nn.LayerNorm):
            module.bias.data.zero_()
            module.weight.data.fill_(1.0)

    def _set_gradient_checkpointing(self, module, value=False):
        if isinstance(module, RobertaEncoder):
            module.gradient_checkpointing = value

    def update_keys_to_ignore(self, config, del_keys_to_ignore):
        """Remove some keys from ignore list"""
        if not config.tie_word_embeddings:
            # must make a new list, or the class variable gets modified!
            self._keys_to_ignore_on_save = [k for k in self._keys_to_ignore_on_save if k not in del_keys_to_ignore]
            self._keys_to_ignore_on_load_missing = [
                k for k in self._keys_to_ignore_on_load_missing if k not in del_keys_to_ignore
            ]


ROBERTA_START_DOCSTRING = r"""

    This model inherits from :class:`~transformers.PreTrainedModel`. Check the superclass documentation for the generic
    methods the library implements for all its model (such as downloading or saving, resizing the input embeddings,
    pruning heads etc.)

    This model is also a PyTorch `torch.nn.Module <https://pytorch.org/docs/stable/nn.html#torch.nn.Module>`__
    subclass. Use it as a regular PyTorch Module and refer to the PyTorch documentation for all matter related to
    general usage and behavior.

    Parameters:
        config (:class:`~transformers.RobertaConfig`): Model configuration class with all the parameters of the
            model. Initializing with a config file does not load the weights associated with the model, only the
            configuration. Check out the :meth:`~transformers.PreTrainedModel.from_pretrained` method to load the model
            weights.
"""

ROBERTA_INPUTS_DOCSTRING = r"""
    Args:
        input_ids (:obj:`torch.LongTensor` of shape :obj:`({0})`):
            Indices of input sequence tokens in the vocabulary.

            Indices can be obtained using :class:`~transformers.RobertaTokenizer`. See
            :meth:`transformers.PreTrainedTokenizer.encode` and :meth:`transformers.PreTrainedTokenizer.__call__` for
            details.

            `What are input IDs? <../glossary.html#input-ids>`__
        attention_mask (:obj:`torch.FloatTensor` of shape :obj:`({0})`, `optional`):
            Mask to avoid performing attention on padding token indices. Mask values selected in ``[0, 1]``:

            - 1 for tokens that are **not masked**,
            - 0 for tokens that are **masked**.

            `What are attention masks? <../glossary.html#attention-mask>`__
        token_type_ids (:obj:`torch.LongTensor` of shape :obj:`({0})`, `optional`):
            Segment token indices to indicate first and second portions of the inputs. Indices are selected in ``[0,
            1]``:

            - 0 corresponds to a `sentence A` token,
            - 1 corresponds to a `sentence B` token.

            `What are token type IDs? <../glossary.html#token-type-ids>`_
        position_ids (:obj:`torch.LongTensor` of shape :obj:`({0})`, `optional`):
            Indices of positions of each input sequence tokens in the position embeddings. Selected in the range ``[0,
            config.max_position_embeddings - 1]``.

            `What are position IDs? <../glossary.html#position-ids>`_
        head_mask (:obj:`torch.FloatTensor` of shape :obj:`(num_heads,)` or :obj:`(num_layers, num_heads)`, `optional`):
            Mask to nullify selected heads of the self-attention modules. Mask values selected in ``[0, 1]``:

            - 1 indicates the head is **not masked**,
            - 0 indicates the head is **masked**.

        inputs_embeds (:obj:`torch.FloatTensor` of shape :obj:`({0}, hidden_size)`, `optional`):
            Optionally, instead of passing :obj:`input_ids` you can choose to directly pass an embedded representation.
            This is useful if you want more control over how to convert :obj:`input_ids` indices into associated
            vectors than the model's internal embedding lookup matrix.
        output_attentions (:obj:`bool`, `optional`):
            Whether or not to return the attentions tensors of all attention layers. See ``attentions`` under returned
            tensors for more detail.
        output_hidden_states (:obj:`bool`, `optional`):
            Whether or not to return the hidden states of all layers. See ``hidden_states`` under returned tensors for
            more detail.
        return_dict (:obj:`bool`, `optional`):
            Whether or not to return a :class:`~transformers.file_utils.ModelOutput` instead of a plain tuple.
"""


@add_start_docstrings(
    "The bare RoBERTa Model transformer outputting raw hidden-states without any specific head on top.",
    ROBERTA_START_DOCSTRING,
)
class RobertaModel(BertModelAdaptersMixin, RobertaPreTrainedModel):
    """

    The model can behave as an encoder (with only self-attention) as well as a decoder, in which case a layer of
    cross-attention is added between the self-attention layers, following the architecture described in `Attention is
    all you need`_ by Ashish Vaswani, Noam Shazeer, Niki Parmar, Jakob Uszkoreit, Llion Jones, Aidan N. Gomez, Lukasz
    Kaiser and Illia Polosukhin.

    To behave as an decoder the model needs to be initialized with the :obj:`is_decoder` argument of the configuration
    set to :obj:`True`. To be used in a Seq2Seq model, the model needs to initialized with both :obj:`is_decoder`
    argument and :obj:`add_cross_attention` set to :obj:`True`; an :obj:`encoder_hidden_states` is then expected as an
    input to the forward pass.

    .. _`Attention is all you need`: https://arxiv.org/abs/1706.03762

    """

    _keys_to_ignore_on_load_missing = [r"position_ids"]

    # Copied from transformers.models.bert.modeling_bert.BertModel.__init__ with Bert->Roberta
    def __init__(self, config, add_pooling_layer=True):
        super().__init__(config)
        self.config = config

        self.embeddings = RobertaEmbeddings(config)
        self.encoder = RobertaEncoder(config)

        self.pooler = RobertaPooler(config) if add_pooling_layer else None

        self._init_adapter_modules()

        self.init_weights()

    def get_input_embeddings(self):
        return self.embeddings.word_embeddings

    def set_input_embeddings(self, value):
        self.embeddings.word_embeddings = value

    def _prune_heads(self, heads_to_prune):
        """
        Prunes heads of the model. heads_to_prune: dict of {layer_num: list of heads to prune in this layer} See base
        class PreTrainedModel
        """
        for layer, heads in heads_to_prune.items():
            self.encoder.layer[layer].attention.prune_heads(heads)

    @add_start_docstrings_to_model_forward(ROBERTA_INPUTS_DOCSTRING.format("batch_size, sequence_length"))
    @add_code_sample_docstrings(
        processor_class=_TOKENIZER_FOR_DOC,
        checkpoint=_CHECKPOINT_FOR_DOC,
        output_type=BaseModelOutputWithPoolingAndCrossAttentions,
        config_class=_CONFIG_FOR_DOC,
    )
    @ForwardContext.wrap
    # Copied from transformers.models.bert.modeling_bert.BertModel.forward
    def forward(
        self,
        input_ids=None,
        attention_mask=None,
        token_type_ids=None,
        position_ids=None,
        head_mask=None,
        inputs_embeds=None,
        encoder_hidden_states=None,
        encoder_attention_mask=None,
        past_key_values=None,
        use_cache=None,
        output_attentions=None,
        output_hidden_states=None,
        return_dict=None,
    ):
        r"""
        encoder_hidden_states  (:obj:`torch.FloatTensor` of shape :obj:`(batch_size, sequence_length, hidden_size)`, `optional`):
            Sequence of hidden-states at the output of the last layer of the encoder. Used in the cross-attention if
            the model is configured as a decoder.
        encoder_attention_mask (:obj:`torch.FloatTensor` of shape :obj:`(batch_size, sequence_length)`, `optional`):
            Mask to avoid performing attention on the padding token indices of the encoder input. This mask is used in
            the cross-attention if the model is configured as a decoder. Mask values selected in ``[0, 1]``:

            - 1 for tokens that are **not masked**,
            - 0 for tokens that are **masked**.
        past_key_values (:obj:`tuple(tuple(torch.FloatTensor))` of length :obj:`config.n_layers` with each tuple having 4 tensors of shape :obj:`(batch_size, num_heads, sequence_length - 1, embed_size_per_head)`):
            Contains precomputed key and value hidden states of the attention blocks. Can be used to speed up decoding.

            If :obj:`past_key_values` are used, the user can optionally input only the last :obj:`decoder_input_ids`
            (those that don't have their past key value states given to this model) of shape :obj:`(batch_size, 1)`
            instead of all :obj:`decoder_input_ids` of shape :obj:`(batch_size, sequence_length)`.
        use_cache (:obj:`bool`, `optional`):
            If set to :obj:`True`, :obj:`past_key_values` key value states are returned and can be used to speed up
            decoding (see :obj:`past_key_values`).
        """
        output_attentions = output_attentions if output_attentions is not None else self.config.output_attentions
        output_hidden_states = (
            output_hidden_states if output_hidden_states is not None else self.config.output_hidden_states
        )
        return_dict = return_dict if return_dict is not None else self.config.use_return_dict

        if self.config.is_decoder:
            use_cache = use_cache if use_cache is not None else self.config.use_cache
        else:
            use_cache = False

        if input_ids is not None and inputs_embeds is not None:
            raise ValueError("You cannot specify both input_ids and inputs_embeds at the same time")
        elif input_ids is not None:
            input_shape = input_ids.size()
        elif inputs_embeds is not None:
            input_shape = inputs_embeds.size()[:-1]
        else:
            raise ValueError("You have to specify either input_ids or inputs_embeds")

        batch_size, seq_length = input_shape
        device = input_ids.device if input_ids is not None else inputs_embeds.device

        # past_key_values_length
        past_key_values_length = past_key_values[0][0].shape[2] if past_key_values is not None else 0

        if attention_mask is None:
            attention_mask = torch.ones(((batch_size, seq_length + past_key_values_length)), device=device)

        if token_type_ids is None:
            if hasattr(self.embeddings, "token_type_ids"):
                buffered_token_type_ids = self.embeddings.token_type_ids[:, :seq_length]
                buffered_token_type_ids_expanded = buffered_token_type_ids.expand(batch_size, seq_length)
                token_type_ids = buffered_token_type_ids_expanded
            else:
                token_type_ids = torch.zeros(input_shape, dtype=torch.long, device=device)

        # We can provide a self-attention mask of dimensions [batch_size, from_seq_length, to_seq_length]
        # ourselves in which case we just need to make it broadcastable to all heads.
        extended_attention_mask: torch.Tensor = self.get_extended_attention_mask(attention_mask, input_shape, device)

        # If a 2D or 3D attention mask is provided for the cross-attention
        # we need to make broadcastable to [batch_size, num_heads, seq_length, seq_length]
        if self.config.is_decoder and encoder_hidden_states is not None:
            encoder_batch_size, encoder_sequence_length, _ = encoder_hidden_states.size()
            encoder_hidden_shape = (encoder_batch_size, encoder_sequence_length)
            if encoder_attention_mask is None:
                encoder_attention_mask = torch.ones(encoder_hidden_shape, device=device)
            encoder_extended_attention_mask = self.invert_attention_mask(encoder_attention_mask)
        else:
            encoder_extended_attention_mask = None

        # Prepare head mask if needed
        # 1.0 in head_mask indicate we keep the head
        # attention_probs has shape bsz x n_heads x N x N
        # input head_mask has shape [num_heads] or [num_hidden_layers x num_heads]
        # and head_mask is converted to shape [num_hidden_layers x batch x num_heads x seq_length x seq_length]
        head_mask = self.get_head_mask(head_mask, self.config.num_hidden_layers)

        embedding_output = self.embeddings(
            input_ids=input_ids,
            position_ids=position_ids,
            token_type_ids=token_type_ids,
            inputs_embeds=inputs_embeds,
            past_key_values_length=past_key_values_length,
        )
        embedding_output = self.invertible_adapters_forward(embedding_output)

        encoder_outputs = self.encoder(
            embedding_output,
            attention_mask=extended_attention_mask,
            head_mask=head_mask,
            encoder_hidden_states=encoder_hidden_states,
            encoder_attention_mask=encoder_extended_attention_mask,
            past_key_values=past_key_values,
            use_cache=use_cache,
            output_attentions=output_attentions,
            output_hidden_states=output_hidden_states,
            return_dict=return_dict,
        )
        sequence_output = encoder_outputs[0]
        pooled_output = self.pooler(sequence_output) if self.pooler is not None else None

        if not return_dict:
            return (sequence_output, pooled_output) + encoder_outputs[1:]

        return BaseModelOutputWithPoolingAndCrossAttentions(
            last_hidden_state=sequence_output,
            pooler_output=pooled_output,
            past_key_values=encoder_outputs.past_key_values,
            hidden_states=encoder_outputs.hidden_states,
            attentions=encoder_outputs.attentions,
            cross_attentions=encoder_outputs.cross_attentions,
        )


@add_start_docstrings(
    """RoBERTa Model with a `language modeling` head on top for CLM fine-tuning. """, ROBERTA_START_DOCSTRING
)
class RobertaForCausalLM(ModelWithHeadsAdaptersMixin, RobertaPreTrainedModel):
    _keys_to_ignore_on_save = [r"lm_head.decoder.weight", r"lm_head.decoder.bias"]
    _keys_to_ignore_on_load_missing = [r"position_ids", r"lm_head.decoder.weight", r"lm_head.decoder.bias"]
    _keys_to_ignore_on_load_unexpected = [r"pooler"]

    def __init__(self, config):
        super().__init__(config)

        if not config.is_decoder:
            logger.warning("If you want to use `RobertaLMHeadModel` as a standalone, add `is_decoder=True.`")

        self.roberta = RobertaModel(config, add_pooling_layer=False)
        self.lm_head = RobertaLMHead(config)

        # The LM head weights require special treatment only when they are tied with the word embeddings
        self.update_keys_to_ignore(config, ["lm_head.decoder.weight"])

        self.init_weights()

    def get_output_embeddings(self):
        return self.lm_head.decoder

    def set_output_embeddings(self, new_embeddings):
        self.lm_head.decoder = new_embeddings

    @add_start_docstrings_to_model_forward(ROBERTA_INPUTS_DOCSTRING.format("batch_size, sequence_length"))
    @replace_return_docstrings(output_type=CausalLMOutputWithCrossAttentions, config_class=_CONFIG_FOR_DOC)
    def forward(
        self,
        input_ids=None,
        attention_mask=None,
        token_type_ids=None,
        position_ids=None,
        head_mask=None,
        inputs_embeds=None,
        encoder_hidden_states=None,
        encoder_attention_mask=None,
        labels=None,
        past_key_values=None,
        use_cache=None,
        output_attentions=None,
        output_hidden_states=None,
        return_dict=None,
    ):
        r"""
        encoder_hidden_states  (:obj:`torch.FloatTensor` of shape :obj:`(batch_size, sequence_length, hidden_size)`, `optional`):
            Sequence of hidden-states at the output of the last layer of the encoder. Used in the cross-attention if
            the model is configured as a decoder.
        encoder_attention_mask (:obj:`torch.FloatTensor` of shape :obj:`(batch_size, sequence_length)`, `optional`):
            Mask to avoid performing attention on the padding token indices of the encoder input. This mask is used in
            the cross-attention if the model is configured as a decoder. Mask values selected in ``[0, 1]``:

            - 1 for tokens that are **not masked**,
            - 0 for tokens that are **masked**.

        labels (:obj:`torch.LongTensor` of shape :obj:`(batch_size, sequence_length)`, `optional`):
            Labels for computing the left-to-right language modeling loss (next word prediction). Indices should be in
            ``[-100, 0, ..., config.vocab_size]`` (see ``input_ids`` docstring) Tokens with indices set to ``-100`` are
            ignored (masked), the loss is only computed for the tokens with labels in ``[0, ..., config.vocab_size]``
        past_key_values (:obj:`tuple(tuple(torch.FloatTensor))` of length :obj:`config.n_layers` with each tuple having 4 tensors of shape :obj:`(batch_size, num_heads, sequence_length - 1, embed_size_per_head)`):
            Contains precomputed key and value hidden states of the attention blocks. Can be used to speed up decoding.

            If :obj:`past_key_values` are used, the user can optionally input only the last :obj:`decoder_input_ids`
            (those that don't have their past key value states given to this model) of shape :obj:`(batch_size, 1)`
            instead of all :obj:`decoder_input_ids` of shape :obj:`(batch_size, sequence_length)`.
        use_cache (:obj:`bool`, `optional`):
            If set to :obj:`True`, :obj:`past_key_values` key value states are returned and can be used to speed up
            decoding (see :obj:`past_key_values`).

        Returns:

        Example::

            >>> from transformers import RobertaTokenizer, RobertaForCausalLM, RobertaConfig
            >>> import torch

            >>> tokenizer = RobertaTokenizer.from_pretrained('roberta-base')
            >>> config = RobertaConfig.from_pretrained("roberta-base")
            >>> config.is_decoder = True
            >>> model = RobertaForCausalLM.from_pretrained('roberta-base', config=config)

            >>> inputs = tokenizer("Hello, my dog is cute", return_tensors="pt")
            >>> outputs = model(**inputs)

            >>> prediction_logits = outputs.logits
        """
        return_dict = return_dict if return_dict is not None else self.config.use_return_dict
        if labels is not None:
            use_cache = False

        outputs = self.roberta(
            input_ids,
            attention_mask=attention_mask,
            token_type_ids=token_type_ids,
            position_ids=position_ids,
            head_mask=head_mask,
            inputs_embeds=inputs_embeds,
            encoder_hidden_states=encoder_hidden_states,
            encoder_attention_mask=encoder_attention_mask,
            past_key_values=past_key_values,
            use_cache=use_cache,
            output_attentions=output_attentions,
            output_hidden_states=output_hidden_states,
            return_dict=return_dict,
        )

        sequence_output = outputs[0]
        prediction_scores = self.lm_head(
            sequence_output,
            inv_lang_adapter=self.roberta.get_invertible_adapter(),
        )

        lm_loss = None
        if labels is not None:
            # we are doing next-token prediction; shift prediction scores and input ids by one
            shifted_prediction_scores = prediction_scores[:, :-1, :].contiguous()
            labels = labels[:, 1:].contiguous()
            loss_fct = CrossEntropyLoss()
            lm_loss = loss_fct(shifted_prediction_scores.view(-1, self.config.vocab_size), labels.view(-1))

        if not return_dict:
            output = (prediction_scores,) + outputs[2:]
            return ((lm_loss,) + output) if lm_loss is not None else output

        return CausalLMOutputWithCrossAttentions(
            loss=lm_loss,
            logits=prediction_scores,
            past_key_values=outputs.past_key_values,
            hidden_states=outputs.hidden_states,
            attentions=outputs.attentions,
            cross_attentions=outputs.cross_attentions,
        )

    def prepare_inputs_for_generation(self, input_ids, past=None, attention_mask=None, **model_kwargs):
        input_shape = input_ids.shape
        # if model is used as a decoder in encoder-decoder model, the decoder attention mask is created on the fly
        if attention_mask is None:
            attention_mask = input_ids.new_ones(input_shape)

        # cut decoder_input_ids if past is used
        if past is not None:
            input_ids = input_ids[:, -1:]

        return {"input_ids": input_ids, "attention_mask": attention_mask, "past_key_values": past}

    def _reorder_cache(self, past, beam_idx):
        reordered_past = ()
        for layer_past in past:
            reordered_past += (tuple(past_state.index_select(0, beam_idx) for past_state in layer_past),)
        return reordered_past


@add_start_docstrings("""RoBERTa Model with a `language modeling` head on top. """, ROBERTA_START_DOCSTRING)
class RobertaForMaskedLM(ModelWithHeadsAdaptersMixin, RobertaPreTrainedModel):
    _keys_to_ignore_on_save = [r"lm_head.decoder.weight", r"lm_head.decoder.bias"]
    _keys_to_ignore_on_load_missing = [r"position_ids", r"lm_head.decoder.weight", r"lm_head.decoder.bias"]
    _keys_to_ignore_on_load_unexpected = [r"pooler"]

    def __init__(self, config):
        super().__init__(config)

        if config.is_decoder:
            logger.warning(
                "If you want to use `RobertaForMaskedLM` make sure `config.is_decoder=False` for "
                "bi-directional self-attention."
            )

        self.roberta = RobertaModel(config, add_pooling_layer=False)
        self.lm_head = RobertaLMHead(config)

        # The LM head weights require special treatment only when they are tied with the word embeddings
        self.update_keys_to_ignore(config, ["lm_head.decoder.weight"])

        self.init_weights()

    def get_output_embeddings(self):
        return self.lm_head.decoder

    def set_output_embeddings(self, new_embeddings):
        self.lm_head.decoder = new_embeddings

    @add_start_docstrings_to_model_forward(ROBERTA_INPUTS_DOCSTRING.format("batch_size, sequence_length"))
    @add_code_sample_docstrings(
        processor_class=_TOKENIZER_FOR_DOC,
        checkpoint=_CHECKPOINT_FOR_DOC,
        output_type=MaskedLMOutput,
        config_class=_CONFIG_FOR_DOC,
        mask="<mask>",
    )
    def forward(
        self,
        input_ids=None,
        attention_mask=None,
        token_type_ids=None,
        position_ids=None,
        head_mask=None,
        inputs_embeds=None,
        encoder_hidden_states=None,
        encoder_attention_mask=None,
        labels=None,
        output_attentions=None,
        output_hidden_states=None,
        return_dict=None,
    ):
        r"""
        labels (:obj:`torch.LongTensor` of shape :obj:`(batch_size, sequence_length)`, `optional`):
            Labels for computing the masked language modeling loss. Indices should be in ``[-100, 0, ...,
            config.vocab_size]`` (see ``input_ids`` docstring) Tokens with indices set to ``-100`` are ignored
            (masked), the loss is only computed for the tokens with labels in ``[0, ..., config.vocab_size]``
        kwargs (:obj:`Dict[str, any]`, optional, defaults to `{}`):
            Used to hide legacy arguments that have been deprecated.
        """
        return_dict = return_dict if return_dict is not None else self.config.use_return_dict

        outputs = self.roberta(
            input_ids,
            attention_mask=attention_mask,
            token_type_ids=token_type_ids,
            position_ids=position_ids,
            head_mask=head_mask,
            inputs_embeds=inputs_embeds,
            encoder_hidden_states=encoder_hidden_states,
            encoder_attention_mask=encoder_attention_mask,
            output_attentions=output_attentions,
            output_hidden_states=output_hidden_states,
            return_dict=return_dict,
        )
        sequence_output = outputs[0]
        prediction_scores = self.lm_head(
            sequence_output,
            inv_lang_adapter=self.roberta.get_invertible_adapter(),
        )

        masked_lm_loss = None
        if labels is not None:
            loss_fct = CrossEntropyLoss()
            masked_lm_loss = loss_fct(prediction_scores.view(-1, self.config.vocab_size), labels.view(-1))

        if not return_dict:
            output = (prediction_scores,) + outputs[2:]
            return ((masked_lm_loss,) + output) if masked_lm_loss is not None else output

        return MaskedLMOutput(
            loss=masked_lm_loss,
            logits=prediction_scores,
            hidden_states=outputs.hidden_states,
            attentions=outputs.attentions,
        )


class RobertaLMHead(nn.Module):
    """Roberta Head for masked language modeling."""

    def __init__(self, config):
        super().__init__()
        self.dense = nn.Linear(config.hidden_size, config.hidden_size)
        self.layer_norm = nn.LayerNorm(config.hidden_size, eps=config.layer_norm_eps)

        self.decoder = nn.Linear(config.hidden_size, config.vocab_size)
        self.bias = nn.Parameter(torch.zeros(config.vocab_size))
        self.decoder.bias = self.bias

    def forward(self, features, inv_lang_adapter=None, **kwargs):
        x = self.dense(features)
        x = gelu(x)
        x = self.layer_norm(x)

        if inv_lang_adapter:
            x = inv_lang_adapter(x, rev=True)

        # project back to size of vocabulary with bias
        x = self.decoder(x)

        return x

    def _tie_weights(self):
        # To tie those two weights if they get disconnected (on TPU or when the bias is resized)
        self.bias = self.decoder.bias


@add_start_docstrings(
    """
    RoBERTa Model transformer with a sequence classification/regression head on top (a linear layer on top of the
    pooled output) e.g. for GLUE tasks.
    """,
    ROBERTA_START_DOCSTRING,
)
class RobertaForSequenceClassification(ModelWithHeadsAdaptersMixin, RobertaPreTrainedModel):
    _keys_to_ignore_on_load_missing = [r"position_ids"]

    def __init__(self, config):
        super().__init__(config)
        self.num_labels = config.num_labels
        self.config = config

        self.roberta = RobertaModel(config, add_pooling_layer=False)
        self.classifier = RobertaClassificationHead(config)

        self.init_weights()

    @add_start_docstrings_to_model_forward(ROBERTA_INPUTS_DOCSTRING.format("batch_size, sequence_length"))
    @add_code_sample_docstrings(
        processor_class=_TOKENIZER_FOR_DOC,
        checkpoint=_CHECKPOINT_FOR_DOC,
        output_type=SequenceClassifierOutput,
        config_class=_CONFIG_FOR_DOC,
    )
    def forward(
        self,
        input_ids=None,
        attention_mask=None,
        token_type_ids=None,
        position_ids=None,
        head_mask=None,
        inputs_embeds=None,
        labels=None,
        output_attentions=None,
        output_hidden_states=None,
        return_dict=None,
    ):
        r"""
        labels (:obj:`torch.LongTensor` of shape :obj:`(batch_size,)`, `optional`):
            Labels for computing the sequence classification/regression loss. Indices should be in :obj:`[0, ...,
            config.num_labels - 1]`. If :obj:`config.num_labels == 1` a regression loss is computed (Mean-Square loss),
            If :obj:`config.num_labels > 1` a classification loss is computed (Cross-Entropy).
        """
        return_dict = return_dict if return_dict is not None else self.config.use_return_dict

        outputs = self.roberta(
            input_ids,
            attention_mask=attention_mask,
            token_type_ids=token_type_ids,
            position_ids=position_ids,
            head_mask=head_mask,
            inputs_embeds=inputs_embeds,
            output_attentions=output_attentions,
            output_hidden_states=output_hidden_states,
            return_dict=return_dict,
        )
        sequence_output = outputs[0]
        logits = self.classifier(sequence_output)

        loss = None
        if labels is not None:
            if self.config.problem_type is None:
                if self.num_labels == 1:
                    self.config.problem_type = "regression"
                elif self.num_labels > 1 and (labels.dtype == torch.long or labels.dtype == torch.int):
                    self.config.problem_type = "single_label_classification"
                else:
                    self.config.problem_type = "multi_label_classification"

            if self.config.problem_type == "regression":
                loss_fct = MSELoss()
                if self.num_labels == 1:
                    loss = loss_fct(logits.squeeze(), labels.squeeze())
                else:
                    loss = loss_fct(logits, labels)
            elif self.config.problem_type == "single_label_classification":
                loss_fct = CrossEntropyLoss()
                loss = loss_fct(logits.view(-1, self.num_labels), labels.view(-1))
            elif self.config.problem_type == "multi_label_classification":
                loss_fct = BCEWithLogitsLoss()
                loss = loss_fct(logits, labels)

        if not return_dict:
            output = (logits,) + outputs[2:]
            return ((loss,) + output) if loss is not None else output

        return SequenceClassifierOutput(
            loss=loss,
            logits=logits,
            hidden_states=outputs.hidden_states,
            attentions=outputs.attentions,
        )


@add_start_docstrings(
    """
    Roberta Model with a multiple choice classification head on top (a linear layer on top of the pooled output and a
    softmax) e.g. for RocStories/SWAG tasks.
    """,
    ROBERTA_START_DOCSTRING,
)
class RobertaForMultipleChoice(ModelWithHeadsAdaptersMixin, RobertaPreTrainedModel):
    _keys_to_ignore_on_load_missing = [r"position_ids"]

    def __init__(self, config):
        super().__init__(config)

        self.roberta = RobertaModel(config)
        self.dropout = nn.Dropout(config.hidden_dropout_prob)
        self.classifier = nn.Linear(config.hidden_size, 1)

        self.init_weights()

    @add_start_docstrings_to_model_forward(ROBERTA_INPUTS_DOCSTRING.format("batch_size, num_choices, sequence_length"))
    @add_code_sample_docstrings(
        processor_class=_TOKENIZER_FOR_DOC,
        checkpoint=_CHECKPOINT_FOR_DOC,
        output_type=MultipleChoiceModelOutput,
        config_class=_CONFIG_FOR_DOC,
    )
    def forward(
        self,
        input_ids=None,
        token_type_ids=None,
        attention_mask=None,
        labels=None,
        position_ids=None,
        head_mask=None,
        inputs_embeds=None,
        output_attentions=None,
        output_hidden_states=None,
        return_dict=None,
    ):
        r"""
        labels (:obj:`torch.LongTensor` of shape :obj:`(batch_size,)`, `optional`):
            Labels for computing the multiple choice classification loss. Indices should be in ``[0, ...,
            num_choices-1]`` where :obj:`num_choices` is the size of the second dimension of the input tensors. (See
            :obj:`input_ids` above)
        """
        return_dict = return_dict if return_dict is not None else self.config.use_return_dict
        num_choices = input_ids.shape[1] if input_ids is not None else inputs_embeds.shape[1]

        flat_input_ids = input_ids.view(-1, input_ids.size(-1)) if input_ids is not None else None
        flat_position_ids = position_ids.view(-1, position_ids.size(-1)) if position_ids is not None else None
        flat_token_type_ids = token_type_ids.view(-1, token_type_ids.size(-1)) if token_type_ids is not None else None
        flat_attention_mask = attention_mask.view(-1, attention_mask.size(-1)) if attention_mask is not None else None
        flat_inputs_embeds = (
            inputs_embeds.view(-1, inputs_embeds.size(-2), inputs_embeds.size(-1))
            if inputs_embeds is not None
            else None
        )

        outputs = self.roberta(
            flat_input_ids,
            position_ids=flat_position_ids,
            token_type_ids=flat_token_type_ids,
            attention_mask=flat_attention_mask,
            head_mask=head_mask,
            inputs_embeds=flat_inputs_embeds,
            output_attentions=output_attentions,
            output_hidden_states=output_hidden_states,
            return_dict=return_dict,
        )
        pooled_output = outputs[1]

        pooled_output = self.dropout(pooled_output)
        logits = self.classifier(pooled_output)
        reshaped_logits = logits.view(-1, num_choices)

        loss = None
        if labels is not None:
            loss_fct = CrossEntropyLoss()
            loss = loss_fct(reshaped_logits, labels)

        if not return_dict:
            output = (reshaped_logits,) + outputs[2:]
            return ((loss,) + output) if loss is not None else output

        return MultipleChoiceModelOutput(
            loss=loss,
            logits=reshaped_logits,
            hidden_states=outputs.hidden_states,
            attentions=outputs.attentions,
        )


@add_start_docstrings(
    """
    Roberta Model with a token classification head on top (a linear layer on top of the hidden-states output) e.g. for
    Named-Entity-Recognition (NER) tasks.
    """,
    ROBERTA_START_DOCSTRING,
)
class RobertaForTokenClassification(ModelWithHeadsAdaptersMixin, RobertaPreTrainedModel):
    _keys_to_ignore_on_load_unexpected = [r"pooler"]
    _keys_to_ignore_on_load_missing = [r"position_ids"]

    def __init__(self, config):
        super().__init__(config)
        self.num_labels = config.num_labels

        self.roberta = RobertaModel(config, add_pooling_layer=False)
        classifier_dropout = (
            config.classifier_dropout if config.classifier_dropout is not None else config.hidden_dropout_prob
        )
        self.dropout = nn.Dropout(classifier_dropout)
        self.classifier = nn.Linear(config.hidden_size, config.num_labels)

        self.init_weights()

    @add_start_docstrings_to_model_forward(ROBERTA_INPUTS_DOCSTRING.format("batch_size, sequence_length"))
    @add_code_sample_docstrings(
        processor_class=_TOKENIZER_FOR_DOC,
        checkpoint=_CHECKPOINT_FOR_DOC,
        output_type=TokenClassifierOutput,
        config_class=_CONFIG_FOR_DOC,
    )
    def forward(
        self,
        input_ids=None,
        attention_mask=None,
        token_type_ids=None,
        position_ids=None,
        head_mask=None,
        inputs_embeds=None,
        labels=None,
        output_attentions=None,
        output_hidden_states=None,
        return_dict=None,
    ):
        r"""
        labels (:obj:`torch.LongTensor` of shape :obj:`(batch_size, sequence_length)`, `optional`):
            Labels for computing the token classification loss. Indices should be in ``[0, ..., config.num_labels -
            1]``.
        """
        return_dict = return_dict if return_dict is not None else self.config.use_return_dict

        outputs = self.roberta(
            input_ids,
            attention_mask=attention_mask,
            token_type_ids=token_type_ids,
            position_ids=position_ids,
            head_mask=head_mask,
            inputs_embeds=inputs_embeds,
            output_attentions=output_attentions,
            output_hidden_states=output_hidden_states,
            return_dict=return_dict,
        )

        sequence_output = outputs[0]

        sequence_output = self.dropout(sequence_output)
        logits = self.classifier(sequence_output)

        loss = None
        if labels is not None:
            loss_fct = CrossEntropyLoss()
            # Only keep active parts of the loss
            if attention_mask is not None:
                active_loss = attention_mask.view(-1) == 1
                active_logits = logits.view(-1, self.num_labels)
                active_labels = torch.where(
                    active_loss, labels.view(-1), torch.tensor(loss_fct.ignore_index).type_as(labels)
                )
                loss = loss_fct(active_logits, active_labels)
            else:
                loss = loss_fct(logits.view(-1, self.num_labels), labels.view(-1))

        if not return_dict:
            output = (logits,) + outputs[2:]
            return ((loss,) + output) if loss is not None else output

        return TokenClassifierOutput(
            loss=loss,
            logits=logits,
            hidden_states=outputs.hidden_states,
            attentions=outputs.attentions,
        )


class RobertaClassificationHead(nn.Module):
    """Head for sentence-level classification tasks."""

    def __init__(self, config):
        super().__init__()
        self.dense = nn.Linear(config.hidden_size, config.hidden_size)
        classifier_dropout = (
            config.classifier_dropout if config.classifier_dropout is not None else config.hidden_dropout_prob
        )
        self.dropout = nn.Dropout(classifier_dropout)
        self.out_proj = nn.Linear(config.hidden_size, config.num_labels)

    def forward(self, features, **kwargs):
        x = features[:, 0, :]  # take <s> token (equiv. to [CLS])
        x = self.dropout(x)
        x = self.dense(x)
        x = torch.tanh(x)
        x = self.dropout(x)
        x = self.out_proj(x)
        return x


@add_start_docstrings(
    """
    Roberta Model with a span classification head on top for extractive question-answering tasks like SQuAD (a linear
    layers on top of the hidden-states output to compute `span start logits` and `span end logits`).
    """,
    ROBERTA_START_DOCSTRING,
)
class RobertaForQuestionAnswering(ModelWithHeadsAdaptersMixin, RobertaPreTrainedModel):
    _keys_to_ignore_on_load_unexpected = [r"pooler"]
    _keys_to_ignore_on_load_missing = [r"position_ids"]

    def __init__(self, config):
        super().__init__(config)
        self.num_labels = config.num_labels

        self.roberta = RobertaModel(config, add_pooling_layer=False)
        self.qa_outputs = nn.Linear(config.hidden_size, config.num_labels)

        self.init_weights()

    @add_start_docstrings_to_model_forward(ROBERTA_INPUTS_DOCSTRING.format("batch_size, sequence_length"))
    @add_code_sample_docstrings(
        processor_class=_TOKENIZER_FOR_DOC,
        checkpoint=_CHECKPOINT_FOR_DOC,
        output_type=QuestionAnsweringModelOutput,
        config_class=_CONFIG_FOR_DOC,
    )
    def forward(
        self,
        input_ids=None,
        attention_mask=None,
        token_type_ids=None,
        position_ids=None,
        head_mask=None,
        inputs_embeds=None,
        start_positions=None,
        end_positions=None,
        output_attentions=None,
        output_hidden_states=None,
        return_dict=None,
    ):
        r"""
        start_positions (:obj:`torch.LongTensor` of shape :obj:`(batch_size,)`, `optional`):
            Labels for position (index) of the start of the labelled span for computing the token classification loss.
            Positions are clamped to the length of the sequence (:obj:`sequence_length`). Position outside of the
            sequence are not taken into account for computing the loss.
        end_positions (:obj:`torch.LongTensor` of shape :obj:`(batch_size,)`, `optional`):
            Labels for position (index) of the end of the labelled span for computing the token classification loss.
            Positions are clamped to the length of the sequence (:obj:`sequence_length`). Position outside of the
            sequence are not taken into account for computing the loss.
        """
        return_dict = return_dict if return_dict is not None else self.config.use_return_dict

        outputs = self.roberta(
            input_ids,
            attention_mask=attention_mask,
            token_type_ids=token_type_ids,
            position_ids=position_ids,
            head_mask=head_mask,
            inputs_embeds=inputs_embeds,
            output_attentions=output_attentions,
            output_hidden_states=output_hidden_states,
            return_dict=return_dict,
        )

        sequence_output = outputs[0]

        logits = self.qa_outputs(sequence_output)
        start_logits, end_logits = logits.split(1, dim=-1)
        start_logits = start_logits.squeeze(-1).contiguous()
        end_logits = end_logits.squeeze(-1).contiguous()

        total_loss = None
        if start_positions is not None and end_positions is not None:
            # If we are on multi-GPU, split add a dimension
            if len(start_positions.size()) > 1:
                start_positions = start_positions.squeeze(-1)
            if len(end_positions.size()) > 1:
                end_positions = end_positions.squeeze(-1)
            # sometimes the start/end positions are outside our model inputs, we ignore these terms
            ignored_index = start_logits.size(1)
            start_positions = start_positions.clamp(0, ignored_index)
            end_positions = end_positions.clamp(0, ignored_index)

            loss_fct = CrossEntropyLoss(ignore_index=ignored_index)
            start_loss = loss_fct(start_logits, start_positions)
            end_loss = loss_fct(end_logits, end_positions)
            total_loss = (start_loss + end_loss) / 2

        if not return_dict:
            output = (start_logits, end_logits) + outputs[2:]
            return ((total_loss,) + output) if total_loss is not None else output

        return QuestionAnsweringModelOutput(
            loss=total_loss,
            start_logits=start_logits,
            end_logits=end_logits,
            hidden_states=outputs.hidden_states,
            attentions=outputs.attentions,
        )


def create_position_ids_from_input_ids(input_ids, padding_idx, past_key_values_length=0):
    """
    Replace non-padding symbols with their position numbers. Position numbers begin at padding_idx+1. Padding symbols
    are ignored. This is modified from fairseq's `utils.make_positions`.

    Args:
        x: torch.Tensor x:

    Returns: torch.Tensor
    """
    # The series of casts and type-conversions here are carefully balanced to both work with ONNX export and XLA.
    mask = input_ids.ne(padding_idx).int()
    incremental_indices = (torch.cumsum(mask, dim=1).type_as(mask) + past_key_values_length) * mask
    return incremental_indices.long() + padding_idx<|MERGE_RESOLUTION|>--- conflicted
+++ resolved
@@ -29,7 +29,6 @@
 from ...adapters.context import ForwardContext
 from ...adapters.mixins.bert import BertModelAdaptersMixin, BertOutputAdaptersMixin, BertSelfOutputAdaptersMixin
 from ...adapters.model_mixin import ModelWithHeadsAdaptersMixin
-<<<<<<< HEAD
 from ...adapters.models.bert import (
     BertModelAdaptersMixin,
     BertModelHeadsMixin,
@@ -37,8 +36,6 @@
     BertSelfOutputAdaptersMixin,
 )
 from ...adapters.prefix_tuning import PrefixTuningShim
-=======
->>>>>>> 819230e1
 from ...file_utils import (
     add_code_sample_docstrings,
     add_start_docstrings,
