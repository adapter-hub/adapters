--- conflicted
+++ resolved
@@ -86,20 +86,12 @@
         Every array in the list is normalized to have zero mean and unit variance
         """
         if attention_mask is not None:
-<<<<<<< HEAD
-            attention_mask = np.array(attention_mask, np.bool)
-=======
             attention_mask = np.array(attention_mask, np.int32)
->>>>>>> fa36a46a
             normed_input_values = []
 
             for vector, length in zip(input_values, attention_mask.sum(-1)):
                 normed_slice = (vector - vector[:length].mean()) / np.sqrt(vector[:length].var() + 1e-7)
-<<<<<<< HEAD
-                if length > normed_slice.shape[0]:
-=======
                 if length < normed_slice.shape[0]:
->>>>>>> fa36a46a
                     normed_slice[length:] = padding_value
 
                 normed_input_values.append(normed_slice)
@@ -224,11 +216,7 @@
         # convert attention_mask to correct format
         attention_mask = padded_inputs.get("attention_mask")
         if attention_mask is not None:
-<<<<<<< HEAD
-            padded_inputs["attention_mask"] = [np.asarray(array, dtype=np.bool) for array in attention_mask]
-=======
             padded_inputs["attention_mask"] = [np.asarray(array, dtype=np.int32) for array in attention_mask]
->>>>>>> fa36a46a
 
         # zero-mean and unit-variance normalization
         if self.do_normalize:
