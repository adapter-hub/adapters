--- conflicted
+++ resolved
@@ -16,11 +16,7 @@
 
 import torch
 from packaging import version
-<<<<<<< HEAD
-from torch import _softmax_backward_data
-=======
 from torch import _softmax_backward_data, nn
->>>>>>> 01b24a74
 
 from .utils import logging
 
@@ -50,9 +46,6 @@
     if is_torch_less_than_1_11:
         return _softmax_backward_data(grad_output, output, parent.dim, self)
     else:
-<<<<<<< HEAD
-        return _softmax_backward_data(grad_output, output, parent.dim, self.dtype)
-=======
         return _softmax_backward_data(grad_output, output, parent.dim, self.dtype)
 
 
@@ -271,5 +264,4 @@
         mask[head] = 0
     mask = mask.view(-1).contiguous().eq(1)
     index: torch.LongTensor = torch.arange(len(mask))[mask].long()
-    return heads, index
->>>>>>> 01b24a74
+    return heads, index