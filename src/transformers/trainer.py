--- conflicted
+++ resolved
@@ -112,12 +112,9 @@
         eval_dataset: Optional[Dataset] = None,
         compute_metrics: Optional[Callable[[EvalPrediction], Dict]] = None,
         prediction_loss_only=False,
-<<<<<<< HEAD
         lang_adapter=None,
         task_adapters=None,
-=======
         tb_writer: Optional["SummaryWriter"] = None,
->>>>>>> 877fc564
     ):
         """
         Trainer is a simple but feature-complete training and eval loop for PyTorch,
