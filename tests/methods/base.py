--- conflicted
+++ resolved
@@ -257,14 +257,9 @@
             do_train=True,
             learning_rate=lr,
             max_steps=steps,
-<<<<<<< HEAD
-            no_cuda=True,
+            use_cpu=True,
             per_device_train_batch_size=batch_size,
             gradient_accumulation_steps=gradient_accumulation_steps,
-=======
-            use_cpu=True,
-            per_device_train_batch_size=2,
->>>>>>> 127f51be
             remove_unused_columns=False,
         )
 
@@ -378,7 +373,6 @@
         self.assertEqual(len(output_1), len(output_2))
         self.assertTrue(torch.allclose(output_1[0], output_2[0], atol=1e-3))
 
-<<<<<<< HEAD
     def _run_gradient_checkpointing_test_helper(self, adapter_setup_fn: Callable[[adapters.ModelAdaptersMixin], None]):
         """
         Test that gradient checkpointing produces the same results as normal training
@@ -431,7 +425,7 @@
             model.adapter_to("adapter1", torch_device)
 
         self._run_gradient_checkpointing_test_helper(adapter_setup_fn)
-=======
+
     def run_generate_test(self, adapter_config):
         if self.config_class not in ADAPTER_MODEL_MAPPING or (
             "seq2seq_lm" not in ADAPTER_MODEL_MAPPING[self.config_class].head_types
@@ -457,5 +451,4 @@
             input_ids = self.get_input_samples((1, 4), config=model1.config)["input_ids"]
         input_ids = input_ids.to(torch_device)
         generated = model1.generate(input_ids, max_length=seq_output_length)
-        self.assertLessEqual(generated.shape, (1, seq_output_length))
->>>>>>> 127f51be
+        self.assertLessEqual(generated.shape, (1, seq_output_length))