from adapters import DiReftConfig, LoReftConfig, NoReftConfig
from transformers.testing_utils import require_torch

from .base import AdapterMethodBaseTestMixin


@require_torch
class ReftTestMixin(AdapterMethodBaseTestMixin):
    reft_configs_to_test = [
        (LoReftConfig(), ["refts.{name}."]),
        (NoReftConfig(prefix_positions=2, suffix_positions=2), ["refts.{name}."]),
        (DiReftConfig(tied_weights=True), ["refts.{name}."]),
    ]

    def test_add_reft(self):
        model = self.get_model()
        for adapter_config, filter_keys in self.reft_configs_to_test:
            with self.subTest(model_class=model.__class__.__name__, config=adapter_config.__class__.__name__):
                self.run_add_test(model, adapter_config, filter_keys)

    def test_layers_reft(self):
        model = self.get_model()
        leave_out = self.leave_out_layers
        n_layers = len(list(model.iter_layers()))
        layers = list(set(range(n_layers)) - set(leave_out))
        for adapter_config, _ in self.reft_configs_to_test:
            with self.subTest(model_class=model.__class__.__name__, config=adapter_config.__class__.__name__):
                model.eval()
                adapter_config = adapter_config.replace(layers=layers)
                name = "test_adapter_" + adapter_config.__class__.__name__
                model.add_adapter(name, config=adapter_config)
                model.set_active_adapters(name)

                # adapter is correctly added to config
                self.assert_adapter_available(model, name)

                adapter = model.get_adapter(name)

                self.assertNotEqual(len(adapter), 0)
                found_layers = list(adapter.keys())
                for layer in leave_out:
                    self.assertNotIn(layer, found_layers)

                model.delete_adapter(name)

    def test_average_reft(self):
        model = self.get_model()
        for adapter_config, filter_keys in self.reft_configs_to_test:
            with self.subTest(model_class=model.__class__.__name__, config=adapter_config.__class__.__name__):
                self.run_linear_average_test(model, adapter_config, filter_keys)

    def test_delete_reft(self):
        model = self.get_model()
        for adapter_config, filter_keys in self.reft_configs_to_test:
            with self.subTest(model_class=model.__class__.__name__, config=adapter_config.__class__.__name__):
                self.run_delete_test(model, adapter_config, filter_keys)

    def test_get_reft(self):
        model = self.get_model()
        n_layers = len(list(model.iter_layers()))

        for adapter_config, _ in self.reft_configs_to_test:
            with self.subTest(model_class=model.__class__.__name__, config=adapter_config.__class__.__name__):
                self.run_get_test(model, adapter_config, n_layers)

    def test_forward_reft(self):
        model = self.get_model()
        for adapter_config, _ in self.reft_configs_to_test:
            with self.subTest(model_class=model.__class__.__name__, config=adapter_config.__class__.__name__):
                self.run_forward_test(model, adapter_config)

    def test_load_reft(self):
        self.run_load_test(LoReftConfig())

    def test_load_full_model_reft(self):
        self.run_full_model_load_test(LoReftConfig())

    def test_train_loreft(self):
        self.run_train_test(LoReftConfig(), ["refts.{name}."])

<<<<<<< HEAD
    def test_reft_gradient_checkpointing_single_adapter(self):
        self.run_gradient_checkpointing_single_adapter_test(LoReftConfig())
=======
    def test_reft_generate(self):
        self.run_generate_test(LoReftConfig())
>>>>>>> 127f51be
<|MERGE_RESOLUTION|>--- conflicted
+++ resolved
@@ -78,10 +78,8 @@
     def test_train_loreft(self):
         self.run_train_test(LoReftConfig(), ["refts.{name}."])
 
-<<<<<<< HEAD
-    def test_reft_gradient_checkpointing_single_adapter(self):
-        self.run_gradient_checkpointing_single_adapter_test(LoReftConfig())
-=======
     def test_reft_generate(self):
         self.run_generate_test(LoReftConfig())
->>>>>>> 127f51be
+
+    def test_reft_gradient_checkpointing_single_adapter(self):
+        self.run_gradient_checkpointing_single_adapter_test(LoReftConfig())