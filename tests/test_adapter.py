--- conflicted
+++ resolved
@@ -1,10 +1,6 @@
 import random
 import unittest
 
-<<<<<<< HEAD
-from transformers import BartConfig, BertConfig, DistilBertConfig, GPT2Config, MBartConfig, RobertaConfig, T5Config
-from transformers.testing_utils import require_torch
-=======
 import torch
 
 from transformers import (
@@ -18,9 +14,9 @@
     GPT2Config,
     MBartConfig,
     RobertaConfig,
+    T5Config
 )
 from transformers.testing_utils import require_torch, torch_device
->>>>>>> de172338
 
 from .test_adapter_common import AdapterModelTestMixin
 from .test_adapter_composition import ParallelAdapterInferenceTestMixin
@@ -180,34 +176,7 @@
 
 
 @require_torch
-<<<<<<< HEAD
-class T5AdapterTest(
-    AdapterModelTestMixin,
-    AdapterFusionModelTestMixin,
-    PredictionHeadModelTestMixin,
-    AdapterTrainingTestMixin,
-    ParallelAdapterInferenceTestMixin,
-    unittest.TestCase,
-):
-    config_class = T5Config
-    config = make_config(
-        T5Config,
-        d_model=16,
-        encoder_layers=2,
-        decoder_layers=2,
-        encoder_attention_heads=4,
-        decoder_attention_heads=4,
-        encoder_ffn_dim=4,
-        decoder_ffn_dim=4,
-    )
-    tokenizer_name = "t5-base"
-
-
-@require_torch
-class MBartAdapterTest(
-=======
 class BartAdapterTest(
->>>>>>> de172338
     AdapterModelTestMixin,
     AdapterFusionModelTestMixin,
     PredictionHeadModelTestMixin,
@@ -351,4 +320,23 @@
         out = model(**in_data)
 
         self.assertEqual((1, 128, model.config.decoder.vocab_size), out[0].shape)
-        self.assertEqual(2, calls)+        self.assertEqual(2, calls)
+
+
+@require_torch
+class T5AdapterTest(
+    AdapterModelTestMixin,
+    unittest.TestCase,
+):
+    config_class = T5Config
+    config = make_config(
+        T5Config,
+        d_model=16,
+        encoder_layers=2,
+        decoder_layers=2,
+        encoder_attention_heads=4,
+        decoder_attention_heads=4,
+        encoder_ffn_dim=4,
+        decoder_ffn_dim=4,
+    )
+    tokenizer_name = "t5-base"