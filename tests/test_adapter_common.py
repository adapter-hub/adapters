--- conflicted
+++ resolved
@@ -60,7 +60,6 @@
         encoder_ffn_dim=4,
         decoder_ffn_dim=4,
     ),
-<<<<<<< HEAD
     MBartConfig: make_config(
         MBartConfig,
         d_model=16,
@@ -70,7 +69,7 @@
         decoder_attention_heads=4,
         encoder_ffn_dim=4,
         decoder_ffn_dim=4,
-=======
+    ),
     GPT2Config: make_config(
         GPT2Config,
         n_embd=32,
@@ -78,7 +77,6 @@
         n_head=4,
         # set pad token to eos token
         pad_token_id=50256,
->>>>>>> 0bad9352
     ),
 }
 
