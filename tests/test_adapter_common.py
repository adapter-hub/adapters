import copy
import random
import tempfile

import torch

from transformers import (
    ADAPTER_CONFIG_MAP,
    AutoModel,
    AutoModelWithHeads,
    BartModel,
    DistilBertModel,
    GPT2Model,
    HoulsbyConfig,
    HoulsbyInvConfig,
    MBartModel,
    PfeifferConfig,
    PfeifferInvConfig,
    RobertaModel,
)
from transformers.testing_utils import require_torch, torch_device


def create_twin_models(model_class, config_creator=None):
    if config_creator:
        model_config = config_creator()
        model1 = model_class.from_config(model_config)
    else:
        model_config = model_class.config_class()
        model1 = model_class(model_config)
    model1.eval()
    # create a twin initialized with the same random weights
    model2 = copy.deepcopy(model1)
    model2.eval()
    return model1, model2


@require_torch
class AdapterModelTestMixin:
    def get_input_samples(self, shape, vocab_size=5000, config=None):
        total_dims = 1
        for dim in shape:
            total_dims *= dim

        values = []
        for _ in range(total_dims):
            values.append(random.randint(0, vocab_size - 1))
        input_ids = torch.tensor(data=values, dtype=torch.long, device=torch_device).view(shape).contiguous()
        # this is needed e.g. for BART
        if config and config.eos_token_id is not None:
            input_ids[input_ids == config.eos_token_id] = random.randint(0, config.eos_token_id - 1)
            input_ids[:, -1] = config.eos_token_id

        return input_ids

    def test_add_adapter(self):
        model = AutoModel.from_config(self.config())
        model.eval()

        for adapter_config in [PfeifferConfig(), HoulsbyConfig()]:
            with self.subTest(model_class=model.__class__.__name__, config=adapter_config.__class__.__name__):
                name = adapter_config.__class__.__name__
                model.add_adapter(name, config=adapter_config)
                model.set_active_adapters([name])

                # adapter is correctly added to config
                self.assertTrue(name in model.config.adapters)
                self.assertEqual(adapter_config, model.config.adapters.get(name))

                # check forward pass
                input_ids = self.get_input_samples((1, 128), config=model.config)
                input_data = {"input_ids": input_ids}
                adapter_output = model(**input_data)
                model.set_active_adapters(None)
                base_output = model(**input_data)
                self.assertEqual(len(adapter_output), len(base_output))
                self.assertFalse(torch.equal(adapter_output[0], base_output[0]))

    def test_add_adapter_with_invertible(self):
        model = AutoModel.from_config(self.config())
        model.eval()

        for adapter_config in [PfeifferInvConfig(), HoulsbyInvConfig()]:
            with self.subTest(model_class=model.__class__.__name__, config=adapter_config.__class__.__name__):
                name = adapter_config.__class__.__name__
                model.add_adapter(name, config=adapter_config)
                model.set_active_adapters([name])

                # adapter is correctly added to config
                self.assertTrue(name in model.config.adapters)
                self.assertEqual(adapter_config, model.config.adapters.get(name))

                # invertible adapter is correctly added and returned
                self.assertTrue(name in model.invertible_adapters)
                self.assertEqual(model.invertible_adapters[name], model.get_invertible_adapter())

                # all invertible adapter weights should be activated for training
                for param in model.invertible_adapters[name].parameters():
                    self.assertTrue(param.requires_grad)

                # check forward pass
                input_ids = self.get_input_samples((1, 128), config=model.config)
                input_data = {"input_ids": input_ids}
                adapter_output = model(**input_data)
                # make sure the output is different without invertible adapter
                del model.invertible_adapters[name]
                adapter_output_no_inv = model(**input_data)
                self.assertEqual(len(adapter_output), len(adapter_output_no_inv))
                self.assertFalse(torch.equal(adapter_output[0], adapter_output_no_inv[0]))

<<<<<<< HEAD
    def test_get_adapter(self):
        model = AutoModel.from_config(self.config())
        model.eval()
        adapter_config = PfeifferConfig()
        with self.subTest(model_class=model.__class__.__name__, config=adapter_config.__class__.__name__):
            model.add_adapter("first", config=adapter_config)
            model.add_adapter("second", config=adapter_config)
            model.set_active_adapters(["first"])

            # adapter is correctly added to config
            name = "first"
            self.assertTrue(name in model.config.adapters)
            self.assertEqual(adapter_config, model.config.adapters.get(name))

            first_adapter = model.get_adapter("first")
            second_adapter = model.get_adapter("second")

            self.assertNotEqual(len(first_adapter), 0)
            self.assertEqual(len(first_adapter), len(second_adapter))
            self.assertNotEqual(first_adapter, second_adapter)

=======
>>>>>>> 571c69e5
    def test_add_adapter_multiple_reduction_factors(self):
        model = AutoModel.from_config(self.config())
        model.eval()
        reduction_factor = {"1": 1, "default": 2}
        for adapter_config in [
            PfeifferConfig(reduction_factor=reduction_factor),
            HoulsbyConfig(reduction_factor=reduction_factor),
        ]:
            with self.subTest(model_class=model.__class__.__name__, config=adapter_config.__class__.__name__):
                name = adapter_config.__class__.__name__
                model.add_adapter(name, config=adapter_config)
                model.set_active_adapters([name])

                # adapter is correctly added to config
                self.assertTrue(name in model.config.adapters)
                self.assertEqual(adapter_config, model.config.adapters.get(name))

<<<<<<< HEAD
                adapter = model.get_adapter(name)

                self.assertEqual(
                    adapter[0].adapter_down[0].in_features
                    / adapter[0].adapter_down[0].out_features,
                    reduction_factor["default"],
                )
                self.assertEqual(
                    adapter[1].adapter_down[0].in_features
                    / adapter[1].adapter_down[0].out_features,
=======
                # TODO: Add this method to model classes.
                def get_adapter_layer(idx):
                    if isinstance(model, RobertaModel):
                        adapter = model.encoder.layer[idx].output.adapters
                    elif isinstance(model, DistilBertModel):
                        adapter = model.transformer.layer[idx].output_adapters.adapters
                    elif isinstance(model, BartModel) or isinstance(model, MBartModel):
                        adapter = model.encoder.layers[idx].output_adapters.adapters
                    elif isinstance(model, GPT2Model):
                        adapter = model.h[idx].output_adapters.adapters
                    else:
                        adapter = model.encoder.layer[idx].output.adapters
                    return (
                        adapter.PfeifferConfig if isinstance(adapter_config, PfeifferConfig) else adapter.HoulsbyConfig
                    )

                self.assertEqual(
                    get_adapter_layer(0).adapter_down[0].in_features
                    / get_adapter_layer(0).adapter_down[0].out_features,
                    reduction_factor["default"],
                )
                self.assertEqual(
                    get_adapter_layer(1).adapter_down[0].in_features
                    / get_adapter_layer(1).adapter_down[0].out_features,
>>>>>>> 571c69e5
                    reduction_factor["1"],
                )

    def test_reduction_factor_no_default(self):
        model = AutoModel.from_config(self.config())
        model.eval()
        reduction_factor = {"2": 8, "4": 32}
        for adapter_config in [
            PfeifferConfig(reduction_factor=reduction_factor),
            HoulsbyConfig(reduction_factor=reduction_factor),
        ]:
            with self.subTest(model_class=model.__class__.__name__, config=adapter_config.__class__.__name__):
                name = adapter_config.__class__.__name__
                with self.assertRaises(KeyError):
                    model.add_adapter(name, config=adapter_config)

    def test_load_adapter(self):
        model1, model2 = create_twin_models(AutoModel, self.config)

        name = "dummy"
        model1.add_adapter(name)
        model1.set_active_adapters([name])
        with tempfile.TemporaryDirectory() as temp_dir:
            model1.save_adapter(temp_dir, name)

            model2.load_adapter(temp_dir)
            model2.set_active_adapters([name])

        # check if adapter was correctly loaded
        self.assertTrue(name in model2.config.adapters)

        # check equal output
        input_ids = self.get_input_samples((1, 128), config=model1.config)
        output1 = model1(input_ids)
        output2 = model2(input_ids)
        self.assertEqual(len(output1), len(output2))
        self.assertTrue(torch.equal(output1[0], output2[0]))

    def test_load_full_model(self):
        model1 = AutoModel.from_config(self.config())
        model1.eval()

        name = "dummy"
        model1.add_adapter(name)
        model1.set_active_adapters([name])
        with tempfile.TemporaryDirectory() as temp_dir:
            model1.save_pretrained(temp_dir)

            model2 = AutoModel.from_pretrained(temp_dir)
            model2.set_active_adapters([name])

        # check if adapter was correctly loaded
        self.assertTrue(name in model2.config.adapters)

        # check equal output
        input_ids = self.get_input_samples((1, 128), config=model1.config)
        output1 = model1(input_ids)
        output2 = model2(input_ids)
        self.assertEqual(len(output1), len(output2))
        self.assertTrue(torch.equal(output1[0], output2[0]))

    def test_model_config_serialization(self):
        """PretrainedConfigurations should not raise an Exception when serializing the config dict

        See, e.g., PretrainedConfig.to_json_string()
        """
        for k, v in ADAPTER_CONFIG_MAP.items():
            model = AutoModel.from_config(self.config())
            model.add_adapter("test", config=v)
            # should not raise an exception
            model.config.to_json_string()

    def test_loading_adapter_weights_with_prefix(self):
        model_base, model_with_head_base = create_twin_models(AutoModel, self.config)

        model_with_head = AutoModelWithHeads.from_config(model_with_head_base.config)
        setattr(model_with_head, model_with_head.base_model_prefix, model_with_head_base)

        model_with_head.add_adapter("dummy")

        with tempfile.TemporaryDirectory() as temp_dir:
            model_with_head.save_adapter(temp_dir, "dummy")

            loading_info = {}
            model_base.load_adapter(temp_dir, loading_info=loading_info)

        self.assertEqual(0, len(loading_info["missing_keys"]))
        self.assertEqual(0, len(loading_info["unexpected_keys"]))

        # check equal output
        input_ids = self.get_input_samples((1, 128), config=model_with_head.config)
        output1 = model_with_head(input_ids)
        output2 = model_base(input_ids)
        self.assertEqual(len(output1), len(output2))
        self.assertTrue(torch.equal(output1[0], output2[0]))

    def test_loading_adapter_weights_without_prefix(self):
        model_base, model_with_head_base = create_twin_models(AutoModel, self.config)

        model_with_head = AutoModelWithHeads.from_config(model_with_head_base.config)
        setattr(model_with_head, model_with_head.base_model_prefix, model_with_head_base)

        model_base.add_adapter("dummy")

        with tempfile.TemporaryDirectory() as temp_dir:
            model_base.save_adapter(temp_dir, "dummy")

            loading_info = {}
            model_with_head.load_adapter(temp_dir, loading_info=loading_info)

        self.assertEqual(0, len(loading_info["missing_keys"]))
        self.assertEqual(0, len(loading_info["unexpected_keys"]))

        # check equal output
        input_ids = self.get_input_samples((1, 128), config=model_with_head.config)
        output1 = model_with_head(input_ids)
        output2 = model_base(input_ids)
        self.assertEqual(len(output1), len(output2))
        self.assertTrue(torch.equal(output1[0], output2[0]))<|MERGE_RESOLUTION|>--- conflicted
+++ resolved
@@ -108,7 +108,6 @@
                 self.assertEqual(len(adapter_output), len(adapter_output_no_inv))
                 self.assertFalse(torch.equal(adapter_output[0], adapter_output_no_inv[0]))
 
-<<<<<<< HEAD
     def test_get_adapter(self):
         model = AutoModel.from_config(self.config())
         model.eval()
@@ -130,8 +129,6 @@
             self.assertEqual(len(first_adapter), len(second_adapter))
             self.assertNotEqual(first_adapter, second_adapter)
 
-=======
->>>>>>> 571c69e5
     def test_add_adapter_multiple_reduction_factors(self):
         model = AutoModel.from_config(self.config())
         model.eval()
@@ -149,43 +146,14 @@
                 self.assertTrue(name in model.config.adapters)
                 self.assertEqual(adapter_config, model.config.adapters.get(name))
 
-<<<<<<< HEAD
                 adapter = model.get_adapter(name)
 
                 self.assertEqual(
-                    adapter[0].adapter_down[0].in_features
-                    / adapter[0].adapter_down[0].out_features,
+                    adapter[0].adapter_down[0].in_features / adapter[0].adapter_down[0].out_features,
                     reduction_factor["default"],
                 )
                 self.assertEqual(
-                    adapter[1].adapter_down[0].in_features
-                    / adapter[1].adapter_down[0].out_features,
-=======
-                # TODO: Add this method to model classes.
-                def get_adapter_layer(idx):
-                    if isinstance(model, RobertaModel):
-                        adapter = model.encoder.layer[idx].output.adapters
-                    elif isinstance(model, DistilBertModel):
-                        adapter = model.transformer.layer[idx].output_adapters.adapters
-                    elif isinstance(model, BartModel) or isinstance(model, MBartModel):
-                        adapter = model.encoder.layers[idx].output_adapters.adapters
-                    elif isinstance(model, GPT2Model):
-                        adapter = model.h[idx].output_adapters.adapters
-                    else:
-                        adapter = model.encoder.layer[idx].output.adapters
-                    return (
-                        adapter.PfeifferConfig if isinstance(adapter_config, PfeifferConfig) else adapter.HoulsbyConfig
-                    )
-
-                self.assertEqual(
-                    get_adapter_layer(0).adapter_down[0].in_features
-                    / get_adapter_layer(0).adapter_down[0].out_features,
-                    reduction_factor["default"],
-                )
-                self.assertEqual(
-                    get_adapter_layer(1).adapter_down[0].in_features
-                    / get_adapter_layer(1).adapter_down[0].out_features,
->>>>>>> 571c69e5
+                    adapter[1].adapter_down[0].in_features / adapter[1].adapter_down[0].out_features,
                     reduction_factor["1"],
                 )
 
