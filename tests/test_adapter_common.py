import copy
import tempfile
import unittest

import torch

from transformers import (
    ADAPTER_CONFIG_MAP,
    BertModel,
    BertModelWithHeads,
    DistilBertModel,
    DistilBertModelWithHeads,
    RobertaModel,
    RobertaModelWithHeads,
    XLMRobertaModel,
<<<<<<< HEAD
=======
    GPT2Model,
    GPT2ModelWithHeads, AdapterType,
    DistilBertConfig,
    HoulsbyConfig,
    HoulsbyInvConfig,
    PfeifferConfig,
    PfeifferInvConfig,
    RobertaConfig,
>>>>>>> 2920dbcb
)
from transformers.testing_utils import require_torch

from .test_modeling_common import ids_tensor


def make_config(config_class, **kwargs):
    return lambda: config_class(**kwargs)


MODELS_WITH_ADAPTERS = {
    BertConfig: make_config(
        BertConfig,
        hidden_size=32,
        num_hidden_layers=4,
        num_attention_heads=4,
        intermediate_size=37,
    ),
    RobertaConfig: make_config(
        RobertaConfig,
        hidden_size=32,
        num_hidden_layers=4,
        num_attention_heads=4,
        intermediate_size=37,
    ),
    DistilBertConfig: make_config(
        DistilBertConfig,
        dim=32,
        n_layers=4,
        n_heads=4,
        hidden_dim=37,
    ),
}


def create_twin_models(model_class, config_creator=None):
    if config_creator:
        model_config = config_creator()
        model1 = model_class.from_config(model_config)
    else:
        model_config = model_class.config_class()
        model1 = model_class(model_config)
    model1.eval()
    # create a twin initialized with the same random weights
    model2 = copy.deepcopy(model1)
    model2.eval()
    return model1, model2


@require_torch
class AdapterModelTest(unittest.TestCase):
    model_classes = [BertModel, RobertaModel, XLMRobertaModel, DistilBertModel,
                     GPT2Model]


    def test_add_adapter(self):
        for config in MODELS_WITH_ADAPTERS.values():
            model = AutoModel.from_config(config())
            model.eval()

            for adapter_config in [PfeifferConfig(), HoulsbyConfig()]:
                with self.subTest(model_class=model.__class__.__name__, config=adapter_config.__class__.__name__):
                    name = adapter_config.__class__.__name__
                    model.add_adapter(name, config=adapter_config)
                    model.set_active_adapters([name])

                    # adapter is correctly added to config
                    self.assertTrue(name in model.config.adapters)
                    self.assertEqual(adapter_config, model.config.adapters.get(name))

                    # check forward pass
                    input_ids = ids_tensor((1, 128), 1000)
                    input_data = {"input_ids": input_ids}
                    adapter_output = model(**input_data)
                    model.set_active_adapters(None)
                    base_output = model(**input_data)
                    self.assertEqual(len(adapter_output), len(base_output))
                    self.assertFalse(torch.equal(adapter_output[0], base_output[0]))

    def test_add_adapter_with_invertible(self):
        for config in MODELS_WITH_ADAPTERS.values():
            model = AutoModel.from_config(config())
            model.eval()

            for adapter_config in [PfeifferInvConfig(), HoulsbyInvConfig()]:
                with self.subTest(model_class=model.__class__.__name__, config=adapter_config.__class__.__name__):
                    name = adapter_config.__class__.__name__
                    model.add_adapter(name, config=adapter_config)
                    model.set_active_adapters([name])

                    # adapter is correctly added to config
                    self.assertTrue(name in model.config.adapters)
                    self.assertEqual(adapter_config, model.config.adapters.get(name))

                    # invertible adapter is correctly added and returned
                    self.assertTrue(name in model.invertible_adapters)
                    self.assertEqual(model.invertible_adapters[name], model.get_invertible_adapter())

                    # all invertible adapter weights should be activated for training
                    for param in model.invertible_adapters[name].parameters():
                        self.assertTrue(param.requires_grad)

                    # check forward pass
                    input_ids = ids_tensor((1, 128), 1000)
                    input_data = {"input_ids": input_ids}
                    adapter_output = model(**input_data)
                    # make sure the output is different without invertible adapter
                    del model.invertible_adapters[name]
                    adapter_output_no_inv = model(**input_data)
                    self.assertEqual(len(adapter_output), len(adapter_output_no_inv))
                    self.assertFalse(torch.equal(adapter_output[0], adapter_output_no_inv[0]))

    def test_load_adapter(self):
        for config in MODELS_WITH_ADAPTERS.values():
            model1, model2 = create_twin_models(AutoModel, config)

            with self.subTest(model_class=model1.__class__.__name__):
                name = "dummy"
                model1.add_adapter(name)
                model1.set_active_adapters([name])
                with tempfile.TemporaryDirectory() as temp_dir:
                    model1.save_adapter(temp_dir, name)

                    model2.load_adapter(temp_dir)
                    model2.set_active_adapters([name])

                # check if adapter was correctly loaded
                self.assertTrue(name in model2.config.adapters)

                # check equal output
                in_data = ids_tensor((1, 128), 1000)
                output1 = model1(in_data)
                output2 = model2(in_data)
                self.assertEqual(len(output1), len(output2))
                self.assertTrue(torch.equal(output1[0], output2[0]))

    def test_load_full_model(self):
        for config in MODELS_WITH_ADAPTERS.values():
            model1 = AutoModel.from_config(config())
            model1.eval()

            with self.subTest(model_class=model1.__class__.__name__):
                name = "dummy"
                model1.add_adapter(name)
                model1.set_active_adapters([name])
                with tempfile.TemporaryDirectory() as temp_dir:
                    model1.save_pretrained(temp_dir)

                    model2 = AutoModel.from_pretrained(temp_dir)
                    model2.set_active_adapters([name])

                # check if adapter was correctly loaded
                self.assertTrue(name in model2.config.adapters)

                # check equal output
                in_data = ids_tensor((1, 128), 1000)
                output1 = model1(in_data)
                output2 = model2(in_data)
                self.assertEqual(len(output1), len(output2))
                self.assertTrue(torch.equal(output1[0], output2[0]))

    def test_model_config_serialization(self):
        """PretrainedConfigurations should not raise an Exception when serializing the config dict

        See, e.g., PretrainedConfig.to_json_string()
        """
        for config in MODELS_WITH_ADAPTERS.values():
            for k, v in ADAPTER_CONFIG_MAP.items():
                model = AutoModel.from_config(config())
                model.add_adapter("test", config=v)
                # should not raise an exception
                model.config.to_json_string()


@require_torch

class PredictionHeadModelTest(unittest.TestCase):
    model_classes = [BertModelWithHeads, RobertaModelWithHeads, DistilBertModelWithHeads, GPT2ModelWithHeads]

    def run_prediction_head_test(self, model, compare_model, head_name, input_shape=(1, 128), output_shape=(1, 2)):
        # first, check if the head is actually correctly registered as part of the pt module
        self.assertTrue(f"heads.{head_name}" in dict(model.named_modules()))

        # save & reload
        with tempfile.TemporaryDirectory() as temp_dir:
            model.save_head(temp_dir, head_name)

            compare_model.load_head(temp_dir)

        # check if adapter was correctly loaded
        self.assertTrue(head_name in compare_model.heads)

        in_data = ids_tensor(input_shape, 1000)
        model.active_head = head_name
        output1 = model(in_data)
        self.assertEqual(output_shape, tuple(output1[0].size()))
        # check equal output
        compare_model.active_head = head_name
        output2 = compare_model(in_data)
        self.assertEqual(len(output1), len(output2))
        self.assertTrue(torch.equal(output1[0], output2[0]))

    def test_classification_head(self):
        for model_class in self.model_classes:
            model1, model2 = create_twin_models(model_class)

            with self.subTest(model_class=model_class.__name__):
                model1.add_classification_head("dummy")
                self.run_prediction_head_test(model1, model2, "dummy")

    def test_multiple_choice_head(self):
        for model_class in self.model_classes:
            model1, model2 = create_twin_models(model_class)

            with self.subTest(model_class=model_class.__name__):
                model1.add_multiple_choice_head("dummy")
                self.run_prediction_head_test(model1, model2, "dummy", input_shape=(2, 128))

    def test_tagging_head(self):
        for model_class in self.model_classes:
            model1, model2 = create_twin_models(model_class)

            with self.subTest(model_class=model_class.__name__):
                model1.add_tagging_head("dummy")
                self.run_prediction_head_test(model1, model2, "dummy", output_shape=(1, 128, 2))

    def test_qa_head(self):
        for model_class in self.model_classes:
            model1, model2 = create_twin_models(model_class)

            with self.subTest(model_class=model_class.__name__):
                model1.add_qa_head("dummy")
                self.run_prediction_head_test(model1, model2, "dummy", output_shape=(1, 128))

    def test_adapter_with_head(self):
        for model_class in self.model_classes:
            model1, model2 = create_twin_models(model_class)

            with self.subTest(model_class=model_class.__name__):
                name = "dummy"
                model1.add_adapter(name)
                model1.add_classification_head(name, num_labels=3)
                model1.set_active_adapters(name)
                with tempfile.TemporaryDirectory() as temp_dir:
                    model1.save_adapter(temp_dir, name)

                    model2.load_adapter(temp_dir)
                    model2.set_active_adapters(name)
                # check equal output
                in_data = ids_tensor((1, 128), 1000)
                output1 = model1(in_data)
                output2 = model2(in_data)
                self.assertEqual(len(output1), len(output2))
                self.assertTrue(torch.equal(output1[0], output2[0]))
                self.assertEqual(3, output1[0].size()[1])

    def test_adapter_with_head_load_as(self):
        for model_class in self.model_classes:
            model1, model2 = create_twin_models(model_class)

            with self.subTest(model_class=model_class.__name__):
                name = "dummy"
                model1.add_adapter(name)
                model1.add_classification_head(name, num_labels=3)
                model1.set_active_adapters(name)
                with tempfile.TemporaryDirectory() as temp_dir:
                    model1.save_adapter(temp_dir, name)

                    # reload using a different name
                    model2.load_adapter(temp_dir, load_as="new_name")
                    model2.set_active_adapters("new_name")

                # check equal output
                in_data = ids_tensor((1, 128), 1000)
                output1 = model1(in_data)
                output2 = model2(in_data)
                self.assertEqual(len(output1), len(output2))
                self.assertTrue(torch.equal(output1[0], output2[0]))
                self.assertEqual(3, output1[0].size()[1])

    def test_load_full_model(self):
        for model_class in self.model_classes:
            with self.subTest(model_class=model_class.__name__):
                model = model_class(model_class.config_class())
                model.add_tagging_head("dummy")
                true_config = model.get_prediction_heads_config()
                with tempfile.TemporaryDirectory() as temp_dir:
                    # save
                    model.save_pretrained(temp_dir)
                    # reload
                    model = model_class.from_pretrained(temp_dir)
                self.assertIn("dummy", model.heads)
                self.assertDictEqual(true_config, model.get_prediction_heads_config())


@require_torch
class PrefixedAdapterWeightsLoadingTest(unittest.TestCase):
    def test_loading_adapter_weights_with_prefix(self):
        model_base, model_with_head_base = create_twin_models(BertModel)

        model_with_head = BertModelWithHeads(model_with_head_base.config)
        model_with_head.bert = model_with_head_base
        model_with_head.cuda()
        model_base.cuda()

        model_with_head.add_adapter("dummy")

        with tempfile.TemporaryDirectory() as temp_dir:
            model_with_head.save_adapter(temp_dir, "dummy")

            loading_info = {}
            model_base.load_adapter(temp_dir, loading_info=loading_info)

        self.assertEqual(0, len(loading_info["missing_keys"]))
        self.assertEqual(0, len(loading_info["unexpected_keys"]))

        # check equal output
        in_data = ids_tensor((1, 128), 1000)
        output1 = model_with_head(in_data)
        output2 = model_base(in_data)
        self.assertEqual(len(output1), len(output2))
        self.assertTrue(torch.equal(output1[0], output2[0]))

    def test_loading_adapter_weights_without_prefix(self):
        model_base, model_with_head_base = create_twin_models(AutoModel, MODELS_WITH_ADAPTERS[BertConfig])

        model_with_head = BertModelWithHeads(model_with_head_base.config)
        model_with_head.bert = model_with_head_base
        model_with_head.cuda()
        model_base.cuda()

        model_base.add_adapter("dummy")

        with tempfile.TemporaryDirectory() as temp_dir:
            model_base.save_adapter(temp_dir, "dummy")

            loading_info = {}
            model_with_head.load_adapter(temp_dir, loading_info=loading_info)

        self.assertEqual(0, len(loading_info["missing_keys"]))
        self.assertEqual(0, len(loading_info["unexpected_keys"]))

        # check equal output
        in_data = ids_tensor((1, 128), 1000)
        output1 = model_with_head(in_data)
        output2 = model_base(in_data)
        self.assertEqual(len(output1), len(output2))
        self.assertTrue(torch.equal(output1[0], output2[0]))<|MERGE_RESOLUTION|>--- conflicted
+++ resolved
@@ -6,24 +6,16 @@
 
 from transformers import (
     ADAPTER_CONFIG_MAP,
+    AutoModel,
+    BertConfig,
     BertModel,
     BertModelWithHeads,
-    DistilBertModel,
-    DistilBertModelWithHeads,
-    RobertaModel,
-    RobertaModelWithHeads,
-    XLMRobertaModel,
-<<<<<<< HEAD
-=======
-    GPT2Model,
-    GPT2ModelWithHeads, AdapterType,
     DistilBertConfig,
     HoulsbyConfig,
     HoulsbyInvConfig,
     PfeifferConfig,
     PfeifferInvConfig,
     RobertaConfig,
->>>>>>> 2920dbcb
 )
 from transformers.testing_utils import require_torch
 
@@ -75,10 +67,6 @@
 
 @require_torch
 class AdapterModelTest(unittest.TestCase):
-    model_classes = [BertModel, RobertaModel, XLMRobertaModel, DistilBertModel,
-                     GPT2Model]
-
-
     def test_add_adapter(self):
         for config in MODELS_WITH_ADAPTERS.values():
             model = AutoModel.from_config(config())
@@ -199,135 +187,12 @@
 
 
 @require_torch
-
-class PredictionHeadModelTest(unittest.TestCase):
-    model_classes = [BertModelWithHeads, RobertaModelWithHeads, DistilBertModelWithHeads, GPT2ModelWithHeads]
-
-    def run_prediction_head_test(self, model, compare_model, head_name, input_shape=(1, 128), output_shape=(1, 2)):
-        # first, check if the head is actually correctly registered as part of the pt module
-        self.assertTrue(f"heads.{head_name}" in dict(model.named_modules()))
-
-        # save & reload
-        with tempfile.TemporaryDirectory() as temp_dir:
-            model.save_head(temp_dir, head_name)
-
-            compare_model.load_head(temp_dir)
-
-        # check if adapter was correctly loaded
-        self.assertTrue(head_name in compare_model.heads)
-
-        in_data = ids_tensor(input_shape, 1000)
-        model.active_head = head_name
-        output1 = model(in_data)
-        self.assertEqual(output_shape, tuple(output1[0].size()))
-        # check equal output
-        compare_model.active_head = head_name
-        output2 = compare_model(in_data)
-        self.assertEqual(len(output1), len(output2))
-        self.assertTrue(torch.equal(output1[0], output2[0]))
-
-    def test_classification_head(self):
-        for model_class in self.model_classes:
-            model1, model2 = create_twin_models(model_class)
-
-            with self.subTest(model_class=model_class.__name__):
-                model1.add_classification_head("dummy")
-                self.run_prediction_head_test(model1, model2, "dummy")
-
-    def test_multiple_choice_head(self):
-        for model_class in self.model_classes:
-            model1, model2 = create_twin_models(model_class)
-
-            with self.subTest(model_class=model_class.__name__):
-                model1.add_multiple_choice_head("dummy")
-                self.run_prediction_head_test(model1, model2, "dummy", input_shape=(2, 128))
-
-    def test_tagging_head(self):
-        for model_class in self.model_classes:
-            model1, model2 = create_twin_models(model_class)
-
-            with self.subTest(model_class=model_class.__name__):
-                model1.add_tagging_head("dummy")
-                self.run_prediction_head_test(model1, model2, "dummy", output_shape=(1, 128, 2))
-
-    def test_qa_head(self):
-        for model_class in self.model_classes:
-            model1, model2 = create_twin_models(model_class)
-
-            with self.subTest(model_class=model_class.__name__):
-                model1.add_qa_head("dummy")
-                self.run_prediction_head_test(model1, model2, "dummy", output_shape=(1, 128))
-
-    def test_adapter_with_head(self):
-        for model_class in self.model_classes:
-            model1, model2 = create_twin_models(model_class)
-
-            with self.subTest(model_class=model_class.__name__):
-                name = "dummy"
-                model1.add_adapter(name)
-                model1.add_classification_head(name, num_labels=3)
-                model1.set_active_adapters(name)
-                with tempfile.TemporaryDirectory() as temp_dir:
-                    model1.save_adapter(temp_dir, name)
-
-                    model2.load_adapter(temp_dir)
-                    model2.set_active_adapters(name)
-                # check equal output
-                in_data = ids_tensor((1, 128), 1000)
-                output1 = model1(in_data)
-                output2 = model2(in_data)
-                self.assertEqual(len(output1), len(output2))
-                self.assertTrue(torch.equal(output1[0], output2[0]))
-                self.assertEqual(3, output1[0].size()[1])
-
-    def test_adapter_with_head_load_as(self):
-        for model_class in self.model_classes:
-            model1, model2 = create_twin_models(model_class)
-
-            with self.subTest(model_class=model_class.__name__):
-                name = "dummy"
-                model1.add_adapter(name)
-                model1.add_classification_head(name, num_labels=3)
-                model1.set_active_adapters(name)
-                with tempfile.TemporaryDirectory() as temp_dir:
-                    model1.save_adapter(temp_dir, name)
-
-                    # reload using a different name
-                    model2.load_adapter(temp_dir, load_as="new_name")
-                    model2.set_active_adapters("new_name")
-
-                # check equal output
-                in_data = ids_tensor((1, 128), 1000)
-                output1 = model1(in_data)
-                output2 = model2(in_data)
-                self.assertEqual(len(output1), len(output2))
-                self.assertTrue(torch.equal(output1[0], output2[0]))
-                self.assertEqual(3, output1[0].size()[1])
-
-    def test_load_full_model(self):
-        for model_class in self.model_classes:
-            with self.subTest(model_class=model_class.__name__):
-                model = model_class(model_class.config_class())
-                model.add_tagging_head("dummy")
-                true_config = model.get_prediction_heads_config()
-                with tempfile.TemporaryDirectory() as temp_dir:
-                    # save
-                    model.save_pretrained(temp_dir)
-                    # reload
-                    model = model_class.from_pretrained(temp_dir)
-                self.assertIn("dummy", model.heads)
-                self.assertDictEqual(true_config, model.get_prediction_heads_config())
-
-
-@require_torch
 class PrefixedAdapterWeightsLoadingTest(unittest.TestCase):
     def test_loading_adapter_weights_with_prefix(self):
         model_base, model_with_head_base = create_twin_models(BertModel)
 
         model_with_head = BertModelWithHeads(model_with_head_base.config)
         model_with_head.bert = model_with_head_base
-        model_with_head.cuda()
-        model_base.cuda()
 
         model_with_head.add_adapter("dummy")
 
@@ -352,8 +217,6 @@
 
         model_with_head = BertModelWithHeads(model_with_head_base.config)
         model_with_head.bert = model_with_head_base
-        model_with_head.cuda()
-        model_base.cuda()
 
         model_base.add_adapter("dummy")
 
