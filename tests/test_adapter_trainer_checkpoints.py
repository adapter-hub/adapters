--- conflicted
+++ resolved
@@ -10,11 +10,7 @@
     Trainer,
     TrainingArguments,
 )
-<<<<<<< HEAD
-from transformers.adapter_composition import Fuse
-=======
 from transformers.adapters.composition import Fuse
->>>>>>> v2
 
 
 class TestAdapterTrainer(unittest.TestCase):
@@ -44,18 +40,12 @@
             model=model,
             args=training_args,
             train_dataset=train_dataset,
-<<<<<<< HEAD
-        )
-
-        trainer.train()
-=======
             do_save_adapters=True,
             do_save_full_model=False,
         )
 
         trainer.train()
         # create second model that should resume the training of the first
->>>>>>> v2
         model_resume = AutoModelForSequenceClassification.from_pretrained("bert-base-uncased")
         model_resume.add_adapter("adapter")
         model_resume.add_adapter("additional_adapter")
@@ -71,12 +61,8 @@
 
         for ((k1, v1), (k2, v2)) in zip(trainer.model.state_dict().items(), trainer_resume.model.state_dict().items()):
             self.assertEqual(k1, k2)
-<<<<<<< HEAD
-            self.assertTrue(torch.equal(v1, v2), k1)
-=======
             if "adapter" in k1:
                 self.assertTrue(torch.equal(v1, v2), k1)
->>>>>>> v2
 
     def test_resume_training_with_fusion(self):
         def encode_batch(batch):
@@ -110,12 +96,9 @@
             model=model,
             args=training_args,
             train_dataset=train_dataset,
-<<<<<<< HEAD
-=======
             do_save_adapters=True,
             do_save_full_model=False,
             do_save_adapter_fusion=True,
->>>>>>> v2
         )
 
         trainer.train()
@@ -135,12 +118,8 @@
 
         for ((k1, v1), (k2, v2)) in zip(trainer.model.state_dict().items(), trainer_resume.model.state_dict().items()):
             self.assertEqual(k1, k2)
-<<<<<<< HEAD
-            self.assertTrue(torch.equal(v1, v2), k1)
-=======
             if "adapter" in k1:
                 self.assertTrue(torch.equal(v1, v2), k1)
->>>>>>> v2
 
 
 if __name__ == "__main__":
