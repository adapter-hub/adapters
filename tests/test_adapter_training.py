--- conflicted
+++ resolved
@@ -45,17 +45,10 @@
                 self.assertEqual(set(["mrpc"]), model.active_adapters.flatten())
 
                 # all weights of the adapter should be activated
-<<<<<<< HEAD
-                for k, v in filter_parameters(model, "adapters.mrpc").items():
-                    self.assertTrue(v.requires_grad, k)
-                # all weights of the adapter not used for training should be freezed
-                for k, v in filter_parameters(model, "adapters.dummy").items():
-=======
                 for k, v in filter_parameters(model, "adapters.mrpc.").items():
                     self.assertTrue(v.requires_grad, k)
                 # all weights of the adapter not used for training should be freezed
                 for k, v in filter_parameters(model, "adapters.dummy.").items():
->>>>>>> 628d3fc6
                     self.assertFalse(v.requires_grad, k)
                 # weights of the model should be freezed (check on some examples)
                 for k, v in filter_parameters(model, "encoder.layer.0.attention").items():
@@ -109,11 +102,7 @@
                 self.assertEqual(adapter_setup, model.active_adapters)
 
                 # all weights of the adapters should be frozen (test for one)
-<<<<<<< HEAD
-                for k, v in filter_parameters(model, "adapters.a").items():
-=======
                 for k, v in filter_parameters(model, "adapters.a.").items():
->>>>>>> 628d3fc6
                     self.assertFalse(v.requires_grad, k)
                 # all weights of the fusion layer should be activated
                 for k, v in filter_parameters(model, "adapter_fusion_layer").items():
