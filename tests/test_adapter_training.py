--- conflicted
+++ resolved
@@ -135,10 +135,6 @@
                 self.assertFalse(torch.equal(v1, v2), k1)
             else:
                 self.assertTrue(torch.equal(v1, v2), k1)
-<<<<<<< HEAD
-        self.assertTrue(regularization_called)
-=======
-
         self.assertTrue(regularization_called)
 
     def test_batch_split_training(self):
@@ -173,5 +169,4 @@
             if "mrpc" in k1:
                 self.assertFalse(torch.equal(v1, v2))
             else:
-                self.assertTrue(torch.equal(v1, v2))
->>>>>>> fb98f06b
+                self.assertTrue(torch.equal(v1, v2))