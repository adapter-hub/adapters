import os
import tempfile
import unittest

import adapters
from adapters import CompacterPlusPlusConfig, IA3Config, LoRAConfig
from tests.test_methods.method_test_impl.base import AdapterMethodBaseTestMixin
<<<<<<< HEAD
from transformers import AutoModel, Gemma2Config, ModernBertConfig, PhiConfig
=======
from transformers import AutoModel, Gemma2Config, ModernBertConfig, Qwen2Config
>>>>>>> 54bd177d
from transformers.testing_utils import torch_device

from .base import TextAdapterTestBase


# To add tests for a new model, add a new entry to this dictionary. Nothing else needs to be changed.
MODEL_CONFIGS = {
    "ModernBERT": {
        "config_class": ModernBertConfig,
        "config_params": {
            "hidden_size": 32,
            "num_hidden_layers": 4,
            "num_attention_heads": 4,
            "intermediate_size": 64,
            "pad_token_id": 0,
        },
        "test_base": TextAdapterTestBase,
    },
    "Gemma2": {
        "config_class": Gemma2Config,
        "config_params": {
            "hidden_size": 32,
            "num_hidden_layers": 4,
            "num_attention_heads": 4,
            "num_key_value_heads": 4,
            "intermediate_size": 64,
            "pad_token_id": 0,
        },
        "test_base": TextAdapterTestBase,
    },
<<<<<<< HEAD
        "Phi": {
        "config_class": PhiConfig,
=======
    "Qwen2": {
        "config_class": Qwen2Config,
>>>>>>> 54bd177d
        "config_params": {
            "hidden_size": 32,
            "num_hidden_layers": 4,
            "num_attention_heads": 4,
<<<<<<< HEAD
            "num_key_value_heads": 4,
=======
            "num_key_value_heads": 2,
>>>>>>> 54bd177d
            "intermediate_size": 64,
            "pad_token_id": 0,
        },
        "test_base": TextAdapterTestBase,
    },
}


class CustomInterfaceTestBase(AdapterMethodBaseTestMixin):
    """
    Tests for the custom interfaces we support. To save time, this test suite is limited to test only basic functionality for each model.
    """

    def get_model(self):
        model = AutoModel.from_config(self.config())
        adapters.init(model)  # No need to specify interface - it's auto-detected
        model.to(torch_device)
        return model

    def test_bottleneck_forward(self):
        """Test that bottleneck forward pass works."""
        model = self.get_model()
        adapter_methods = model.adapter_interface.adapter_methods
        if "bottleneck" not in adapter_methods:
            self.skipTest("Bottleneck not supported by this model.")
        self.run_forward_test(model, "seq_bn")

    def test_invertible_forward(self):
        """Test that invertible forward pass works."""
        model = self.get_model()
        adapter_methods = model.adapter_interface.adapter_methods
        if "invertible" not in adapter_methods:
            self.skipTest("Invertible not supported by this model.")
        self.run_forward_test(model, "double_seq_bn")

    def test_prompt_tuning_forward(self):
        """Test that prompt tuning forward pass works."""
        model = self.get_model()
        adapter_methods = model.adapter_interface.adapter_methods
        if "prompt_tuning" not in adapter_methods:
            self.skipTest("Prompt tuning not supported by this model.")
        self.run_forward_test(model, "prompt_tuning")

    def test_reft_forward(self):
        """Test that reft forward pass works."""
        model = self.get_model()
        adapter_methods = model.adapter_interface.adapter_methods
        if "reft" not in adapter_methods:
            self.skipTest("Reft not supported by this model.")
        self.run_forward_test(model, "loreft")

    def test_lora_forward(self):
        """Test that lora forward pass works."""
        model = self.get_model()
        adapter_methods = model.adapter_interface.adapter_methods
        if "lora" not in adapter_methods:
            self.skipTest("LoRA not supported by this model.")
        self.run_forward_test(model, LoRAConfig(init_weights="bert", intermediate_lora=True, output_lora=True))

    def test_ia3_forward(self):
        """Test that IA3 forward pass works."""
        model = self.get_model()
        adapter_methods = model.adapter_interface.adapter_methods
        if "lora" not in adapter_methods:
            self.skipTest("IA3 not supported by this model.")
        self.run_forward_test(model, IA3Config(init_weights="bert", intermediate_lora=True, output_lora=True))

    def test_compacter_forward(self):
        """Test that compacter forward pass works."""
        model = self.get_model()
        adapter_methods = model.adapter_interface.adapter_methods
        if "bottleneck" not in adapter_methods:
            self.skipTest("Compacter not supported by this model.")
        self.run_forward_test(model, CompacterPlusPlusConfig(phm_dim=2, reduction_factor=8))

    def test_adapter_loading(self):
        """Test saving and loading adapters."""
        model = self.get_model()
        model.eval()

        # Add and activate adapter
        name = "test_adapter"
        model.add_adapter(name, config=LoRAConfig())
        model.set_active_adapters(name)

        with tempfile.TemporaryDirectory() as temp_dir:
            # Save adapter
            model.save_adapter(temp_dir, name)
            # Check that weights file exists
            self.assertTrue(os.path.exists(os.path.join(temp_dir, "pytorch_adapter.bin")))

            # Load adapter into new model
            new_model = self.get_model()
            new_model.load_adapter(temp_dir)
            self.assertTrue(name in new_model.adapters_config)


# Create test classes for each model
for model_name, model_config in MODEL_CONFIGS.items():
    # Create model-specific test class
    test_class = type(
        model_name,  # This will create classes named "ModernBERT" and "Gemma2"
        (CustomInterfaceTestBase, model_config["test_base"], unittest.TestCase),  # Include the specified test base
        {
            "config_class": model_config["config_class"],
            "config": staticmethod(
                lambda params=model_config["config_params"], cls=model_config["config_class"]: cls(**params)
            ),
        },
    )

    # Add test class to global namespace
    globals()[model_name] = test_class<|MERGE_RESOLUTION|>--- conflicted
+++ resolved
@@ -5,11 +5,7 @@
 import adapters
 from adapters import CompacterPlusPlusConfig, IA3Config, LoRAConfig
 from tests.test_methods.method_test_impl.base import AdapterMethodBaseTestMixin
-<<<<<<< HEAD
-from transformers import AutoModel, Gemma2Config, ModernBertConfig, PhiConfig
-=======
-from transformers import AutoModel, Gemma2Config, ModernBertConfig, Qwen2Config
->>>>>>> 54bd177d
+from transformers import AutoModel, Gemma2Config, ModernBertConfig, Qwen2Config, PhiConfig
 from transformers.testing_utils import torch_device
 
 from .base import TextAdapterTestBase
@@ -40,22 +36,25 @@
         },
         "test_base": TextAdapterTestBase,
     },
-<<<<<<< HEAD
-        "Phi": {
-        "config_class": PhiConfig,
-=======
     "Qwen2": {
         "config_class": Qwen2Config,
->>>>>>> 54bd177d
         "config_params": {
             "hidden_size": 32,
             "num_hidden_layers": 4,
             "num_attention_heads": 4,
-<<<<<<< HEAD
+            "num_key_value_heads": 2,
+            "intermediate_size": 64,
+            "pad_token_id": 0,
+        },
+        "test_base": TextAdapterTestBase,
+    },
+        "Phi": {
+        "config_class": PhiConfig,
+        "config_params": {
+            "hidden_size": 32,
+            "num_hidden_layers": 4,
+            "num_attention_heads": 4,
             "num_key_value_heads": 4,
-=======
-            "num_key_value_heads": 2,
->>>>>>> 54bd177d
             "intermediate_size": 64,
             "pad_token_id": 0,
         },
