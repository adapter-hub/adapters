# coding=utf-8
# Copyright 2018 Google T5 Authors and HuggingFace Inc. team.
#
# Licensed under the Apache License, Version 2.0 (the "License");
# you may not use this file except in compliance with the License.
# You may obtain a copy of the License at
#
#     http://www.apache.org/licenses/LICENSE-2.0
#
# Unless required by applicable law or agreed to in writing, software
# distributed under the License is distributed on an "AS IS" BASIS,
# WITHOUT WARRANTIES OR CONDITIONS OF ANY KIND, either express or implied.
# See the License for the specific language governing permissions and
# limitations under the License.


import copy
import tempfile
import unittest

from transformers import T5Config, is_torch_available
from transformers.file_utils import cached_property
from transformers.testing_utils import require_sentencepiece, require_tokenizers, require_torch, slow, torch_device

from .test_configuration_common import ConfigTester
from .test_generation_utils import GenerationTesterMixin
from .test_modeling_common import ModelTesterMixin, ids_tensor


if is_torch_available():
    import torch

<<<<<<< HEAD
    from transformers import (
        ByT5Tokenizer,
        T5Config,
        T5EncoderModel,
        T5ForConditionalGeneration,
        T5Model,
        T5ModelWithHeads,
        T5Tokenizer,
    )
=======
    from transformers import ByT5Tokenizer, T5EncoderModel, T5ForConditionalGeneration, T5Model, T5Tokenizer
>>>>>>> edb3539d
    from transformers.models.t5.modeling_t5 import T5_PRETRAINED_MODEL_ARCHIVE_LIST


class T5ModelTester:
    def __init__(
        self,
        parent,
        vocab_size=99,
        batch_size=13,
        encoder_seq_length=7,
        decoder_seq_length=9,
        # For common tests
        is_training=True,
        use_attention_mask=True,
        use_labels=True,
        hidden_size=32,
        num_hidden_layers=5,
        num_attention_heads=4,
        d_ff=37,
        relative_attention_num_buckets=8,
        dropout_rate=0.1,
        initializer_factor=0.002,
        eos_token_id=1,
        pad_token_id=0,
        decoder_start_token_id=0,
        scope=None,
        decoder_layers=None,
    ):

        self.parent = parent
        self.batch_size = batch_size
        self.encoder_seq_length = encoder_seq_length
        self.decoder_seq_length = decoder_seq_length
        # For common tests
        self.seq_length = self.decoder_seq_length
        self.is_training = is_training
        self.use_attention_mask = use_attention_mask
        self.use_labels = use_labels
        self.vocab_size = vocab_size
        self.hidden_size = hidden_size
        self.num_hidden_layers = num_hidden_layers
        self.num_attention_heads = num_attention_heads
        self.d_ff = d_ff
        self.relative_attention_num_buckets = relative_attention_num_buckets
        self.dropout_rate = dropout_rate
        self.initializer_factor = initializer_factor
        self.eos_token_id = eos_token_id
        self.pad_token_id = pad_token_id
        self.decoder_start_token_id = decoder_start_token_id
        self.scope = None
        self.decoder_layers = decoder_layers

    def get_large_model_config(self):
        return T5Config.from_pretrained("t5-base")

    def prepare_config_and_inputs(self):
        input_ids = ids_tensor([self.batch_size, self.encoder_seq_length], self.vocab_size)
        decoder_input_ids = ids_tensor([self.batch_size, self.decoder_seq_length], self.vocab_size)

        attention_mask = None
        decoder_attention_mask = None
        if self.use_attention_mask:
            attention_mask = ids_tensor([self.batch_size, self.encoder_seq_length], vocab_size=2)
            decoder_attention_mask = ids_tensor([self.batch_size, self.decoder_seq_length], vocab_size=2)

        lm_labels = None
        if self.use_labels:
            lm_labels = ids_tensor([self.batch_size, self.decoder_seq_length], self.vocab_size)

        config = self.get_config()

        return (
            config,
            input_ids,
            decoder_input_ids,
            attention_mask,
            decoder_attention_mask,
            lm_labels,
        )

    def get_pipeline_config(self):
        return T5Config(
            vocab_size=166,  # t5 forces 100 extra tokens
            d_model=self.hidden_size,
            d_ff=self.d_ff,
            d_kv=self.hidden_size // self.num_attention_heads,
            num_layers=self.num_hidden_layers,
            num_decoder_layers=self.decoder_layers,
            num_heads=self.num_attention_heads,
            relative_attention_num_buckets=self.relative_attention_num_buckets,
            dropout_rate=self.dropout_rate,
            initializer_factor=self.initializer_factor,
            eos_token_id=self.eos_token_id,
            bos_token_id=self.pad_token_id,
            pad_token_id=self.pad_token_id,
            decoder_start_token_id=self.decoder_start_token_id,
        )

    def get_config(self):
        return T5Config(
            vocab_size=self.vocab_size,
            d_model=self.hidden_size,
            d_ff=self.d_ff,
            d_kv=self.hidden_size // self.num_attention_heads,
            num_layers=self.num_hidden_layers,
            num_decoder_layers=self.decoder_layers,
            num_heads=self.num_attention_heads,
            relative_attention_num_buckets=self.relative_attention_num_buckets,
            dropout_rate=self.dropout_rate,
            initializer_factor=self.initializer_factor,
            eos_token_id=self.eos_token_id,
            bos_token_id=self.pad_token_id,
            pad_token_id=self.pad_token_id,
            decoder_start_token_id=self.decoder_start_token_id,
        )

    def check_prepare_lm_labels_via_shift_left(
        self,
        config,
        input_ids,
        decoder_input_ids,
        attention_mask,
        decoder_attention_mask,
        lm_labels,
    ):
        model = T5Model(config=config)
        model.to(torch_device)
        model.eval()

        # make sure that lm_labels are correctly padded from the right
        lm_labels.masked_fill_((lm_labels == self.decoder_start_token_id), self.eos_token_id)

        # add casaul pad token mask
        triangular_mask = torch.tril(lm_labels.new_ones(lm_labels.shape)).logical_not()
        lm_labels.masked_fill_(triangular_mask, self.pad_token_id)
        decoder_input_ids = model._shift_right(lm_labels)

        for i, (decoder_input_ids_slice, lm_labels_slice) in enumerate(zip(decoder_input_ids, lm_labels)):
            # first item
            self.parent.assertEqual(decoder_input_ids_slice[0].item(), self.decoder_start_token_id)
            if i < decoder_input_ids_slice.shape[-1]:
                if i < decoder_input_ids.shape[-1] - 1:
                    # items before diagonal
                    self.parent.assertListEqual(
                        decoder_input_ids_slice[1 : i + 1].tolist(), lm_labels_slice[:i].tolist()
                    )
                # pad items after diagonal
                if i < decoder_input_ids.shape[-1] - 2:
                    self.parent.assertListEqual(
                        decoder_input_ids_slice[i + 2 :].tolist(), lm_labels_slice[i + 1 : -1].tolist()
                    )
            else:
                # all items after square
                self.parent.assertListEqual(decoder_input_ids_slice[1:].tolist(), lm_labels_slice[:-1].tolist())

    def create_and_check_model(
        self,
        config,
        input_ids,
        decoder_input_ids,
        attention_mask,
        decoder_attention_mask,
        lm_labels,
    ):
        model = T5Model(config=config)
        model.to(torch_device)
        model.eval()
        result = model(
            input_ids=input_ids,
            decoder_input_ids=decoder_input_ids,
            attention_mask=attention_mask,
            decoder_attention_mask=decoder_attention_mask,
        )
        result = model(input_ids=input_ids, decoder_input_ids=decoder_input_ids)
        decoder_output = result.last_hidden_state
        decoder_past = result.past_key_values
        encoder_output = result.encoder_last_hidden_state

        self.parent.assertEqual(encoder_output.size(), (self.batch_size, self.encoder_seq_length, self.hidden_size))
        self.parent.assertEqual(decoder_output.size(), (self.batch_size, self.decoder_seq_length, self.hidden_size))
        # There should be `num_layers` key value embeddings stored in decoder_past
        self.parent.assertEqual(len(decoder_past), config.num_layers)
        # There should be a self attn key, a self attn value, a cross attn key and a cross attn value stored in each decoder_past tuple
        self.parent.assertEqual(len(decoder_past[0]), 4)

    def create_and_check_with_lm_head(
        self,
        config,
        input_ids,
        decoder_input_ids,
        attention_mask,
        decoder_attention_mask,
        lm_labels,
    ):
        model = T5ForConditionalGeneration(config=config).to(torch_device).eval()
        outputs = model(
            input_ids=input_ids,
            decoder_input_ids=decoder_input_ids,
            decoder_attention_mask=decoder_attention_mask,
            labels=lm_labels,
        )
        self.parent.assertEqual(len(outputs), 4)
        self.parent.assertEqual(outputs["logits"].size(), (self.batch_size, self.decoder_seq_length, self.vocab_size))
        self.parent.assertEqual(outputs["loss"].size(), ())

    def create_and_check_decoder_model_past(
        self,
        config,
        input_ids,
        decoder_input_ids,
        attention_mask,
        decoder_attention_mask,
        lm_labels,
    ):
        model = T5Model(config=config).get_decoder().to(torch_device).eval()
        # first forward pass
        outputs = model(input_ids, use_cache=True)
        outputs_use_cache_conf = model(input_ids)
        outputs_no_past = model(input_ids, use_cache=False)

        self.parent.assertTrue(len(outputs) == len(outputs_use_cache_conf))
        self.parent.assertTrue(len(outputs) == len(outputs_no_past) + 1)

        output, past_key_values = outputs.to_tuple()

        # create hypothetical next token and extent to next_input_ids
        next_tokens = ids_tensor((self.batch_size, 1), config.vocab_size)

        # append to next input_ids and
        next_input_ids = torch.cat([input_ids, next_tokens], dim=-1)

        output_from_no_past = model(next_input_ids)["last_hidden_state"]
        output_from_past = model(next_tokens, past_key_values=past_key_values)["last_hidden_state"]

        # select random slice
        random_slice_idx = ids_tensor((1,), output_from_past.shape[-1]).item()
        output_from_no_past_slice = output_from_no_past[:, -1, random_slice_idx].detach()
        output_from_past_slice = output_from_past[:, 0, random_slice_idx].detach()

        # test that outputs are equal for slice
        self.parent.assertTrue(torch.allclose(output_from_past_slice, output_from_no_past_slice, atol=1e-3))

    def create_and_check_decoder_model_attention_mask_past(
        self,
        config,
        input_ids,
        decoder_input_ids,
        attention_mask,
        decoder_attention_mask,
        lm_labels,
    ):
        model = T5Model(config=config).get_decoder()
        model.to(torch_device)
        model.eval()

        # create attention mask
        attn_mask = torch.ones(input_ids.shape, dtype=torch.long, device=torch_device)

        half_seq_length = input_ids.shape[-1] // 2
        attn_mask[:, half_seq_length:] = 0

        # first forward pass
        output, past_key_values = model(input_ids, attention_mask=attn_mask, use_cache=True).to_tuple()

        # create hypothetical next token and extent to next_input_ids
        next_tokens = ids_tensor((self.batch_size, 1), config.vocab_size)

        # change a random masked slice from input_ids
        random_seq_idx_to_change = ids_tensor((1,), half_seq_length).item() + 1
        random_other_next_tokens = ids_tensor((self.batch_size, 1), config.vocab_size).squeeze(-1)
        input_ids[:, -random_seq_idx_to_change] = random_other_next_tokens

        # append to next input_ids and attn_mask
        next_input_ids = torch.cat([input_ids, next_tokens], dim=-1)
        attn_mask = torch.cat(
            [attn_mask, torch.ones((attn_mask.shape[0], 1), dtype=torch.long, device=torch_device)],
            dim=1,
        )

        # get two different outputs
        output_from_no_past = model(next_input_ids, attention_mask=attn_mask)["last_hidden_state"]
        output_from_past = model(next_tokens, past_key_values=past_key_values, attention_mask=attn_mask)[
            "last_hidden_state"
        ]

        # select random slice
        random_slice_idx = ids_tensor((1,), output_from_past.shape[-1]).item()
        output_from_no_past_slice = output_from_no_past[:, -1, random_slice_idx].detach()
        output_from_past_slice = output_from_past[:, 0, random_slice_idx].detach()

        # test that outputs are equal for slice
        self.parent.assertTrue(torch.allclose(output_from_past_slice, output_from_no_past_slice, atol=1e-3))

    def create_and_check_decoder_model_past_large_inputs(
        self,
        config,
        input_ids,
        decoder_input_ids,
        attention_mask,
        decoder_attention_mask,
        lm_labels,
    ):
        model = T5Model(config=config).get_decoder().to(torch_device).eval()
        # first forward pass
        outputs = model(input_ids, attention_mask=attention_mask, use_cache=True)

        output, past_key_values = outputs.to_tuple()

        # create hypothetical multiple next token and extent to next_input_ids
        next_tokens = ids_tensor((self.batch_size, 3), config.vocab_size)
        next_mask = ids_tensor((self.batch_size, 3), vocab_size=2)

        # append to next input_ids and
        next_input_ids = torch.cat([input_ids, next_tokens], dim=-1)
        next_attention_mask = torch.cat([attention_mask, next_mask], dim=-1)

        output_from_no_past = model(next_input_ids, attention_mask=next_attention_mask)["last_hidden_state"]
        output_from_past = model(next_tokens, attention_mask=next_attention_mask, past_key_values=past_key_values)[
            "last_hidden_state"
        ]

        # select random slice
        random_slice_idx = ids_tensor((1,), output_from_past.shape[-1]).item()
        output_from_no_past_slice = output_from_no_past[:, -3:, random_slice_idx].detach()
        output_from_past_slice = output_from_past[:, :, random_slice_idx].detach()

        self.parent.assertTrue(output_from_past_slice.shape[1] == next_tokens.shape[1])

        # test that outputs are equal for slice
        self.parent.assertTrue(torch.allclose(output_from_past_slice, output_from_no_past_slice, atol=1e-3))

    def create_and_check_generate_with_past_key_values(
        self,
        config,
        input_ids,
        decoder_input_ids,
        attention_mask,
        decoder_attention_mask,
        lm_labels,
    ):
        model = T5ForConditionalGeneration(config=config).to(torch_device).eval()
        torch.manual_seed(0)
        output_without_past_cache = model.generate(
            input_ids[:1], num_beams=2, max_length=5, do_sample=True, use_cache=False
        )
        torch.manual_seed(0)
        output_with_past_cache = model.generate(input_ids[:1], num_beams=2, max_length=5, do_sample=True)
        self.parent.assertTrue(torch.all(output_with_past_cache == output_without_past_cache))

    def create_and_check_model_fp16_forward(
        self,
        config,
        input_ids,
        decoder_input_ids,
        attention_mask,
        decoder_attention_mask,
        lm_labels,
    ):
        model = T5Model(config=config).to(torch_device).half().eval()
        output = model(input_ids, decoder_input_ids=input_ids, attention_mask=attention_mask)["last_hidden_state"]
        self.parent.assertFalse(torch.isnan(output).any().item())

    def create_and_check_encoder_decoder_shared_weights(
        self,
        config,
        input_ids,
        decoder_input_ids,
        attention_mask,
        decoder_attention_mask,
        lm_labels,
    ):
        for model_class in [T5Model, T5ForConditionalGeneration]:
            torch.manual_seed(0)
            model = model_class(config=config).to(torch_device).eval()
            # load state dict copies weights but does not tie them
            model.encoder.load_state_dict(model.decoder.state_dict(), strict=False)

            torch.manual_seed(0)
            tied_config = copy.deepcopy(config)
            tied_config.tie_encoder_decoder = True
            tied_model = model_class(config=tied_config).to(torch_device).eval()

            model_result = model(
                input_ids=input_ids,
                decoder_input_ids=decoder_input_ids,
                attention_mask=attention_mask,
                decoder_attention_mask=decoder_attention_mask,
            )

            tied_model_result = tied_model(
                input_ids=input_ids,
                decoder_input_ids=decoder_input_ids,
                attention_mask=attention_mask,
                decoder_attention_mask=decoder_attention_mask,
            )

            # check that models has less parameters
            self.parent.assertLess(
                sum(p.numel() for p in tied_model.parameters()), sum(p.numel() for p in model.parameters())
            )
            random_slice_idx = ids_tensor((1,), model_result[0].shape[-1]).item()

            # check that outputs are equal
            self.parent.assertTrue(
                torch.allclose(
                    model_result[0][0, :, random_slice_idx], tied_model_result[0][0, :, random_slice_idx], atol=1e-4
                )
            )

            # check that outputs after saving and loading are equal
            with tempfile.TemporaryDirectory() as tmpdirname:
                tied_model.save_pretrained(tmpdirname)
                tied_model = model_class.from_pretrained(tmpdirname)
                tied_model.to(torch_device)
                tied_model.eval()

                # check that models has less parameters
                self.parent.assertLess(
                    sum(p.numel() for p in tied_model.parameters()), sum(p.numel() for p in model.parameters())
                )
                random_slice_idx = ids_tensor((1,), model_result[0].shape[-1]).item()

                tied_model_result = tied_model(
                    input_ids=input_ids,
                    decoder_input_ids=decoder_input_ids,
                    attention_mask=attention_mask,
                    decoder_attention_mask=decoder_attention_mask,
                )

                # check that outputs are equal
                self.parent.assertTrue(
                    torch.allclose(
                        model_result[0][0, :, random_slice_idx],
                        tied_model_result[0][0, :, random_slice_idx],
                        atol=1e-4,
                    )
                )

    def check_resize_embeddings_t5_v1_1(
        self,
        config,
    ):
        prev_vocab_size = config.vocab_size

        config.tie_word_embeddings = False
        model = T5ForConditionalGeneration(config=config).to(torch_device).eval()
        model.resize_token_embeddings(prev_vocab_size - 10)

        self.parent.assertEqual(model.get_input_embeddings().weight.shape[0], prev_vocab_size - 10)
        self.parent.assertEqual(model.get_output_embeddings().weight.shape[0], prev_vocab_size - 10)
        self.parent.assertEqual(model.config.vocab_size, prev_vocab_size - 10)

    def prepare_config_and_inputs_for_common(self):
        config_and_inputs = self.prepare_config_and_inputs()
        (
            config,
            input_ids,
            decoder_input_ids,
            attention_mask,
            decoder_attention_mask,
            lm_labels,
        ) = config_and_inputs

        inputs_dict = {
            "input_ids": input_ids,
            "attention_mask": attention_mask,
            "decoder_input_ids": decoder_input_ids,
            "decoder_attention_mask": decoder_attention_mask,
            "use_cache": False,
        }
        return config, inputs_dict


@require_torch
class T5ModelTest(ModelTesterMixin, GenerationTesterMixin, unittest.TestCase):

    all_model_classes = (T5Model, T5ForConditionalGeneration, T5ModelWithHeads) if is_torch_available() else ()
    all_generative_model_classes = (T5ForConditionalGeneration,) if is_torch_available() else ()
    fx_ready_model_classes = all_model_classes
    all_parallelizable_model_classes = (T5Model, T5ForConditionalGeneration) if is_torch_available() else ()
    test_pruning = False
    test_torchscript = True
    test_resize_embeddings = True
    test_model_parallel = True
    is_encoder_decoder = True

    def setUp(self):
        self.model_tester = T5ModelTester(self)
        self.config_tester = ConfigTester(self, config_class=T5Config, d_model=37)

    def test_config(self):
        self.config_tester.run_common_tests()

    def test_shift_right(self):
        config_and_inputs = self.model_tester.prepare_config_and_inputs()
        self.model_tester.check_prepare_lm_labels_via_shift_left(*config_and_inputs)

    def test_model(self):
        config_and_inputs = self.model_tester.prepare_config_and_inputs()
        self.model_tester.create_and_check_model(*config_and_inputs)

    def test_model_v1_1(self):
        config_and_inputs = self.model_tester.prepare_config_and_inputs()
        # check that gated gelu feed forward and different word embeddings work
        config = config_and_inputs[0]
        config.tie_word_embeddings = False
        config.feed_forward_proj = "gated-gelu"
        self.model_tester.create_and_check_model(config, *config_and_inputs[1:])

    def test_with_lm_head(self):
        config_and_inputs = self.model_tester.prepare_config_and_inputs()
        self.model_tester.create_and_check_with_lm_head(*config_and_inputs)

    def test_decoder_model_past(self):
        config_and_inputs = self.model_tester.prepare_config_and_inputs()
        self.model_tester.create_and_check_decoder_model_past(*config_and_inputs)

    def test_decoder_model_past_with_attn_mask(self):
        config_and_inputs = self.model_tester.prepare_config_and_inputs()
        self.model_tester.create_and_check_decoder_model_attention_mask_past(*config_and_inputs)

    def test_decoder_model_past_with_3d_attn_mask(self):
        (
            config,
            input_ids,
            decoder_input_ids,
            attention_mask,
            decoder_attention_mask,
            lm_labels,
        ) = self.model_tester.prepare_config_and_inputs()

        attention_mask = ids_tensor(
            [self.model_tester.batch_size, self.model_tester.encoder_seq_length, self.model_tester.encoder_seq_length],
            vocab_size=2,
        )
        decoder_attention_mask = ids_tensor(
            [self.model_tester.batch_size, self.model_tester.decoder_seq_length, self.model_tester.decoder_seq_length],
            vocab_size=2,
        )

        self.model_tester.create_and_check_decoder_model_attention_mask_past(
            config,
            input_ids,
            decoder_input_ids,
            attention_mask,
            decoder_attention_mask,
            lm_labels,
        )

    def test_decoder_model_past_with_large_inputs(self):
        config_and_inputs = self.model_tester.prepare_config_and_inputs()
        self.model_tester.create_and_check_decoder_model_past_large_inputs(*config_and_inputs)

    def test_generate_with_past_key_values(self):
        config_and_inputs = self.model_tester.prepare_config_and_inputs()
        self.model_tester.create_and_check_generate_with_past_key_values(*config_and_inputs)

    def test_encoder_decoder_shared_weights(self):
        config_and_inputs = self.model_tester.prepare_config_and_inputs()
        self.model_tester.create_and_check_encoder_decoder_shared_weights(*config_and_inputs)

    @unittest.skipIf(torch_device == "cpu", "Cant do half precision")
    def test_model_fp16_forward(self):
        config_and_inputs = self.model_tester.prepare_config_and_inputs()
        self.model_tester.create_and_check_model_fp16_forward(*config_and_inputs)

    def test_v1_1_resize_embeddings(self):
        config = self.model_tester.prepare_config_and_inputs()[0]
        self.model_tester.check_resize_embeddings_t5_v1_1(config)

    @slow
    def test_model_from_pretrained(self):
        for model_name in T5_PRETRAINED_MODEL_ARCHIVE_LIST[:1]:
            model = T5Model.from_pretrained(model_name)
            self.assertIsNotNone(model)

    @unittest.skip("Test has a segmentation fault on torch 1.8.0")
    def test_export_to_onnx(self):
        config_and_inputs = self.model_tester.prepare_config_and_inputs()
        model = T5Model(config_and_inputs[0]).to(torch_device)
        with tempfile.TemporaryDirectory() as tmpdirname:
            torch.onnx.export(
                model,
                (config_and_inputs[1], config_and_inputs[3], config_and_inputs[2]),
                f"{tmpdirname}/t5_test.onnx",
                export_params=True,
                opset_version=9,
                input_names=["input_ids", "decoder_input_ids"],
            )

    def test_generate_with_head_masking(self):
        attention_names = ["encoder_attentions", "decoder_attentions", "cross_attentions"]
        config_and_inputs = self.model_tester.prepare_config_and_inputs()
        config = config_and_inputs[0]
        max_length = config_and_inputs[1].shape[-1] + 3
        model = T5ForConditionalGeneration(config).eval()
        model.to(torch_device)

        head_masking = {
            "head_mask": torch.zeros(config.num_layers, config.num_heads, device=torch_device),
            "decoder_head_mask": torch.zeros(config.num_decoder_layers, config.num_heads, device=torch_device),
            "cross_attn_head_mask": torch.zeros(config.num_decoder_layers, config.num_heads, device=torch_device),
        }

        for attn_name, (name, mask) in zip(attention_names, head_masking.items()):
            head_masks = {name: mask}
            # Explicitly pass decoder_head_mask as it is required from T5 model when head_mask specified
            if name == "head_mask":
                head_masks["decoder_head_mask"] = torch.ones(
                    config.num_decoder_layers, config.num_heads, device=torch_device
                )

            out = model.generate(
                config_and_inputs[1],
                num_beams=1,
                max_length=max_length,
                output_attentions=True,
                return_dict_in_generate=True,
                **head_masks,
            )
            # We check the state of decoder_attentions and cross_attentions just from the last step
            attn_weights = out[attn_name] if attn_name == attention_names[0] else out[attn_name][-1]
            self.assertEqual(sum([w.sum().item() for w in attn_weights]), 0.0)


class T5EncoderOnlyModelTester:
    def __init__(
        self,
        parent,
        vocab_size=99,
        batch_size=13,
        encoder_seq_length=7,
        # For common tests
        use_attention_mask=True,
        hidden_size=32,
        num_hidden_layers=5,
        num_attention_heads=4,
        d_ff=37,
        relative_attention_num_buckets=8,
        is_training=False,
        dropout_rate=0.1,
        initializer_factor=0.002,
        is_encoder_decoder=False,
        eos_token_id=1,
        pad_token_id=0,
        scope=None,
    ):

        self.parent = parent
        self.batch_size = batch_size
        self.encoder_seq_length = encoder_seq_length
        # For common tests
        self.seq_length = self.encoder_seq_length
        self.use_attention_mask = use_attention_mask
        self.vocab_size = vocab_size
        self.hidden_size = hidden_size
        self.num_hidden_layers = num_hidden_layers
        self.num_attention_heads = num_attention_heads
        self.d_ff = d_ff
        self.relative_attention_num_buckets = relative_attention_num_buckets
        self.dropout_rate = dropout_rate
        self.initializer_factor = initializer_factor
        self.eos_token_id = eos_token_id
        self.pad_token_id = pad_token_id
        self.is_encoder_decoder = is_encoder_decoder
        self.scope = None
        self.is_training = is_training

    def get_large_model_config(self):
        return T5Config.from_pretrained("t5-base")

    def prepare_config_and_inputs(self):
        input_ids = ids_tensor([self.batch_size, self.encoder_seq_length], self.vocab_size)

        attention_mask = None
        if self.use_attention_mask:
            attention_mask = ids_tensor([self.batch_size, self.encoder_seq_length], vocab_size=2)

        config = T5Config(
            vocab_size=self.vocab_size,
            d_model=self.hidden_size,
            d_ff=self.d_ff,
            d_kv=self.hidden_size // self.num_attention_heads,
            num_layers=self.num_hidden_layers,
            num_heads=self.num_attention_heads,
            relative_attention_num_buckets=self.relative_attention_num_buckets,
            dropout_rate=self.dropout_rate,
            initializer_factor=self.initializer_factor,
            eos_token_id=self.eos_token_id,
            bos_token_id=self.pad_token_id,
            pad_token_id=self.pad_token_id,
            is_encoder_decoder=self.is_encoder_decoder,
        )

        return (
            config,
            input_ids,
            attention_mask,
        )

    def create_and_check_model(
        self,
        config,
        input_ids,
        attention_mask,
    ):
        model = T5EncoderModel(config=config)
        model.to(torch_device)
        model.eval()
        result = model(
            input_ids=input_ids,
            attention_mask=attention_mask,
        )
        result = model(input_ids=input_ids)
        encoder_output = result.last_hidden_state

        self.parent.assertEqual(encoder_output.size(), (self.batch_size, self.encoder_seq_length, self.hidden_size))

    def create_and_check_model_fp16_forward(
        self,
        config,
        input_ids,
        attention_mask,
    ):
        model = T5EncoderModel(config=config).to(torch_device).half().eval()
        output = model(input_ids, attention_mask=attention_mask)["last_hidden_state"]
        self.parent.assertFalse(torch.isnan(output).any().item())

    def prepare_config_and_inputs_for_common(self):
        config_and_inputs = self.prepare_config_and_inputs()
        (
            config,
            input_ids,
            attention_mask,
        ) = config_and_inputs

        inputs_dict = {
            "input_ids": input_ids,
            "attention_mask": attention_mask,
        }
        return config, inputs_dict


class T5EncoderOnlyModelTest(ModelTesterMixin, unittest.TestCase):
    all_model_classes = (T5EncoderModel,) if is_torch_available() else ()
    test_pruning = False
    test_torchscript = True
    test_resize_embeddings = False
    test_model_parallel = True
    all_parallelizable_model_classes = (T5EncoderModel,) if is_torch_available() else ()

    def setUp(self):
        self.model_tester = T5EncoderOnlyModelTester(self)
        self.config_tester = ConfigTester(self, config_class=T5Config, d_model=37)

    def test_config(self):
        self.config_tester.run_common_tests()

    def test_model(self):
        config_and_inputs = self.model_tester.prepare_config_and_inputs()
        self.model_tester.create_and_check_model(*config_and_inputs)

    @unittest.skipIf(torch_device == "cpu", "Cant do half precision")
    def test_model_fp16_forward(self):
        config_and_inputs = self.model_tester.prepare_config_and_inputs()
        self.model_tester.create_and_check_model_fp16_forward(*config_and_inputs)


def use_task_specific_params(model, task):
    model.config.update(model.config.task_specific_params[task])


@require_torch
@require_sentencepiece
@require_tokenizers
class T5ModelIntegrationTests(unittest.TestCase):
    @cached_property
    def model(self):
        return T5ForConditionalGeneration.from_pretrained("t5-base").to(torch_device)

    @cached_property
    def tokenizer(self):
        return T5Tokenizer.from_pretrained("t5-base")

    @slow
    def test_small_generation(self):
        model = T5ForConditionalGeneration.from_pretrained("t5-small").to(torch_device)
        model.config.max_length = 8
        model.config.num_beams = 1
        model.config.do_sample = False
        tokenizer = T5Tokenizer.from_pretrained("t5-small")

        input_ids = tokenizer("summarize: Hello there", return_tensors="pt").input_ids.to(torch_device)

        sequences = model.generate(input_ids)

        output_str = tokenizer.batch_decode(sequences, skip_special_tokens=True)[0]
        self.assertTrue(output_str == "Hello there!")

    @slow
    def test_small_integration_test(self):
        """
        For comparision run:
        >>> import t5  # pip install t5==0.7.1
        >>> from t5.data.sentencepiece_vocabulary import SentencePieceVocabulary

        >>> path_to_mtf_small_t5_checkpoint = '<fill_in>'
        >>> path_to_mtf_small_spm_model_path = '<fill_in>'
        >>> t5_model = t5.models.MtfModel(model_dir=path_to_mtf_small_t5_checkpoint, batch_size=1, tpu=None)
        >>> vocab = SentencePieceVocabulary(path_to_mtf_small_spm_model_path, extra_ids=100)
        >>> score = t5_model.score(inputs=["Hello there"], targets=["Hi I am"], vocabulary=vocab)
        """

        model = T5ForConditionalGeneration.from_pretrained("t5-small").to(torch_device)
        tokenizer = T5Tokenizer.from_pretrained("t5-small")

        input_ids = tokenizer("Hello there", return_tensors="pt").input_ids
        labels = tokenizer("Hi I am", return_tensors="pt").input_ids

        loss = model(input_ids.to(torch_device), labels=labels.to(torch_device)).loss
        mtf_score = -(labels.shape[-1] * loss.item())

        EXPECTED_SCORE = -19.0845
        self.assertTrue(abs(mtf_score - EXPECTED_SCORE) < 1e-4)

    @slow
    def test_small_v1_1_integration_test(self):
        """
        For comparision run:
        >>> import t5  # pip install t5==0.7.1
        >>> from t5.data.sentencepiece_vocabulary import SentencePieceVocabulary

        >>> path_to_mtf_small_t5_v1_1_checkpoint = '<fill_in>'
        >>> path_to_mtf_small_spm_model_path = '<fill_in>'
        >>> t5_model = t5.models.MtfModel(model_dir=path_to_mtf_small_t5_v1_1_checkpoint, batch_size=1, tpu=None)
        >>> vocab = SentencePieceVocabulary(path_to_mtf_small_spm_model_path, extra_ids=100)
        >>> score = t5_model.score(inputs=["Hello there"], targets=["Hi I am"], vocabulary=vocab)
        """

        model = T5ForConditionalGeneration.from_pretrained("google/t5-v1_1-small").to(torch_device)
        tokenizer = T5Tokenizer.from_pretrained("google/t5-v1_1-small")

        input_ids = tokenizer("Hello there", return_tensors="pt").input_ids
        labels = tokenizer("Hi I am", return_tensors="pt").input_ids

        loss = model(input_ids.to(torch_device), labels=labels.to(torch_device)).loss
        mtf_score = -(labels.shape[-1] * loss.item())

        EXPECTED_SCORE = -59.0293
        self.assertTrue(abs(mtf_score - EXPECTED_SCORE) < 1e-4)

    @slow
    def test_small_byt5_integration_test(self):
        """
        For comparision run:
        >>> import t5  # pip install t5==0.9.1

        >>> path_to_byt5_small_checkpoint = '<fill_in>'
        >>> t5_model = t5.models.MtfModel(model_dir=path_to_tf_checkpoint, batch_size=1, tpu=None)
        >>> vocab = t5.data.ByteVocabulary()
        >>> score = t5_model.score(inputs=["Hello there"], targets=["Hi I am"], vocabulary=vocab)
        """

        model = T5ForConditionalGeneration.from_pretrained("google/byt5-small").to(torch_device)
        tokenizer = ByT5Tokenizer.from_pretrained("google/byt5-small")

        input_ids = tokenizer("Hello there", return_tensors="pt").input_ids
        labels = tokenizer("Hi I am", return_tensors="pt").input_ids

        loss = model(input_ids.to(torch_device), labels=labels.to(torch_device)).loss
        mtf_score = -(labels.shape[-1] * loss.item())

        EXPECTED_SCORE = -60.7397
        self.assertTrue(abs(mtf_score - EXPECTED_SCORE) < 1e-4)

    @slow
    def test_summarization(self):
        model = self.model
        tok = self.tokenizer

        FRANCE_ARTICLE = 'Marseille, France (CNN)The French prosecutor leading an investigation into the crash of Germanwings Flight 9525 insisted Wednesday that he was not aware of any video footage from on board the plane. Marseille prosecutor Brice Robin told CNN that "so far no videos were used in the crash investigation." He added, "A person who has such a video needs to immediately give it to the investigators." Robin\'s comments follow claims by two magazines, German daily Bild and French Paris Match, of a cell phone video showing the harrowing final seconds from on board Germanwings Flight 9525 as it crashed into the French Alps. All 150 on board were killed. Paris Match and Bild reported that the video was recovered from a phone at the wreckage site. The two publications described the supposed video, but did not post it on their websites. The publications said that they watched the video, which was found by a source close to the investigation. "One can hear cries of \'My God\' in several languages," Paris Match reported. "Metallic banging can also be heard more than three times, perhaps of the pilot trying to open the cockpit door with a heavy object.  Towards the end, after a heavy shake, stronger than the others, the screaming intensifies. Then nothing." "It is a very disturbing scene," said Julian Reichelt, editor-in-chief of Bild online. An official with France\'s accident investigation agency, the BEA, said the agency is not aware of any such video. Lt. Col. Jean-Marc Menichini, a French Gendarmerie spokesman in charge of communications on rescue efforts around the Germanwings crash site, told CNN that the reports were "completely wrong" and "unwarranted." Cell phones have been collected at the site, he said, but that they "hadn\'t been exploited yet." Menichini said he believed the cell phones would need to be sent to the Criminal Research Institute in Rosny sous-Bois, near Paris, in order to be analyzed by specialized technicians working hand-in-hand with investigators. But none of the cell phones found so far have been sent to the institute, Menichini said. Asked whether staff involved in the search could have leaked a memory card to the media, Menichini answered with a categorical "no." Reichelt told "Erin Burnett: Outfront" that he had watched the video and stood by the report, saying Bild and Paris Match are "very confident" that the clip is real. He noted that investigators only revealed they\'d recovered cell phones from the crash site after Bild and Paris Match published their reports. "That is something we did not know before. ... Overall we can say many things of the investigation weren\'t revealed by the investigation at the beginning," he said. What was mental state of Germanwings co-pilot? German airline Lufthansa confirmed Tuesday that co-pilot Andreas Lubitz had battled depression years before he took the controls of Germanwings Flight 9525, which he\'s accused of deliberately crashing last week in the French Alps. Lubitz told his Lufthansa flight training school in 2009 that he had a "previous episode of severe depression," the airline said Tuesday. Email correspondence between Lubitz and the school discovered in an internal investigation, Lufthansa said, included medical documents he submitted in connection with resuming his flight training. The announcement indicates that Lufthansa, the parent company of Germanwings, knew of Lubitz\'s battle with depression, allowed him to continue training and ultimately put him in the cockpit. Lufthansa, whose CEO Carsten Spohr previously said Lubitz was 100% fit to fly, described its statement Tuesday as a "swift and seamless clarification" and said it was sharing the information and documents -- including training and medical records -- with public prosecutors. Spohr traveled to the crash site Wednesday, where recovery teams have been working for the past week to recover human remains and plane debris scattered across a steep mountainside. He saw the crisis center set up in Seyne-les-Alpes, laid a wreath in the village of Le Vernet, closer to the crash site, where grieving families have left flowers at a simple stone memorial. Menichini told CNN late Tuesday that no visible human remains were left at the site but recovery teams would keep searching. French President Francois Hollande, speaking Tuesday, said that it should be possible to identify all the victims using DNA analysis by the end of the week, sooner than authorities had previously suggested. In the meantime, the recovery of the victims\' personal belongings will start Wednesday, Menichini said. Among those personal belongings could be more cell phones belonging to the 144 passengers and six crew on board. Check out the latest from our correspondents . The details about Lubitz\'s correspondence with the flight school during his training were among several developments as investigators continued to delve into what caused the crash and Lubitz\'s possible motive for downing the jet. A Lufthansa spokesperson told CNN on Tuesday that Lubitz had a valid medical certificate, had passed all his examinations and "held all the licenses required." Earlier, a spokesman for the prosecutor\'s office in Dusseldorf, Christoph Kumpa, said medical records reveal Lubitz suffered from suicidal tendencies at some point before his aviation career and underwent psychotherapy before he got his pilot\'s license. Kumpa emphasized there\'s no evidence suggesting Lubitz was suicidal or acting aggressively before the crash. Investigators are looking into whether Lubitz feared his medical condition would cause him to lose his pilot\'s license, a European government official briefed on the investigation told CNN on Tuesday. While flying was "a big part of his life," the source said, it\'s only one theory being considered. Another source, a law enforcement official briefed on the investigation, also told CNN that authorities believe the primary motive for Lubitz to bring down the plane was that he feared he would not be allowed to fly because of his medical problems. Lubitz\'s girlfriend told investigators he had seen an eye doctor and a neuropsychologist, both of whom deemed him unfit to work recently and concluded he had psychological issues, the European government official said. But no matter what details emerge about his previous mental health struggles, there\'s more to the story, said Brian Russell, a forensic psychologist. "Psychology can explain why somebody would turn rage inward on themselves about the fact that maybe they weren\'t going to keep doing their job and they\'re upset about that and so they\'re suicidal," he said. "But there is no mental illness that explains why somebody then feels entitled to also take that rage and turn it outward on 149 other people who had nothing to do with the person\'s problems." Germanwings crash compensation: What we know . Who was the captain of Germanwings Flight 9525? CNN\'s Margot Haddad reported from Marseille and Pamela Brown from Dusseldorf, while Laura Smith-Spark wrote from London. CNN\'s Frederik Pleitgen, Pamela Boykoff, Antonia Mortensen, Sandrine Amiel and Anna-Maja Rappard contributed to this report.'  # @noqa
        SHORTER_ARTICLE = '(CNN)The Palestinian Authority officially became the 123rd member of the International Criminal Court on Wednesday, a step that gives the court jurisdiction over alleged crimes in Palestinian territories. The formal accession was marked with a ceremony at The Hague, in the Netherlands, where the court is based. The Palestinians signed the ICC\'s founding Rome Statute in January, when they also accepted its jurisdiction over alleged crimes committed "in the occupied Palestinian territory, including East Jerusalem, since June 13, 2014." Later that month, the ICC opened a preliminary examination into the situation in Palestinian territories, paving the way for possible war crimes investigations against Israelis. As members of the court, Palestinians may be subject to counter-charges as well. Israel and the United States, neither of which is an ICC member, opposed the Palestinians\' efforts to join the body. But Palestinian Foreign Minister Riad al-Malki, speaking at Wednesday\'s ceremony, said it was a move toward greater justice. "As Palestine formally becomes a State Party to the Rome Statute today, the world is also a step closer to ending a long era of impunity and injustice," he said, according to an ICC news release. "Indeed, today brings us closer to our shared goals of justice and peace." Judge Kuniko Ozaki, a vice president of the ICC, said acceding to the treaty was just the first step for the Palestinians. "As the Rome Statute today enters into force for the State of Palestine, Palestine acquires all the rights as well as responsibilities that come with being a State Party to the Statute. These are substantive commitments, which cannot be taken lightly," she said. Rights group Human Rights Watch welcomed the development. "Governments seeking to penalize Palestine for joining the ICC should immediately end their pressure, and countries that support universal acceptance of the court\'s treaty should speak out to welcome its membership," said Balkees Jarrah, international justice counsel for the group. "What\'s objectionable is the attempts to undermine international justice, not Palestine\'s decision to join a treaty to which over 100 countries around the world are members." In January, when the preliminary ICC examination was opened, Israeli Prime Minister Benjamin Netanyahu described it as an outrage, saying the court was overstepping its boundaries. The United States also said it "strongly" disagreed with the court\'s decision. "As we have said repeatedly, we do not believe that Palestine is a state and therefore we do not believe that it is eligible to join the ICC," the State Department said in a statement. It urged the warring sides to resolve their differences through direct negotiations. "We will continue to oppose actions against Israel at the ICC as counterproductive to the cause of peace," it said. But the ICC begs to differ with the definition of a state for its purposes and refers to the territories as "Palestine." While a preliminary examination is not a formal investigation, it allows the court to review evidence and determine whether to investigate suspects on both sides. Prosecutor Fatou Bensouda said her office would "conduct its analysis in full independence and impartiality." The war between Israel and Hamas militants in Gaza last summer left more than 2,000 people dead. The inquiry will include alleged war crimes committed since June. The International Criminal Court was set up in 2002 to prosecute genocide, crimes against humanity and war crimes. CNN\'s Vasco Cotovio, Kareem Khadder and Faith Karimi contributed to this report.'
        IRAN_ARTICLE = "(CNN)The United States and its negotiating partners reached a very strong framework agreement with Iran in Lausanne, Switzerland, on Thursday that limits Iran's nuclear program in such a way as to effectively block it from building a nuclear weapon. Expect pushback anyway, if the recent past is any harbinger. Just last month, in an attempt to head off such an agreement, House Speaker John Boehner invited Israeli Prime Minister Benjamin Netanyahu to preemptively blast it before Congress, and 47 senators sent a letter to the Iranian leadership warning them away from a deal. The debate that has already begun since the announcement of the new framework will likely result in more heat than light. It will not be helped by the gathering swirl of dubious assumptions and doubtful assertions. Let us address some of these: . The most misleading assertion, despite universal rejection by experts, is that the negotiations' objective at the outset was the total elimination of any nuclear program in Iran. That is the position of Netanyahu and his acolytes in the U.S. Congress. But that is not and never was the objective. If it had been, there would have been no Iranian team at the negotiating table. Rather, the objective has always been to structure an agreement or series of agreements so that Iran could not covertly develop a nuclear arsenal before the United States and its allies could respond. The new framework has exceeded expectations in achieving that goal. It would reduce Iran's low-enriched uranium stockpile, cut by two-thirds its number of installed centrifuges and implement a rigorous inspection regime. Another dubious assumption of opponents is that the Iranian nuclear program is a covert weapons program. Despite sharp accusations by some in the United States and its allies, Iran denies having such a program, and U.S. intelligence contends that Iran has not yet made the decision to build a nuclear weapon. Iran's continued cooperation with International Atomic Energy Agency inspections is further evidence on this point, and we'll know even more about Iran's program in the coming months and years because of the deal. In fact, the inspections provisions that are part of this agreement are designed to protect against any covert action by the Iranians. What's more, the rhetoric of some members of Congress has implied that the negotiations have been between only the United States and Iran (i.e., the 47 senators' letter warning that a deal might be killed by Congress or a future president). This of course is not the case. The talks were between Iran and the five permanent members of the U.N. Security Council (United States, United Kingdom, France, China and Russia) plus Germany, dubbed the P5+1. While the United States has played a leading role in the effort, it negotiated the terms alongside its partners. If the agreement reached by the P5+1 is rejected by Congress, it could result in an unraveling of the sanctions on Iran and threaten NATO cohesion in other areas. Another questionable assertion is that this agreement contains a sunset clause, after which Iran will be free to do as it pleases. Again, this is not the case. Some of the restrictions on Iran's nuclear activities, such as uranium enrichment, will be eased or eliminated over time, as long as 15 years. But most importantly, the framework agreement includes Iran's ratification of the Additional Protocol, which allows IAEA inspectors expanded access to nuclear sites both declared and nondeclared. This provision will be permanent. It does not sunset. Thus, going forward, if Iran decides to enrich uranium to weapons-grade levels, monitors will be able to detect such a move in a matter of days and alert the U.N. Security Council. Many in Congress have said that the agreement should be a formal treaty requiring the Senate to \"advise and consent.\" But the issue is not suited for a treaty. Treaties impose equivalent obligations on all signatories. For example, the New START treaty limits Russia and the United States to 1,550 deployed strategic warheads. But any agreement with Iran will not be so balanced.  The restrictions and obligations in the final framework agreement will be imposed almost exclusively on Iran. The P5+1 are obligated only to ease and eventually remove most but not all economic sanctions, which were imposed as leverage to gain this final deal. Finally some insist that any agreement must address Iranian missile programs, human rights violations or support for Hamas or Hezbollah.  As important as these issues are, and they must indeed be addressed, they are unrelated to the most important aim of a nuclear deal: preventing a nuclear Iran.  To include them in the negotiations would be a poison pill. This agreement should be judged on its merits and on how it affects the security of our negotiating partners and allies, including Israel. Those judgments should be fact-based, not based on questionable assertions or dubious assumptions."
        ARTICLE_SUBWAY = 'New York (CNN)When Liana Barrientos was 23 years old, she got married in Westchester County, New York. A year later, she got married again in Westchester County, but to a different man and without divorcing her first husband.  Only 18 days after that marriage, she got hitched yet again. Then, Barrientos declared "I do" five more times, sometimes only within two weeks of each other. In 2010, she married once more, this time in the Bronx. In an application for a marriage license, she stated it was her "first and only" marriage. Barrientos, now 39, is facing two criminal counts of "offering a false instrument for filing in the first degree," referring to her false statements on the 2010 marriage license application, according to court documents. Prosecutors said the marriages were part of an immigration scam. On Friday, she pleaded not guilty at State Supreme Court in the Bronx, according to her attorney, Christopher Wright, who declined to comment further. After leaving court, Barrientos was arrested and charged with theft of service and criminal trespass for allegedly sneaking into the New York subway through an emergency exit, said Detective Annette Markowski, a police spokeswoman. In total, Barrientos has been married 10 times, with nine of her marriages occurring between 1999 and 2002.  All occurred either in Westchester County, Long Island, New Jersey or the Bronx. She is believed to still be married to four men, and at one time, she was married to eight men at once, prosecutors say. Prosecutors said the immigration scam involved some of her husbands, who filed for permanent residence status shortly after the marriages.  Any divorces happened only after such filings were approved. It was unclear whether any of the men will be prosecuted. The case was referred to the Bronx District Attorney\'s Office by Immigration and Customs Enforcement and the Department of Homeland Security\'s Investigation Division. Seven of the men are from so-called "red-flagged" countries, including Egypt, Turkey, Georgia, Pakistan and Mali. Her eighth husband, Rashid Rajput, was deported in 2006 to his native Pakistan after an investigation by the Joint Terrorism Task Force. If convicted, Barrientos faces up to four years in prison.  Her next court appearance is scheduled for May 18.'

        expected_summaries = [
            'prosecutor: "so far no videos were used in the crash investigation" two magazines claim to have found a cell phone video of the final seconds . "one can hear cries of \'My God\' in several languages," one magazine says .',
            "the formal accession was marked by a ceremony at The Hague, in the Netherlands . the ICC opened a preliminary examination into the situation in the occupied Palestinian territory . as members of the court, Palestinians may be subject to counter-charges as well .",
            "the u.s. and its negotiating partners reached a very strong framework agreement with Iran . aaron miller: the debate that has already begun since the announcement of the new framework will likely result in more heat than light . the deal would reduce Iran's low-enriched uranium stockpile, cut centrifuges and implement a rigorous inspection regime .",
            'prosecutors say the marriages were part of an immigration scam . if convicted, barrientos faces two criminal counts of "offering a false instrument for filing in the first degree" she has been married 10 times, with nine of her marriages occurring between 1999 and 2002 .',
        ]

        use_task_specific_params(model, "summarization")

        dct = tok(
            [model.config.prefix + x for x in [FRANCE_ARTICLE, SHORTER_ARTICLE, IRAN_ARTICLE, ARTICLE_SUBWAY]],
            padding="max_length",
            truncation=True,
            return_tensors="pt",
        ).to(torch_device)
        self.assertEqual(512, dct["input_ids"].shape[1])

        hypotheses_batch = model.generate(
            **dct,
            num_beams=4,
            length_penalty=2.0,
            max_length=142,
            min_length=56,
            no_repeat_ngram_size=3,
            do_sample=False,
            early_stopping=True,
        )

        decoded = tok.batch_decode(hypotheses_batch, skip_special_tokens=True, clean_up_tokenization_spaces=False)
        self.assertListEqual(
            expected_summaries,
            decoded,
        )

    @slow
    def test_translation_en_to_de(self):
        model = self.model
        tok = self.tokenizer
        use_task_specific_params(model, "translation_en_to_de")

        en_text = '"Luigi often said to me that he never wanted the brothers to end up in court", she wrote.'
        expected_translation = (
            '"Luigi sagte mir oft, dass er nie wollte, dass die Brüder am Gericht sitzen", schrieb sie.'
        )

        input_ids = tok.encode(model.config.prefix + en_text, return_tensors="pt")
        input_ids = input_ids.to(torch_device)
        output = model.generate(input_ids)
        translation = tok.decode(output[0], skip_special_tokens=True, clean_up_tokenization_spaces=False)
        self.assertEqual(translation, expected_translation)

    @slow
    def test_translation_en_to_fr(self):
        model = self.model  # t5-base
        tok = self.tokenizer
        use_task_specific_params(model, "translation_en_to_fr")

        en_text = ' This image section from an infrared recording by the Spitzer telescope shows a "family portrait" of countless generations of stars: the oldest stars are seen as blue dots. '

        input_ids = tok.encode(model.config.prefix + en_text, return_tensors="pt")
        input_ids = input_ids.to(torch_device)

        output = model.generate(
            input_ids=input_ids,
            num_beams=4,
            length_penalty=2.0,
            max_length=100,
            no_repeat_ngram_size=3,
            do_sample=False,
            early_stopping=True,
        )
        translation = tok.decode(output[0], skip_special_tokens=True, clean_up_tokenization_spaces=False)
        new_truncated_translation = (
            "Cette section d'images provenant de l'enregistrement infrarouge effectué par le télescope Spitzer montre "
            "un "
            "« portrait familial » de générations innombrables d’étoiles : les plus anciennes sont observées "
            "sous forme "
            "de points bleus."
        )

        self.assertEqual(translation, new_truncated_translation)

    @slow
    def test_translation_en_to_ro(self):
        model = self.model
        tok = self.tokenizer
        use_task_specific_params(model, "translation_en_to_ro")
        en_text = "Taco Bell said it plans to add 2,000 locations in the US by 2022."
        expected_translation = "Taco Bell a declarat că intenţionează să adauge 2 000 de locaţii în SUA până în 2022."

        inputs = tok(model.config.prefix + en_text, return_tensors="pt").to(torch_device)
        output = model.generate(**inputs)
        translation = tok.decode(output[0], skip_special_tokens=True, clean_up_tokenization_spaces=False)
        self.assertEqual(translation, expected_translation)


@require_torch
class TestAsymmetricT5(unittest.TestCase):
    def build_model_and_check_forward_pass(self, **kwargs):
        tester = T5ModelTester(self, **kwargs)
        config, *inputs = tester.prepare_config_and_inputs()
        (
            input_ids,
            decoder_input_ids,
            attention_mask,
            decoder_attention_mask,
            lm_labels,
        ) = inputs
        model = T5ForConditionalGeneration(config=config).to(torch_device).eval()
        outputs = model(
            input_ids=input_ids,
            decoder_input_ids=decoder_input_ids,
            decoder_attention_mask=decoder_attention_mask,
            labels=lm_labels,
        )
        # outputs = model(*inputs)
        assert len(outputs) == 4
        assert outputs["logits"].size() == (tester.batch_size, tester.decoder_seq_length, tester.vocab_size)
        assert outputs["loss"].size() == ()
        return model

    def test_small_decoder(self):
        # num_hidden_layers is passed to T5Config as num_layers
        model = self.build_model_and_check_forward_pass(decoder_layers=1, num_hidden_layers=2)
        assert len(model.encoder.block) == 2
        assert len(model.decoder.block) == 1

    def test_defaulting_to_symmetry(self):
        # num_hidden_layers is passed to T5Config as num_layers
        model = self.build_model_and_check_forward_pass(num_hidden_layers=2)
        assert len(model.decoder.block) == len(model.encoder.block) == 2<|MERGE_RESOLUTION|>--- conflicted
+++ resolved
@@ -18,7 +18,7 @@
 import tempfile
 import unittest
 
-from transformers import T5Config, is_torch_available
+from transformers import is_torch_available
 from transformers.file_utils import cached_property
 from transformers.testing_utils import require_sentencepiece, require_tokenizers, require_torch, slow, torch_device
 
@@ -30,7 +30,6 @@
 if is_torch_available():
     import torch
 
-<<<<<<< HEAD
     from transformers import (
         ByT5Tokenizer,
         T5Config,
@@ -40,9 +39,6 @@
         T5ModelWithHeads,
         T5Tokenizer,
     )
-=======
-    from transformers import ByT5Tokenizer, T5EncoderModel, T5ForConditionalGeneration, T5Model, T5Tokenizer
->>>>>>> edb3539d
     from transformers.models.t5.modeling_t5 import T5_PRETRAINED_MODEL_ARCHIVE_LIST
 
 
