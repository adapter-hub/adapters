# coding=utf-8
# Copyright 2019 HuggingFace Inc.
#
# Licensed under the Apache License, Version 2.0 (the "License");
# you may not use this file except in compliance with the License.
# You may obtain a copy of the License at
#
#     http://www.apache.org/licenses/LICENSE-2.0
#
# Unless required by applicable law or agreed to in writing, software
# distributed under the License is distributed on an "AS IS" BASIS,
# WITHOUT WARRANTIES OR CONDITIONS OF ANY KIND, either express or implied.
# See the License for the specific language governing permissions and
# limitations under the License.


import inspect
import itertools
import json
import os
import pickle
import re
import shutil
import tempfile
import unittest
from collections import OrderedDict
from itertools import takewhile
from typing import TYPE_CHECKING, Any, Dict, List, Tuple, Union

from huggingface_hub import HfApi
from requests.exceptions import HTTPError
from transformers import (
    AlbertTokenizer,
    AlbertTokenizerFast,
    BertTokenizer,
    BertTokenizerFast,
    PreTrainedTokenizer,
    PreTrainedTokenizerBase,
    PreTrainedTokenizerFast,
    SpecialTokensMixin,
    Trainer,
    TrainingArguments,
    is_tf_available,
    is_torch_available,
)
from transformers.testing_utils import (
    ENDPOINT_STAGING,
    PASS,
    USER,
    get_tests_dir,
    is_pt_tf_cross_test,
    is_staging_test,
    require_tf,
    require_tokenizers,
    require_torch,
    slow,
)
from transformers.tokenization_utils import AddedToken, Trie


if is_torch_available():
    import torch.nn as nn


if TYPE_CHECKING:
    from transformers import PretrainedConfig, PreTrainedModel, TFPreTrainedModel


NON_ENGLISH_TAGS = ["chinese", "dutch", "french", "finnish", "german", "multilingual"]

SMALL_TRAINING_CORPUS = [
    ["This is the first sentence.", "This is the second one."],
    ["This sentence (contains #) over symbols and numbers 12 3.", "But not this one."],
]


def filter_non_english(_, pretrained_name: str):
    """Filter all the model for non-english language"""
    return not any([lang in pretrained_name for lang in NON_ENGLISH_TAGS])


def filter_roberta_detectors(_, pretrained_name: str):
    return "detector" not in pretrained_name


def merge_model_tokenizer_mappings(
    model_mapping: Dict["PretrainedConfig", Union["PreTrainedModel", "TFPreTrainedModel"]],
    tokenizer_mapping: Dict["PretrainedConfig", Tuple["PreTrainedTokenizer", "PreTrainedTokenizerFast"]],
) -> Dict[
    Union["PreTrainedTokenizer", "PreTrainedTokenizerFast"],
    Tuple["PretrainedConfig", Union["PreTrainedModel", "TFPreTrainedModel"]],
]:
    configurations = list(model_mapping.keys())
    model_tokenizer_mapping = OrderedDict([])

    for configuration in configurations:
        if configuration in model_mapping and configuration in tokenizer_mapping:
            model = model_mapping[configuration]
            tokenizer = tokenizer_mapping[configuration][0]
            tokenizer_fast = tokenizer_mapping[configuration][1]

            model_tokenizer_mapping.update({tokenizer: (configuration, model)})
            if tokenizer_fast is not None:
                model_tokenizer_mapping.update({tokenizer_fast: (configuration, model)})

    return model_tokenizer_mapping


class TokenizerTesterMixin:

    tokenizer_class = None
    rust_tokenizer_class = None
    test_slow_tokenizer = True
    test_rust_tokenizer = True
    space_between_special_tokens = False
    from_pretrained_kwargs = None
    from_pretrained_filter = None
    from_pretrained_vocab_key = "vocab_file"
    test_seq2seq = True

    # set to True to test a sentencepiece tokenizer
    test_sentencepiece = False

    # set to True to ignore casing when testing a sentencepiece tokenizer
    # test_sentencepiece must also be set to True
    test_sentencepiece_ignore_case = False

    def setUp(self) -> None:
        # Tokenizer.filter makes it possible to filter which Tokenizer to case based on all the
        # information available in Tokenizer (name, rust class, python class, vocab key name)
        if self.test_rust_tokenizer:
            tokenizers_list = [
                (
                    self.rust_tokenizer_class,
                    pretrained_name,
                    self.from_pretrained_kwargs if self.from_pretrained_kwargs is not None else {},
                )
                for pretrained_name in self.rust_tokenizer_class.pretrained_vocab_files_map[
                    self.from_pretrained_vocab_key
                ].keys()
                if self.from_pretrained_filter is None
                or (self.from_pretrained_filter is not None and self.from_pretrained_filter(pretrained_name))
            ]
            self.tokenizers_list = tokenizers_list[:1]  # Let's just test the first pretrained vocab for speed
        else:
            self.tokenizers_list = []
        with open(f"{get_tests_dir()}/fixtures/sample_text.txt", encoding="utf-8") as f_data:
            self._data = f_data.read().replace("\n\n", "\n").strip()

        self.tmpdirname = tempfile.mkdtemp()

    def tearDown(self):
        shutil.rmtree(self.tmpdirname)

    def get_input_output_texts(self, tokenizer):
        input_txt = self.get_clean_sequence(tokenizer)[0]
        return input_txt, input_txt

    def get_clean_sequence(self, tokenizer, with_prefix_space=False, max_length=20, min_length=5) -> Tuple[str, list]:
        toks = [(i, tokenizer.decode([i], clean_up_tokenization_spaces=False)) for i in range(len(tokenizer))]
        toks = list(filter(lambda t: re.match(r"^[ a-zA-Z]+$", t[1]), toks))
        toks = list(filter(lambda t: [t[0]] == tokenizer.encode(t[1], add_special_tokens=False), toks))
        if max_length is not None and len(toks) > max_length:
            toks = toks[:max_length]
        if min_length is not None and len(toks) < min_length and len(toks) > 0:
            while len(toks) < min_length:
                toks = toks + toks
        # toks_str = [t[1] for t in toks]
        toks_ids = [t[0] for t in toks]

        # Ensure consistency
        output_txt = tokenizer.decode(toks_ids, clean_up_tokenization_spaces=False)
        if " " not in output_txt and len(toks_ids) > 1:
            output_txt = (
                tokenizer.decode([toks_ids[0]], clean_up_tokenization_spaces=False)
                + " "
                + tokenizer.decode(toks_ids[1:], clean_up_tokenization_spaces=False)
            )
        if with_prefix_space:
            output_txt = " " + output_txt
        output_ids = tokenizer.encode(output_txt, add_special_tokens=False)
        return output_txt, output_ids

    def get_tokenizers(self, fast=True, **kwargs) -> List[PreTrainedTokenizerBase]:
        if fast and self.test_rust_tokenizer and self.test_slow_tokenizer:
            return [self.get_tokenizer(**kwargs), self.get_rust_tokenizer(**kwargs)]
        elif fast and self.test_rust_tokenizer:
            return [self.get_rust_tokenizer(**kwargs)]
        elif self.test_slow_tokenizer:
            return [self.get_tokenizer(**kwargs)]
        else:
            raise ValueError("This tokenizer class has no tokenizer to be tested.")

    def get_tokenizer(self, **kwargs) -> PreTrainedTokenizer:
        return self.tokenizer_class.from_pretrained(self.tmpdirname, **kwargs)

    def get_rust_tokenizer(self, **kwargs) -> PreTrainedTokenizerFast:
        return self.rust_tokenizer_class.from_pretrained(self.tmpdirname, **kwargs)

    def tokenizer_integration_test_util(
        self,
        expected_encoding: Dict,
        model_name: str,
        revision: str = None,
        sequences: List[str] = None,
        decode_kwargs: Dict[str, Any] = None,
        padding: bool = True,
    ):
        """
        Util for integration test.

        Text is tokenized and then reverted back to text. Both results are then checked.

        Args:
            expected_encoding:
                The expected result of the tokenizer output.
            model_name:
                The model name of the tokenizer to load and use.
            revision:
                The full git revision number of the model. This is to pin the
                tokenizer config and to avoid that tests start to fail if the
                config gets changed upstream.
            sequences:
                Can overwrite the texts that are used to check the tokenizer.
                This is useful if the tokenizer supports non english languages
                like france.
            decode_kwargs:
                Additional args for the ``decode`` function which reverts the
                tokenized text back to a string.
            padding:
                Activates and controls padding of the tokenizer.
        """
        decode_kwargs = {} if decode_kwargs is None else decode_kwargs

        if sequences is None:
            sequences = [
                "Transformers (formerly known as pytorch-transformers and pytorch-pretrained-bert) provides "
                "general-purpose architectures (BERT, GPT-2, RoBERTa, XLM, DistilBert, XLNet...) for Natural "
                "Language Understanding (NLU) and Natural Language Generation (NLG) with over 32+ pretrained "
                "models in 100+ languages and deep interoperability between Jax, PyTorch and TensorFlow.",
                "BERT is designed to pre-train deep bidirectional representations from unlabeled text by jointly "
                "conditioning on both left and right context in all layers.",
                "The quick brown fox jumps over the lazy dog.",
            ]

        if self.test_sentencepiece_ignore_case:
            sequences = [sequence.lower() for sequence in sequences]

        tokenizer_classes = [self.tokenizer_class]
        if self.test_rust_tokenizer:
            tokenizer_classes.append(self.rust_tokenizer_class)

        for tokenizer_class in tokenizer_classes:
            tokenizer = tokenizer_class.from_pretrained(
                model_name,
                revision=revision,  # to pin the tokenizer version
            )

            encoding = tokenizer(sequences, padding=padding)
            decoded_sequences = [
                tokenizer.decode(seq, skip_special_tokens=True, **decode_kwargs) for seq in encoding["input_ids"]
            ]

            encoding_data = encoding.data
            self.assertDictEqual(encoding_data, expected_encoding)

            for expected, decoded in zip(sequences, decoded_sequences):
                if self.test_sentencepiece_ignore_case:
                    expected = expected.lower()
                self.assertEqual(expected, decoded)

    def assert_padded_input_match(self, input_r: list, input_p: list, max_length: int, pad_token_id: int):
        # Ensure we match max_length
        self.assertEqual(len(input_r), max_length)
        self.assertEqual(len(input_p), max_length)

        # Ensure the number of padded tokens is the same
        padded_tokens_r = list(takewhile(lambda i: i == pad_token_id, reversed(input_r)))
        padded_tokens_p = list(takewhile(lambda i: i == pad_token_id, reversed(input_p)))
        self.assertSequenceEqual(padded_tokens_r, padded_tokens_p)

    def assert_batch_padded_input_match(
        self,
        input_r: dict,
        input_p: dict,
        max_length: int,
        pad_token_id: int,
        model_main_input_name: str = "input_ids",
    ):
        for i_r in input_r.values():
            self.assertEqual(len(i_r), 2), self.assertEqual(len(i_r[0]), max_length), self.assertEqual(
                len(i_r[1]), max_length
            )
            self.assertEqual(len(i_r), 2), self.assertEqual(len(i_r[0]), max_length), self.assertEqual(
                len(i_r[1]), max_length
            )

        for i_r, i_p in zip(input_r[model_main_input_name], input_p[model_main_input_name]):
            self.assert_padded_input_match(i_r, i_p, max_length, pad_token_id)

        for i_r, i_p in zip(input_r["attention_mask"], input_p["attention_mask"]):
            self.assertSequenceEqual(i_r, i_p)

    @staticmethod
    def convert_batch_encode_plus_format_to_encode_plus(batch_encode_plus_sequences):
        # Switch from batch_encode_plus format:   {'input_ids': [[...], [...]], ...}
        # to the list of examples/ encode_plus format: [{'input_ids': [...], ...}, {'input_ids': [...], ...}]
        return [
            {value: batch_encode_plus_sequences[value][i] for value in batch_encode_plus_sequences.keys()}
            for i in range(len(batch_encode_plus_sequences["input_ids"]))
        ]

    # TODO: this test can be combined with `test_sentencepiece_tokenize_and_convert_tokens_to_string` after the latter is extended to all tokenizers.
    def test_tokenize_special_tokens(self):
        """Test `tokenize` with special tokens."""
        tokenizers = self.get_tokenizers(fast=True)
        for tokenizer in tokenizers:
            with self.subTest(f"{tokenizer.__class__.__name__}"):
                SPECIAL_TOKEN_1 = "[SPECIAL_TOKEN_1]"
                SPECIAL_TOKEN_2 = "[SPECIAL_TOKEN_2]"

                # TODO:
                # Can we combine `unique_no_split_tokens` and `all_special_tokens`(and properties related to it)
                # with one variable(property) for a better maintainability?

                # `add_tokens` method stores special tokens only in `tokenizer.unique_no_split_tokens`. (in tokenization_utils.py)
                tokenizer.add_tokens([SPECIAL_TOKEN_1], special_tokens=True)
                # `add_special_tokens` method stores special tokens in `tokenizer.additional_special_tokens`,
                # which also occur in `tokenizer.all_special_tokens`. (in tokenization_utils_base.py)
                tokenizer.add_special_tokens({"additional_special_tokens": [SPECIAL_TOKEN_2]})

                token_1 = tokenizer.tokenize(SPECIAL_TOKEN_1)
                token_2 = tokenizer.tokenize(SPECIAL_TOKEN_2)

                self.assertEqual(len(token_1), 1)
                self.assertEqual(len(token_2), 1)
                self.assertEqual(token_1[0], SPECIAL_TOKEN_1)
                self.assertEqual(token_2[0], SPECIAL_TOKEN_2)

    # TODO: this test could be extended to all tokenizers - not just the sentencepiece
    def test_sentencepiece_tokenize_and_convert_tokens_to_string(self):
        """Test ``_tokenize`` and ``convert_tokens_to_string``."""
        if not self.test_sentencepiece:
            return

        tokenizer = self.get_tokenizer()
        text = "This is text to test the tokenizer."

        if self.test_sentencepiece_ignore_case:
            text = text.lower()

        tokens = tokenizer.tokenize(text)

        self.assertTrue(len(tokens) > 0)

        # check if converting back to original text works
        reverse_text = tokenizer.convert_tokens_to_string(tokens)

        if self.test_sentencepiece_ignore_case:
            reverse_text = reverse_text.lower()

        self.assertEqual(reverse_text, text)

    def test_subword_regularization_tokenizer(self) -> None:
        if not self.test_sentencepiece:
            return

        # Subword regularization is only available for the slow tokenizer.
        sp_model_kwargs = {"enable_sampling": True, "alpha": 0.1, "nbest_size": -1}
        tokenizer = self.get_tokenizer(sp_model_kwargs=sp_model_kwargs)

        self.assertTrue(hasattr(tokenizer, "sp_model_kwargs"))
        self.assertIsNotNone(tokenizer.sp_model_kwargs)
        self.assertTrue(isinstance(tokenizer.sp_model_kwargs, dict))
        self.assertEqual(tokenizer.sp_model_kwargs, sp_model_kwargs)
        self.check_subword_sampling(tokenizer)

    def test_pickle_subword_regularization_tokenizer(self) -> None:
        if not self.test_sentencepiece:
            return

        """Google pickle __getstate__ __setstate__ if you are struggling with this."""
        # Subword regularization is only available for the slow tokenizer.
        sp_model_kwargs = {"enable_sampling": True, "alpha": 0.1, "nbest_size": -1}
        tokenizer = self.get_tokenizer(sp_model_kwargs=sp_model_kwargs)
        tokenizer_bin = pickle.dumps(tokenizer)
        del tokenizer
        tokenizer_new = pickle.loads(tokenizer_bin)

        self.assertTrue(hasattr(tokenizer_new, "sp_model_kwargs"))
        self.assertIsNotNone(tokenizer_new.sp_model_kwargs)
        self.assertTrue(isinstance(tokenizer_new.sp_model_kwargs, dict))
        self.assertEqual(tokenizer_new.sp_model_kwargs, sp_model_kwargs)
        self.check_subword_sampling(tokenizer_new)

    def test_model_input_names_signature(self):
        accepted_model_main_input_names = [
            "input_ids",  # nlp models
            "input_values",  # speech models
        ]

        tokenizers = self.get_tokenizers()
        for tokenizer in tokenizers:
            # first name of model_input_names has to correspond to main model input name
            # to make sure `tokenizer.pad(...)` works correctly
            self.assertTrue(tokenizer.model_input_names[0] in accepted_model_main_input_names)

    def test_rust_tokenizer_signature(self):
        if not self.test_rust_tokenizer:
            return

        signature = inspect.signature(self.rust_tokenizer_class.__init__)

        self.assertIn("tokenizer_file", signature.parameters)
        self.assertIsNone(signature.parameters["tokenizer_file"].default)

    def test_tokenizer_slow_store_full_signature(self):
        if not self.test_slow_tokenizer:
            return

        signature = inspect.signature(self.tokenizer_class.__init__)
        tokenizer = self.get_tokenizer()

        for parameter_name, parameter in signature.parameters.items():
            if parameter.default != inspect.Parameter.empty:
                self.assertIn(parameter_name, tokenizer.init_kwargs)

    def test_tokenizer_fast_store_full_signature(self):
        if not self.test_rust_tokenizer:
            return

        signature = inspect.signature(self.rust_tokenizer_class.__init__)
        tokenizer = self.get_rust_tokenizer()

        for parameter_name, parameter in signature.parameters.items():
            if parameter.default != inspect.Parameter.empty and parameter_name not in [
                "vocab_file",
                "merges_file",
                "tokenizer_file",
            ]:
                self.assertIn(parameter_name, tokenizer.init_kwargs)

    def test_rust_and_python_full_tokenizers(self):
        if not self.test_rust_tokenizer:
            return

        if not self.test_slow_tokenizer:
            # as we don't have a slow version, we can't compare the outputs between slow and fast versions
            return

        tokenizer = self.get_tokenizer()
        rust_tokenizer = self.get_rust_tokenizer()

        sequence, _ = self.get_input_output_texts(tokenizer)

        # We don't have an exact equivalence on `tokenize()` between Rust and Slow
        # Slow tokenizer only split tokens, Rust tokenizers will replace with <unk>
        # tokens = tokenizer.tokenize(sequence)
        # rust_tokens = rust_tokenizer.tokenize(sequence)
        # self.assertListEqual(tokens, rust_tokens)

        ids = tokenizer.encode(sequence, add_special_tokens=False)
        rust_ids = rust_tokenizer.encode(sequence, add_special_tokens=False)
        self.assertListEqual(ids, rust_ids)

        ids = tokenizer.encode(sequence, add_special_tokens=True)
        rust_ids = rust_tokenizer.encode(sequence, add_special_tokens=True)
        self.assertListEqual(ids, rust_ids)

    def test_tokenizers_common_properties(self):
        tokenizers = self.get_tokenizers()
        for tokenizer in tokenizers:
            with self.subTest(f"{tokenizer.__class__.__name__}"):
                attributes_list = [
                    "bos_token",
                    "eos_token",
                    "unk_token",
                    "sep_token",
                    "pad_token",
                    "cls_token",
                    "mask_token",
                ]
                for attr in attributes_list:
                    self.assertTrue(hasattr(tokenizer, attr))
                    self.assertTrue(hasattr(tokenizer, attr + "_id"))

                self.assertTrue(hasattr(tokenizer, "additional_special_tokens"))
                self.assertTrue(hasattr(tokenizer, "additional_special_tokens_ids"))

                attributes_list = [
                    "model_max_length",
                    "init_inputs",
                    "init_kwargs",
                ]
                if not isinstance(tokenizer, PreTrainedTokenizerFast):
                    attributes_list += [
                        "added_tokens_encoder",
                        "added_tokens_decoder",
                    ]
                for attr in attributes_list:
                    self.assertTrue(hasattr(tokenizer, attr))

    def test_save_and_load_tokenizer(self):
        # safety check on max_len default value so we are sure the test works
        tokenizers = self.get_tokenizers()
        for tokenizer in tokenizers:
            with self.subTest(f"{tokenizer.__class__.__name__}"):
                self.assertNotEqual(tokenizer.model_max_length, 42)

        # Now let's start the test
        tokenizers = self.get_tokenizers()
        for tokenizer in tokenizers:
            with self.subTest(f"{tokenizer.__class__.__name__}"):
                # Isolate this from the other tests because we save additional tokens/etc
                tmpdirname = tempfile.mkdtemp()

                sample_text = " He is very happy, UNwant\u00E9d,running"
                before_tokens = tokenizer.encode(sample_text, add_special_tokens=False)
                before_vocab = tokenizer.get_vocab()
                tokenizer.save_pretrained(tmpdirname)

                after_tokenizer = tokenizer.__class__.from_pretrained(tmpdirname)
                after_tokens = after_tokenizer.encode(sample_text, add_special_tokens=False)
                after_vocab = after_tokenizer.get_vocab()
                self.assertListEqual(before_tokens, after_tokens)
                self.assertDictEqual(before_vocab, after_vocab)

                shutil.rmtree(tmpdirname)

        tokenizers = self.get_tokenizers(model_max_length=42)
        for tokenizer in tokenizers:
            with self.subTest(f"{tokenizer.__class__.__name__}"):
                # Isolate this from the other tests because we save additional tokens/etc
                tmpdirname = tempfile.mkdtemp()

                sample_text = " He is very happy, UNwant\u00E9d,running"
                tokenizer.add_tokens(["bim", "bambam"])
                additional_special_tokens = tokenizer.additional_special_tokens
                additional_special_tokens.append("new_additional_special_token")
                tokenizer.add_special_tokens({"additional_special_tokens": additional_special_tokens})
                before_tokens = tokenizer.encode(sample_text, add_special_tokens=False)
                before_vocab = tokenizer.get_vocab()
                tokenizer.save_pretrained(tmpdirname)

                after_tokenizer = tokenizer.__class__.from_pretrained(tmpdirname)
                after_tokens = after_tokenizer.encode(sample_text, add_special_tokens=False)
                after_vocab = after_tokenizer.get_vocab()
                self.assertListEqual(before_tokens, after_tokens)
                self.assertDictEqual(before_vocab, after_vocab)
                self.assertIn("bim", after_vocab)
                self.assertIn("bambam", after_vocab)
                self.assertIn("new_additional_special_token", after_tokenizer.additional_special_tokens)
                self.assertEqual(after_tokenizer.model_max_length, 42)

                tokenizer = tokenizer.__class__.from_pretrained(tmpdirname, model_max_length=43)
                self.assertEqual(tokenizer.model_max_length, 43)

                shutil.rmtree(tmpdirname)

        # Test that we can also use the non-legacy saving format for fast tokenizers
        tokenizers = self.get_tokenizers(model_max_length=42)
        for tokenizer in tokenizers:
            if not tokenizer.is_fast:
                continue
            with self.subTest(f"{tokenizer.__class__.__name__}"):
                # Isolate this from the other tests because we save additional tokens/etc
                tmpdirname = tempfile.mkdtemp()

                sample_text = " He is very happy, UNwant\u00E9d,running"
                tokenizer.add_tokens(["bim", "bambam"])
                additional_special_tokens = tokenizer.additional_special_tokens
                additional_special_tokens.append("new_additional_special_token")
                tokenizer.add_special_tokens({"additional_special_tokens": additional_special_tokens})
                before_tokens = tokenizer.encode(sample_text, add_special_tokens=False)
                before_vocab = tokenizer.get_vocab()
                tokenizer.save_pretrained(tmpdirname)

                after_tokenizer = tokenizer.__class__.from_pretrained(tmpdirname)
                after_tokens = after_tokenizer.encode(sample_text, add_special_tokens=False)
                after_vocab = after_tokenizer.get_vocab()
                self.assertListEqual(before_tokens, after_tokens)
                self.assertDictEqual(before_vocab, after_vocab)
                self.assertIn("bim", after_vocab)
                self.assertIn("bambam", after_vocab)
                self.assertIn("new_additional_special_token", after_tokenizer.additional_special_tokens)
                self.assertEqual(after_tokenizer.model_max_length, 42)

                tokenizer = tokenizer.__class__.from_pretrained(tmpdirname, model_max_length=43)
                self.assertEqual(tokenizer.model_max_length, 43)

                shutil.rmtree(tmpdirname)

    def test_pickle_tokenizer(self):
        """Google pickle __getstate__ __setstate__ if you are struggling with this."""
        tokenizers = self.get_tokenizers()
        for tokenizer in tokenizers:
            with self.subTest(f"{tokenizer.__class__.__name__}"):
                self.assertIsNotNone(tokenizer)

                text = "Munich and Berlin are nice cities"
                subwords = tokenizer.tokenize(text)

                filename = os.path.join(self.tmpdirname, "tokenizer.bin")
                with open(filename, "wb") as handle:
                    pickle.dump(tokenizer, handle)

                with open(filename, "rb") as handle:
                    tokenizer_new = pickle.load(handle)

                subwords_loaded = tokenizer_new.tokenize(text)

                self.assertListEqual(subwords, subwords_loaded)

    @require_tokenizers
    def test_pickle_added_tokens(self):
        tok1 = AddedToken("<s>", rstrip=True, lstrip=True, normalized=False, single_word=True)
        tok2 = pickle.loads(pickle.dumps(tok1))

        self.assertEqual(tok1.__getstate__(), tok2.__getstate__())

    def test_added_tokens_do_lower_case(self):
        # TODO(thom) activate fast tokenizer tests once Rust tokenizers accepts white spaces in added tokens.
        tokenizers = [self.get_tokenizer(do_lower_case=True)] if self.test_slow_tokenizer else []
        for tokenizer in tokenizers:
            with self.subTest(f"{tokenizer.__class__.__name__}"):
                if not hasattr(tokenizer, "do_lower_case") or not tokenizer.do_lower_case:
                    continue

                special_token = tokenizer.all_special_tokens[0]

                text = special_token + " aaaaa bbbbbb low cccccccccdddddddd l " + special_token
                text2 = special_token + " AAAAA BBBBBB low CCCCCCCCCDDDDDDDD l " + special_token

                toks0 = tokenizer.tokenize(text)  # toks before adding new_toks

                new_toks = ["aaaaa bbbbbb", "cccccccccdddddddd", "AAAAA BBBBBB", "CCCCCCCCCDDDDDDDD"]
                added = tokenizer.add_tokens(new_toks)
                self.assertEqual(added, 2)

                toks = tokenizer.tokenize(text)
                toks2 = tokenizer.tokenize(text2)

                self.assertEqual(len(toks), len(toks2))
                self.assertListEqual(toks, toks2)
                if not isinstance(tokenizer, PreTrainedTokenizerFast):
                    # Python tokenizers can have added tokens with spaces inside them
                    # cf https://github.com/huggingface/tokenizers/issues/302
                    self.assertNotEqual(len(toks), len(toks0))  # toks0 should be longer

                # Check that none of the special tokens are lowercased
                sequence_with_special_tokens = "A " + " yEs ".join(tokenizer.all_special_tokens) + " B"
                tokenized_sequence = tokenizer.tokenize(sequence_with_special_tokens)

                for special_token in tokenizer.all_special_tokens:
                    self.assertTrue(special_token in tokenized_sequence)

        tokenizers = [self.get_tokenizer(do_lower_case=True)] if self.test_slow_tokenizer else []
        for tokenizer in tokenizers:
            with self.subTest(f"{tokenizer.__class__.__name__}"):
                if hasattr(tokenizer, "do_lower_case") and tokenizer.do_lower_case:
                    continue

                special_token = tokenizer.all_special_tokens[0]

                text = special_token + " aaaaa bbbbbb low cccccccccdddddddd l " + special_token
                text2 = special_token + " AAAAA BBBBBB low CCCCCCCCCDDDDDDDD l " + special_token

                new_toks = ["aaaaa bbbbbb", "cccccccccdddddddd", "AAAAA BBBBBB", "CCCCCCCCCDDDDDDDD"]

                toks0 = tokenizer.tokenize(text)  # toks before adding new_toks

                added = tokenizer.add_tokens(new_toks)
                self.assertIn(added, [2, 4])

                toks = tokenizer.tokenize(text)
                toks2 = tokenizer.tokenize(text2)

                self.assertEqual(len(toks), len(toks2))  # Length should still be the same
                self.assertNotEqual(toks[1], toks2[1])  # But at least the first non-special tokens should differ
                if not isinstance(tokenizer, PreTrainedTokenizerFast):
                    # Python tokenizers can have added tokens with spaces inside them
                    # cf https://github.com/huggingface/tokenizers/issues/302
                    self.assertNotEqual(len(toks), len(toks0))  # toks0 should be longer

    def test_add_tokens_tokenizer(self):
        tokenizers = self.get_tokenizers(do_lower_case=False)
        for tokenizer in tokenizers:
            with self.subTest(f"{tokenizer.__class__.__name__}"):
                vocab_size = tokenizer.vocab_size
                all_size = len(tokenizer)

                self.assertNotEqual(vocab_size, 0)

                # We usually have added tokens from the start in tests because our vocab fixtures are
                # smaller than the original vocabs - let's not assert this
                # self.assertEqual(vocab_size, all_size)

                new_toks = ["aaaaa bbbbbb", "cccccccccdddddddd"]
                added_toks = tokenizer.add_tokens(new_toks)
                vocab_size_2 = tokenizer.vocab_size
                all_size_2 = len(tokenizer)

                self.assertNotEqual(vocab_size_2, 0)
                self.assertEqual(vocab_size, vocab_size_2)
                self.assertEqual(added_toks, len(new_toks))
                self.assertEqual(all_size_2, all_size + len(new_toks))

                tokens = tokenizer.encode("aaaaa bbbbbb low cccccccccdddddddd l", add_special_tokens=False)

                self.assertGreaterEqual(len(tokens), 4)
                self.assertGreater(tokens[0], tokenizer.vocab_size - 1)
                self.assertGreater(tokens[-2], tokenizer.vocab_size - 1)

                new_toks_2 = {"eos_token": ">>>>|||<||<<|<<", "pad_token": "<<<<<|||>|>>>>|>"}
                added_toks_2 = tokenizer.add_special_tokens(new_toks_2)
                vocab_size_3 = tokenizer.vocab_size
                all_size_3 = len(tokenizer)

                self.assertNotEqual(vocab_size_3, 0)
                self.assertEqual(vocab_size, vocab_size_3)
                self.assertEqual(added_toks_2, len(new_toks_2))
                self.assertEqual(all_size_3, all_size_2 + len(new_toks_2))

                tokens = tokenizer.encode(
                    ">>>>|||<||<<|<< aaaaabbbbbb low cccccccccdddddddd <<<<<|||>|>>>>|> l", add_special_tokens=False
                )

                self.assertGreaterEqual(len(tokens), 6)
                self.assertGreater(tokens[0], tokenizer.vocab_size - 1)
                self.assertGreater(tokens[0], tokens[1])
                self.assertGreater(tokens[-2], tokenizer.vocab_size - 1)
                self.assertGreater(tokens[-2], tokens[-3])
                self.assertEqual(tokens[0], tokenizer.eos_token_id)
                self.assertEqual(tokens[-2], tokenizer.pad_token_id)

    def test_add_special_tokens(self):
        tokenizers = self.get_tokenizers(do_lower_case=False)
        for tokenizer in tokenizers:
            with self.subTest(f"{tokenizer.__class__.__name__}"):
                input_text, ids = self.get_clean_sequence(tokenizer)

                special_token = "[SPECIAL_TOKEN]"

                tokenizer.add_special_tokens({"cls_token": special_token})
                encoded_special_token = tokenizer.encode(special_token, add_special_tokens=False)
                self.assertEqual(len(encoded_special_token), 1)

                text = tokenizer.decode(ids + encoded_special_token, clean_up_tokenization_spaces=False)
                encoded = tokenizer.encode(text, add_special_tokens=False)

                input_encoded = tokenizer.encode(input_text, add_special_tokens=False)
                special_token_id = tokenizer.encode(special_token, add_special_tokens=False)
                self.assertEqual(encoded, input_encoded + special_token_id)

                decoded = tokenizer.decode(encoded, skip_special_tokens=True)
                self.assertTrue(special_token not in decoded)

    def test_internal_consistency(self):
        tokenizers = self.get_tokenizers()
        for tokenizer in tokenizers:
            with self.subTest(f"{tokenizer.__class__.__name__}"):
                input_text, output_text = self.get_input_output_texts(tokenizer)

                tokens = tokenizer.tokenize(input_text)
                ids = tokenizer.convert_tokens_to_ids(tokens)
                ids_2 = tokenizer.encode(input_text, add_special_tokens=False)
                self.assertListEqual(ids, ids_2)

                tokens_2 = tokenizer.convert_ids_to_tokens(ids)
                self.assertNotEqual(len(tokens_2), 0)
                text_2 = tokenizer.decode(ids)
                self.assertIsInstance(text_2, str)

                self.assertEqual(text_2, output_text)

    @require_tokenizers
    def test_encode_decode_with_spaces(self):
        tokenizers = self.get_tokenizers(do_lower_case=False)
        for tokenizer in tokenizers:
            with self.subTest(f"{tokenizer.__class__.__name__}"):

                # new_toks = ["[ABC]", "[DEF]"]  # TODO(thom) add this one back when Rust toks are ready: , "GHI IHG"]
                new_toks = [AddedToken("[ABC]", normalized=False), AddedToken("[DEF]", normalized=False)]
                tokenizer.add_tokens(new_toks)
                input = "[ABC][DEF][ABC][DEF]"  # TODO(thom) add back cf above: "[ABC] [DEF] [ABC] GHI IHG [DEF]"
                if self.space_between_special_tokens:
                    output = "[ABC] [DEF] [ABC] [DEF]"
                else:
                    output = input
                encoded = tokenizer.encode(input, add_special_tokens=False)
                decoded = tokenizer.decode(encoded, spaces_between_special_tokens=self.space_between_special_tokens)
                self.assertIn(decoded, [output, output.lower()])

    def test_pretrained_model_lists(self):
        # We should have at least one default checkpoint for each tokenizer
        # We should specify the max input length as well (used in some part to list the pretrained checkpoints)
        self.assertGreaterEqual(len(self.tokenizer_class.pretrained_vocab_files_map), 1)
        self.assertGreaterEqual(len(list(self.tokenizer_class.pretrained_vocab_files_map.values())[0]), 1)
        self.assertEqual(
            len(list(self.tokenizer_class.pretrained_vocab_files_map.values())[0]),
            len(self.tokenizer_class.max_model_input_sizes),
        )

        weights_list = list(self.tokenizer_class.max_model_input_sizes.keys())
        weights_lists_2 = []
        for file_id, map_list in self.tokenizer_class.pretrained_vocab_files_map.items():
            weights_lists_2.append(list(map_list.keys()))

        for weights_list_2 in weights_lists_2:
            self.assertListEqual(weights_list, weights_list_2)

    def test_mask_output(self):
        tokenizers = self.get_tokenizers(do_lower_case=False)
        for tokenizer in tokenizers:
            with self.subTest(f"{tokenizer.__class__.__name__}"):

                if (
                    tokenizer.build_inputs_with_special_tokens.__qualname__.split(".")[0] != "PreTrainedTokenizer"
                    and "token_type_ids" in tokenizer.model_input_names
                ):
                    seq_0 = "Test this method."
                    seq_1 = "With these inputs."
                    information = tokenizer.encode_plus(seq_0, seq_1, add_special_tokens=True)
                    sequences, mask = information["input_ids"], information["token_type_ids"]
                    self.assertEqual(len(sequences), len(mask))

    def test_token_type_ids(self):
        tokenizers = self.get_tokenizers()
        for tokenizer in tokenizers:
            with self.subTest(f"{tokenizer.__class__.__name__}"):
                seq_0 = "Test this method."

                # We want to have sequence 0 and sequence 1 are tagged
                # respectively with 0 and 1 token_ids
                # (regardless of whether the model use token type ids)
                # We use this assumption in the QA pipeline among other place
                output = tokenizer(seq_0, return_token_type_ids=True)
                self.assertIn(0, output["token_type_ids"])

    def test_sequence_ids(self):
        tokenizers = self.get_tokenizers()
        for tokenizer in tokenizers:
            if not tokenizer.is_fast:
                continue
            with self.subTest(f"{tokenizer.__class__.__name__}"):
                seq_0 = "Test this method."
                seq_1 = "With these inputs."

                # We want to have sequence 0 and sequence 1 are tagged
                # respectively with 0 and 1 token_ids
                # (regardless of whether the model use token type ids)
                # We use this assumption in the QA pipeline among other place
                output = tokenizer(seq_0)
                self.assertIn(0, output.sequence_ids())

                output = tokenizer(seq_0, seq_1)
                self.assertIn(0, output.sequence_ids())
                self.assertIn(1, output.sequence_ids())

                if tokenizer.num_special_tokens_to_add(pair=True):
                    self.assertIn(None, output.sequence_ids())

    def test_number_of_added_tokens(self):
        tokenizers = self.get_tokenizers(do_lower_case=False)
        for tokenizer in tokenizers:
            with self.subTest(f"{tokenizer.__class__.__name__}"):

                seq_0 = "Test this method."
                seq_1 = "With these inputs."

                sequences = tokenizer.encode(seq_0, seq_1, add_special_tokens=False)
                attached_sequences = tokenizer.encode(seq_0, seq_1, add_special_tokens=True)

                # Method is implemented (e.g. not GPT-2)
                if len(attached_sequences) != 2:
                    self.assertEqual(
                        tokenizer.num_special_tokens_to_add(pair=True), len(attached_sequences) - len(sequences)
                    )

    def test_maximum_encoding_length_single_input(self):
        tokenizers = self.get_tokenizers(do_lower_case=False, model_max_length=100)
        for tokenizer in tokenizers:
            with self.subTest(f"{tokenizer.__class__.__name__}"):
                seq_0, ids = self.get_clean_sequence(tokenizer, max_length=20)

                sequence = tokenizer.encode(seq_0, add_special_tokens=False)
                total_length = len(sequence)

                assert total_length > 4, "Issue with the testing sequence, please update it it's too short"

                # Test with max model input length
                model_max_length = tokenizer.model_max_length
                self.assertEqual(model_max_length, 100)
                seq_1 = seq_0 * model_max_length

                sequence1 = tokenizer(seq_1, add_special_tokens=False)
                total_length1 = len(sequence1["input_ids"])
                assert (
                    total_length1 > model_max_length
                ), "Issue with the testing sequence, please update it it's too short"

                # Simple
                padding_strategies = (
                    [False, True, "longest"] if tokenizer.pad_token and tokenizer.pad_token_id >= 0 else [False]
                )
                for padding_state in padding_strategies:
                    with self.subTest(f"Padding: {padding_state}"):
                        for truncation_state in [True, "longest_first", "only_first"]:
                            with self.subTest(f"Truncation: {truncation_state}"):
                                output = tokenizer(seq_1, padding=padding_state, truncation=truncation_state)
                                self.assertEqual(len(output["input_ids"]), model_max_length)

                                output = tokenizer([seq_1], padding=padding_state, truncation=truncation_state)
                                self.assertEqual(len(output["input_ids"][0]), model_max_length)

                        # Simple with no truncation
                        # Reset warnings
                        tokenizer.deprecation_warnings = {}
                        with self.assertLogs("transformers", level="WARNING") as cm:
                            output = tokenizer(seq_1, padding=padding_state, truncation=False)
                            self.assertNotEqual(len(output["input_ids"]), model_max_length)
                        self.assertEqual(len(cm.records), 1)
                        self.assertTrue(
                            cm.records[0].message.startswith(
                                "Token indices sequence length is longer than the specified maximum sequence length for this model"
                            )
                        )

                        tokenizer.deprecation_warnings = {}
                        with self.assertLogs("transformers", level="WARNING") as cm:
                            output = tokenizer([seq_1], padding=padding_state, truncation=False)
                            self.assertNotEqual(len(output["input_ids"][0]), model_max_length)
                        self.assertEqual(len(cm.records), 1)
                        self.assertTrue(
                            cm.records[0].message.startswith(
                                "Token indices sequence length is longer than the specified maximum sequence length for this model"
                            )
                        )

                # Overflowing tokens
                stride = 2
                information = tokenizer(
                    seq_0,
                    max_length=total_length - 2,
                    add_special_tokens=False,
                    stride=stride,
                    truncation="longest_first",
                    return_overflowing_tokens=True,
                    # add_prefix_space=False,
                )

                # Overflowing tokens are handled quite differently in slow and fast tokenizers
                if isinstance(tokenizer, PreTrainedTokenizerFast):
                    truncated_sequence = information["input_ids"][0]
                    overflowing_tokens = information["input_ids"][1]
                    self.assertEqual(len(information["input_ids"]), 2)

                    self.assertEqual(len(truncated_sequence), total_length - 2)
                    self.assertEqual(truncated_sequence, sequence[:-2])

                    self.assertEqual(len(overflowing_tokens), 2 + stride)
                    self.assertEqual(overflowing_tokens, sequence[-(2 + stride) :])
                else:
                    truncated_sequence = information["input_ids"]
                    overflowing_tokens = information["overflowing_tokens"]

                    self.assertEqual(len(truncated_sequence), total_length - 2)
                    self.assertEqual(truncated_sequence, sequence[:-2])

                    self.assertEqual(len(overflowing_tokens), 2 + stride)
                    self.assertEqual(overflowing_tokens, sequence[-(2 + stride) :])

    def test_maximum_encoding_length_pair_input(self):
        tokenizers = self.get_tokenizers(do_lower_case=False, model_max_length=100)
        for tokenizer in tokenizers:
            with self.subTest(f"{tokenizer.__class__.__name__}"):
                # Build a sequence from our model's vocabulary
                stride = 2
                seq_0, ids = self.get_clean_sequence(tokenizer, max_length=20)
                if len(ids) <= 2 + stride:
                    seq_0 = (seq_0 + " ") * (2 + stride)
                    ids = None

                seq0_tokens = tokenizer.encode(seq_0, add_special_tokens=False)
                assert len(seq0_tokens) > 2 + stride

                seq_1 = "This is another sentence to be encoded."
                seq1_tokens = tokenizer.encode(seq_1, add_special_tokens=False)
                if abs(len(seq0_tokens) - len(seq1_tokens)) <= 2:
                    seq1_tokens = seq1_tokens + seq1_tokens
                    seq_1 = tokenizer.decode(seq1_tokens, clean_up_tokenization_spaces=False)
                seq1_tokens = tokenizer.encode(seq_1, add_special_tokens=False)

                assert len(seq1_tokens) > 2 + stride

                smallest = seq1_tokens if len(seq0_tokens) > len(seq1_tokens) else seq0_tokens

                # We are not using the special tokens - a bit too hard to test all the tokenizers with this
                # TODO try this again later
                sequence = tokenizer.encode(seq_0, seq_1, add_special_tokens=False)  # , add_prefix_space=False)

                # Test with max model input length
                model_max_length = tokenizer.model_max_length
                self.assertEqual(model_max_length, 100)
                seq_2 = seq_0 * model_max_length
                assert len(seq_2) > model_max_length

                sequence1 = tokenizer(seq_1, add_special_tokens=False)
                total_length1 = len(sequence1["input_ids"])
                sequence2 = tokenizer(seq_2, seq_1, add_special_tokens=False)
                total_length2 = len(sequence2["input_ids"])
                assert total_length1 < model_max_length - 10, "Issue with the testing sequence, please update it."
                assert total_length2 > model_max_length, "Issue with the testing sequence, please update it."

                # Simple
                padding_strategies = (
                    [False, True, "longest"] if tokenizer.pad_token and tokenizer.pad_token_id >= 0 else [False]
                )
                for padding_state in padding_strategies:
                    with self.subTest(f"{tokenizer.__class__.__name__} Padding: {padding_state}"):
                        for truncation_state in [True, "longest_first", "only_first"]:
                            with self.subTest(f"{tokenizer.__class__.__name__} Truncation: {truncation_state}"):
                                output = tokenizer(seq_2, seq_1, padding=padding_state, truncation=truncation_state)
                                self.assertEqual(len(output["input_ids"]), model_max_length)

                                output = tokenizer(
                                    [seq_2], [seq_1], padding=padding_state, truncation=truncation_state
                                )
                                self.assertEqual(len(output["input_ids"][0]), model_max_length)

                        # Simple
                        output = tokenizer(seq_1, seq_2, padding=padding_state, truncation="only_second")
                        self.assertEqual(len(output["input_ids"]), model_max_length)

                        output = tokenizer([seq_1], [seq_2], padding=padding_state, truncation="only_second")
                        self.assertEqual(len(output["input_ids"][0]), model_max_length)

                        # Simple with no truncation
                        # Reset warnings
                        tokenizer.deprecation_warnings = {}
                        with self.assertLogs("transformers", level="WARNING") as cm:
                            output = tokenizer(seq_1, seq_2, padding=padding_state, truncation=False)
                            self.assertNotEqual(len(output["input_ids"]), model_max_length)
                        self.assertEqual(len(cm.records), 1)
                        self.assertTrue(
                            cm.records[0].message.startswith(
                                "Token indices sequence length is longer than the specified maximum sequence length for this model"
                            )
                        )

                        tokenizer.deprecation_warnings = {}
                        with self.assertLogs("transformers", level="WARNING") as cm:
                            output = tokenizer([seq_1], [seq_2], padding=padding_state, truncation=False)
                            self.assertNotEqual(len(output["input_ids"][0]), model_max_length)
                        self.assertEqual(len(cm.records), 1)
                        self.assertTrue(
                            cm.records[0].message.startswith(
                                "Token indices sequence length is longer than the specified maximum sequence length for this model"
                            )
                        )

                truncated_first_sequence = tokenizer.encode(seq_0, add_special_tokens=False)[:-2] + tokenizer.encode(
                    seq_1, add_special_tokens=False
                )
                truncated_second_sequence = (
                    tokenizer.encode(seq_0, add_special_tokens=False)
                    + tokenizer.encode(seq_1, add_special_tokens=False)[:-2]
                )
                truncated_longest_sequence = (
                    truncated_first_sequence if len(seq0_tokens) > len(seq1_tokens) else truncated_second_sequence
                )

                overflow_first_sequence = tokenizer.encode(seq_0, add_special_tokens=False)[
                    -(2 + stride) :
                ] + tokenizer.encode(seq_1, add_special_tokens=False)
                overflow_second_sequence = (
                    tokenizer.encode(seq_0, add_special_tokens=False)
                    + tokenizer.encode(seq_1, add_special_tokens=False)[-(2 + stride) :]
                )
                overflow_longest_sequence = (
                    overflow_first_sequence if len(seq0_tokens) > len(seq1_tokens) else overflow_second_sequence
                )

                # Overflowing tokens are handled quite differently in slow and fast tokenizers
                if isinstance(tokenizer, PreTrainedTokenizerFast):
                    information = tokenizer(
                        seq_0,
                        seq_1,
                        max_length=len(sequence) - 2,
                        add_special_tokens=False,
                        stride=stride,
                        truncation="longest_first",
                        return_overflowing_tokens=True,
                        # add_prefix_space=False,
                    )
                    truncated_sequence = information["input_ids"][0]
                    overflowing_tokens = information["input_ids"][1]
                    self.assertEqual(len(information["input_ids"]), 2)

                    self.assertEqual(len(truncated_sequence), len(sequence) - 2)
                    self.assertEqual(truncated_sequence, truncated_longest_sequence)

                    self.assertEqual(len(overflowing_tokens), 2 + stride + len(smallest))
                    self.assertEqual(overflowing_tokens, overflow_longest_sequence)
                else:
                    # No overflowing tokens when using 'longest' in python tokenizers
                    with self.assertRaises(ValueError) as context:
                        information = tokenizer(
                            seq_0,
                            seq_1,
                            max_length=len(sequence) - 2,
                            add_special_tokens=False,
                            stride=stride,
                            truncation="longest_first",
                            return_overflowing_tokens=True,
                            # add_prefix_space=False,
                        )

                    self.assertTrue(
                        context.exception.args[0].startswith(
                            "Not possible to return overflowing tokens for pair of sequences with the "
                            "`longest_first`. Please select another truncation strategy than `longest_first`, "
                            "for instance `only_second` or `only_first`."
                        )
                    )

                # Overflowing tokens are handled quite differently in slow and fast tokenizers
                if isinstance(tokenizer, PreTrainedTokenizerFast):
                    information = tokenizer(
                        seq_0,
                        seq_1,
                        max_length=len(sequence) - 2,
                        add_special_tokens=False,
                        stride=stride,
                        truncation=True,
                        return_overflowing_tokens=True,
                        # add_prefix_space=False,
                    )
                    truncated_sequence = information["input_ids"][0]
                    overflowing_tokens = information["input_ids"][1]
                    self.assertEqual(len(information["input_ids"]), 2)

                    self.assertEqual(len(truncated_sequence), len(sequence) - 2)
                    self.assertEqual(truncated_sequence, truncated_longest_sequence)

                    self.assertEqual(len(overflowing_tokens), 2 + stride + len(smallest))
                    self.assertEqual(overflowing_tokens, overflow_longest_sequence)
                else:
                    # No overflowing tokens when using 'longest' in python tokenizers
                    with self.assertRaises(ValueError) as context:
                        information = tokenizer(
                            seq_0,
                            seq_1,
                            max_length=len(sequence) - 2,
                            add_special_tokens=False,
                            stride=stride,
                            truncation=True,
                            return_overflowing_tokens=True,
                            # add_prefix_space=False,
                        )

                    self.assertTrue(
                        context.exception.args[0].startswith(
                            "Not possible to return overflowing tokens for pair of sequences with the "
                            "`longest_first`. Please select another truncation strategy than `longest_first`, "
                            "for instance `only_second` or `only_first`."
                        )
                    )

                information_first_truncated = tokenizer(
                    seq_0,
                    seq_1,
                    max_length=len(sequence) - 2,
                    add_special_tokens=False,
                    stride=stride,
                    truncation="only_first",
                    return_overflowing_tokens=True,
                    # add_prefix_space=False,
                )
                # Overflowing tokens are handled quite differently in slow and fast tokenizers
                if isinstance(tokenizer, PreTrainedTokenizerFast):
                    truncated_sequence = information_first_truncated["input_ids"][0]
                    overflowing_tokens = information_first_truncated["input_ids"][1]
                    self.assertEqual(len(information_first_truncated["input_ids"]), 2)

                    self.assertEqual(len(truncated_sequence), len(sequence) - 2)
                    self.assertEqual(truncated_sequence, truncated_first_sequence)

                    self.assertEqual(len(overflowing_tokens), 2 + stride + len(seq1_tokens))
                    self.assertEqual(overflowing_tokens, overflow_first_sequence)
                else:
                    truncated_sequence = information_first_truncated["input_ids"]
                    overflowing_tokens = information_first_truncated["overflowing_tokens"]

                    self.assertEqual(len(truncated_sequence), len(sequence) - 2)
                    self.assertEqual(truncated_sequence, truncated_first_sequence)

                    self.assertEqual(len(overflowing_tokens), 2 + stride)
                    self.assertEqual(overflowing_tokens, seq0_tokens[-(2 + stride) :])

                information_second_truncated = tokenizer(
                    seq_0,
                    seq_1,
                    max_length=len(sequence) - 2,
                    add_special_tokens=False,
                    stride=stride,
                    truncation="only_second",
                    return_overflowing_tokens=True,
                    # add_prefix_space=False,
                )
                # Overflowing tokens are handled quite differently in slow and fast tokenizers
                if isinstance(tokenizer, PreTrainedTokenizerFast):
                    truncated_sequence = information_second_truncated["input_ids"][0]
                    overflowing_tokens = information_second_truncated["input_ids"][1]
                    self.assertEqual(len(information_second_truncated["input_ids"]), 2)

                    self.assertEqual(len(truncated_sequence), len(sequence) - 2)
                    self.assertEqual(truncated_sequence, truncated_second_sequence)

                    self.assertEqual(len(overflowing_tokens), 2 + stride + len(seq0_tokens))
                    self.assertEqual(overflowing_tokens, overflow_second_sequence)
                else:
                    truncated_sequence = information_second_truncated["input_ids"]
                    overflowing_tokens = information_second_truncated["overflowing_tokens"]

                    self.assertEqual(len(truncated_sequence), len(sequence) - 2)
                    self.assertEqual(truncated_sequence, truncated_second_sequence)

                    self.assertEqual(len(overflowing_tokens), 2 + stride)
                    self.assertEqual(overflowing_tokens, seq1_tokens[-(2 + stride) :])

    # def test_encode_input_type(self):
    #     tokenizers = self.get_tokenizers(do_lower_case=False)
    #     for tokenizer in tokenizers:
    #         with self.subTest(f"{tokenizer.__class__.__name__}"):
    #             sequence = "Let's encode this sequence"

    #             tokens = sequence.split()  # tokenizer.tokenize(sequence)
    #             # input_ids = tokenizer.convert_tokens_to_ids(tokens)
    #             formatted_input = tokenizer.encode(sequence, add_special_tokens=True, add_prefix_space=False)

    #             self.assertEqual(
    #                 tokenizer.encode(tokens, is_split_into_words=True, add_special_tokens=True), formatted_input
    #             )
    #             # This is not supported with the Rust tokenizers
    #             # self.assertEqual(tokenizer.encode(input_ids, add_special_tokens=True), formatted_input)

    # def test_swap_special_token(self):
    #     tokenizers = self.get_tokenizers(do_lower_case=False)
    #     for tokenizer in tokenizers:
    #         with self.subTest(f"{tokenizer.__class__.__name__}"):
    #             # Our mask token
    #             mask = "<mask>"
    #             # We take a single word in the middle of the vocabulary
    #             all_tokens = sorted(tokenizer.get_vocab().keys())
    #             word = tokenizer.decode(tokenizer.encode(all_tokens[len(all_tokens)//2], add_special_tokens=False)[:1])

    #             sequence_0 = "Encode " + word + " sequence"
    #             sequence_masked_0 = "Encode " + mask + " sequence"

    #             sequence_1 = word + " this sequence"
    #             sequence_masked_1 = mask + " this sequence"

    #             # Add tokens so that masked token isn't split
    #             # tokens = [AddedToken(t, lstrip=True, normalized=False) for t in sequence.split()]
    #             # tokenizer.add_tokens(tokens)
    #             tokenizer.add_special_tokens(
    #                 {"mask_token": AddedToken(mask, normalized=False)}
    #             )  # Eat left space on Byte-level BPE tokenizers
    #             mask_ind = tokenizer.convert_tokens_to_ids(mask)

    #             # Test first masked sequence
    #             encoded_0 = tokenizer.encode(sequence_0, add_special_tokens=False)
    #             encoded_masked = tokenizer.encode(sequence_masked_0, add_special_tokens=False)
    #             assert len(encoded_masked) == len(encoded_0)
    #             mask_loc = encoded_masked.index(mask_ind)
    #             encoded_masked[mask_loc] = encoded_0[mask_loc]

    #             self.assertEqual(encoded_masked, encoded_0)

    #             # Test second masked sequence
    #             encoded_1 = tokenizer.encode(sequence_1, add_special_tokens=False)
    #             encoded_masked = tokenizer.encode(sequence_masked_1, add_special_tokens=False)
    #             assert len(encoded_masked) == len(encoded_1)
    #             mask_loc = encoded_masked.index(mask_ind)
    #             encoded_masked[mask_loc] = encoded_1[mask_loc]

    #             self.assertEqual(encoded_masked, encoded_1)

    def test_special_tokens_mask(self):
        tokenizers = self.get_tokenizers(do_lower_case=False)
        for tokenizer in tokenizers:
            with self.subTest(f"{tokenizer.__class__.__name__}"):
                sequence_0 = "Encode this."
                # Testing single inputs
                encoded_sequence = tokenizer.encode(sequence_0, add_special_tokens=False)
                encoded_sequence_dict = tokenizer.encode_plus(
                    sequence_0, add_special_tokens=True, return_special_tokens_mask=True  # , add_prefix_space=False
                )
                encoded_sequence_w_special = encoded_sequence_dict["input_ids"]
                special_tokens_mask = encoded_sequence_dict["special_tokens_mask"]
                self.assertEqual(len(special_tokens_mask), len(encoded_sequence_w_special))

                filtered_sequence = [x for i, x in enumerate(encoded_sequence_w_special) if not special_tokens_mask[i]]
                self.assertEqual(encoded_sequence, filtered_sequence)

    def test_special_tokens_mask_input_pairs(self):
        tokenizers = self.get_tokenizers(do_lower_case=False)
        for tokenizer in tokenizers:
            with self.subTest(f"{tokenizer.__class__.__name__}"):
                sequence_0 = "Encode this."
                sequence_1 = "This one too please."
                encoded_sequence = tokenizer.encode(sequence_0, add_special_tokens=False)
                encoded_sequence += tokenizer.encode(sequence_1, add_special_tokens=False)
                encoded_sequence_dict = tokenizer.encode_plus(
                    sequence_0,
                    sequence_1,
                    add_special_tokens=True,
                    return_special_tokens_mask=True,
                    # add_prefix_space=False,
                )
                encoded_sequence_w_special = encoded_sequence_dict["input_ids"]
                special_tokens_mask = encoded_sequence_dict["special_tokens_mask"]
                self.assertEqual(len(special_tokens_mask), len(encoded_sequence_w_special))

                filtered_sequence = [
                    (x if not special_tokens_mask[i] else None) for i, x in enumerate(encoded_sequence_w_special)
                ]
                filtered_sequence = [x for x in filtered_sequence if x is not None]
                self.assertEqual(encoded_sequence, filtered_sequence)

    def test_right_and_left_padding(self):
        tokenizers = self.get_tokenizers(do_lower_case=False)
        for tokenizer in tokenizers:
            with self.subTest(f"{tokenizer.__class__.__name__}"):
                sequence = "Sequence"
                padding_size = 10

                # check correct behaviour if no pad_token_id exists and add it eventually
                self._check_no_pad_token_padding(tokenizer, sequence)

                padding_idx = tokenizer.pad_token_id

                # RIGHT PADDING - Check that it correctly pads when a maximum length is specified along with the padding flag set to True
                tokenizer.padding_side = "right"
                encoded_sequence = tokenizer.encode(sequence)
                sequence_length = len(encoded_sequence)
                padded_sequence = tokenizer.encode(
                    sequence, max_length=sequence_length + padding_size, padding="max_length"
                )
                padded_sequence_length = len(padded_sequence)
                assert sequence_length + padding_size == padded_sequence_length
                assert encoded_sequence + [padding_idx] * padding_size == padded_sequence

                # LEFT PADDING - Check that it correctly pads when a maximum length is specified along with the padding flag set to True
                tokenizer.padding_side = "left"
                encoded_sequence = tokenizer.encode(sequence)
                sequence_length = len(encoded_sequence)
                padded_sequence = tokenizer.encode(
                    sequence, max_length=sequence_length + padding_size, padding="max_length"
                )
                padded_sequence_length = len(padded_sequence)
                assert sequence_length + padding_size == padded_sequence_length
                assert [padding_idx] * padding_size + encoded_sequence == padded_sequence

                # RIGHT & LEFT PADDING - Check that nothing is done for 'longest' and 'no_padding'
                encoded_sequence = tokenizer.encode(sequence)
                sequence_length = len(encoded_sequence)

                tokenizer.padding_side = "right"
                padded_sequence_right = tokenizer.encode(sequence, padding=True)
                padded_sequence_right_length = len(padded_sequence_right)
                assert sequence_length == padded_sequence_right_length
                assert encoded_sequence == padded_sequence_right

                tokenizer.padding_side = "left"
                padded_sequence_left = tokenizer.encode(sequence, padding="longest")
                padded_sequence_left_length = len(padded_sequence_left)
                assert sequence_length == padded_sequence_left_length
                assert encoded_sequence == padded_sequence_left

                tokenizer.padding_side = "right"
                padded_sequence_right = tokenizer.encode(sequence)
                padded_sequence_right_length = len(padded_sequence_right)
                assert sequence_length == padded_sequence_right_length
                assert encoded_sequence == padded_sequence_right

                tokenizer.padding_side = "left"
                padded_sequence_left = tokenizer.encode(sequence, padding=False)
                padded_sequence_left_length = len(padded_sequence_left)
                assert sequence_length == padded_sequence_left_length
                assert encoded_sequence == padded_sequence_left

    def test_padding_to_max_length(self):
        """We keep this test for backward compatibility but it should be remove when `pad_to_max_length` will e deprecated"""
        tokenizers = self.get_tokenizers(do_lower_case=False)
        for tokenizer in tokenizers:
            with self.subTest(f"{tokenizer.__class__.__name__}"):
                sequence = "Sequence"
                padding_size = 10

                # check correct behaviour if no pad_token_id exists and add it eventually
                self._check_no_pad_token_padding(tokenizer, sequence)

                padding_idx = tokenizer.pad_token_id

                # Check that it correctly pads when a maximum length is specified along with the padding flag set to True
                tokenizer.padding_side = "right"
                encoded_sequence = tokenizer.encode(sequence)
                sequence_length = len(encoded_sequence)
                # FIXME: the next line should be padding(max_length) to avoid warning
                padded_sequence = tokenizer.encode(
                    sequence, max_length=sequence_length + padding_size, pad_to_max_length=True
                )
                padded_sequence_length = len(padded_sequence)
                assert sequence_length + padding_size == padded_sequence_length
                assert encoded_sequence + [padding_idx] * padding_size == padded_sequence

                # Check that nothing is done when a maximum length is not specified
                encoded_sequence = tokenizer.encode(sequence)
                sequence_length = len(encoded_sequence)

                tokenizer.padding_side = "right"
                padded_sequence_right = tokenizer.encode(sequence, pad_to_max_length=True)
                padded_sequence_right_length = len(padded_sequence_right)
                assert sequence_length == padded_sequence_right_length
                assert encoded_sequence == padded_sequence_right

    def test_padding_to_multiple_of(self):
        tokenizers = self.get_tokenizers()
        for tokenizer in tokenizers:
            with self.subTest(f"{tokenizer.__class__.__name__}"):
                if tokenizer.pad_token is None:
                    self.skipTest("No padding token.")
                else:
                    empty_tokens = tokenizer("", padding=True, pad_to_multiple_of=8)
                    normal_tokens = tokenizer("This is a sample input", padding=True, pad_to_multiple_of=8)
                    for key, value in empty_tokens.items():
                        self.assertEqual(len(value) % 8, 0, f"BatchEncoding.{key} is not multiple of 8")
                    for key, value in normal_tokens.items():
                        self.assertEqual(len(value) % 8, 0, f"BatchEncoding.{key} is not multiple of 8")

                    normal_tokens = tokenizer("This", pad_to_multiple_of=8)
                    for key, value in normal_tokens.items():
                        self.assertNotEqual(len(value) % 8, 0, f"BatchEncoding.{key} is not multiple of 8")

                    # Should also work with truncation
                    normal_tokens = tokenizer("This", padding=True, truncation=True, pad_to_multiple_of=8)
                    for key, value in normal_tokens.items():
                        self.assertEqual(len(value) % 8, 0, f"BatchEncoding.{key} is not multiple of 8")

                    # truncation to something which is not a multiple of pad_to_multiple_of raises an error
                    self.assertRaises(
                        ValueError,
                        tokenizer.__call__,
                        "This",
                        padding=True,
                        truncation=True,
                        max_length=12,
                        pad_to_multiple_of=8,
                    )

    def test_padding_with_attention_mask(self):
        tokenizers = self.get_tokenizers()
        for tokenizer in tokenizers:
            with self.subTest(f"{tokenizer.__class__.__name__}"):
                if tokenizer.pad_token is None:
                    self.skipTest("No padding token.")
                if "attention_mask" not in tokenizer.model_input_names:
                    self.skipTest("This model does not use attention mask.")

                features = [
                    {"input_ids": [1, 2, 3, 4, 5, 6], "attention_mask": [1, 1, 1, 1, 1, 0]},
                    {"input_ids": [1, 2, 3], "attention_mask": [1, 1, 0]},
                ]
                padded_features = tokenizer.pad(features)
                if tokenizer.padding_side == "right":
                    self.assertListEqual(padded_features["attention_mask"], [[1, 1, 1, 1, 1, 0], [1, 1, 0, 0, 0, 0]])
                else:
                    self.assertListEqual(padded_features["attention_mask"], [[1, 1, 1, 1, 1, 0], [0, 0, 0, 1, 1, 0]])

    def test_encode_plus_with_padding(self):
        tokenizers = self.get_tokenizers(do_lower_case=False)
        for tokenizer in tokenizers:
            with self.subTest(f"{tokenizer.__class__.__name__}"):
                sequence = "Sequence"

                # check correct behaviour if no pad_token_id exists and add it eventually
                self._check_no_pad_token_padding(tokenizer, sequence)

                padding_size = 10
                padding_idx = tokenizer.pad_token_id
                token_type_padding_idx = tokenizer.pad_token_type_id

                encoded_sequence = tokenizer.encode_plus(sequence, return_special_tokens_mask=True)
                input_ids = encoded_sequence["input_ids"]
                special_tokens_mask = encoded_sequence["special_tokens_mask"]
                sequence_length = len(input_ids)

                # Test 'longest' and 'no_padding' don't do anything
                tokenizer.padding_side = "right"

                not_padded_sequence = tokenizer.encode_plus(
                    sequence,
                    padding=True,
                    return_special_tokens_mask=True,
                )
                not_padded_input_ids = not_padded_sequence["input_ids"]

                not_padded_special_tokens_mask = not_padded_sequence["special_tokens_mask"]
                not_padded_sequence_length = len(not_padded_input_ids)

                assert sequence_length == not_padded_sequence_length
                assert input_ids == not_padded_input_ids
                assert special_tokens_mask == not_padded_special_tokens_mask

                not_padded_sequence = tokenizer.encode_plus(
                    sequence,
                    padding=False,
                    return_special_tokens_mask=True,
                )
                not_padded_input_ids = not_padded_sequence["input_ids"]

                not_padded_special_tokens_mask = not_padded_sequence["special_tokens_mask"]
                not_padded_sequence_length = len(not_padded_input_ids)

                assert sequence_length == not_padded_sequence_length
                assert input_ids == not_padded_input_ids
                assert special_tokens_mask == not_padded_special_tokens_mask

                # Test right padding
                tokenizer.padding_side = "right"

                right_padded_sequence = tokenizer.encode_plus(
                    sequence,
                    max_length=sequence_length + padding_size,
                    padding="max_length",
                    return_special_tokens_mask=True,
                )
                right_padded_input_ids = right_padded_sequence["input_ids"]

                right_padded_special_tokens_mask = right_padded_sequence["special_tokens_mask"]
                right_padded_sequence_length = len(right_padded_input_ids)

                assert sequence_length + padding_size == right_padded_sequence_length
                assert input_ids + [padding_idx] * padding_size == right_padded_input_ids
                assert special_tokens_mask + [1] * padding_size == right_padded_special_tokens_mask

                # Test left padding
                tokenizer.padding_side = "left"
                left_padded_sequence = tokenizer.encode_plus(
                    sequence,
                    max_length=sequence_length + padding_size,
                    padding="max_length",
                    return_special_tokens_mask=True,
                )
                left_padded_input_ids = left_padded_sequence["input_ids"]
                left_padded_special_tokens_mask = left_padded_sequence["special_tokens_mask"]
                left_padded_sequence_length = len(left_padded_input_ids)

                assert sequence_length + padding_size == left_padded_sequence_length
                assert [padding_idx] * padding_size + input_ids == left_padded_input_ids
                assert [1] * padding_size + special_tokens_mask == left_padded_special_tokens_mask

                if "token_type_ids" in tokenizer.model_input_names:
                    token_type_ids = encoded_sequence["token_type_ids"]
                    left_padded_token_type_ids = left_padded_sequence["token_type_ids"]
                    right_padded_token_type_ids = right_padded_sequence["token_type_ids"]

                    assert token_type_ids + [token_type_padding_idx] * padding_size == right_padded_token_type_ids
                    assert [token_type_padding_idx] * padding_size + token_type_ids == left_padded_token_type_ids

                if "attention_mask" in tokenizer.model_input_names:
                    attention_mask = encoded_sequence["attention_mask"]
                    right_padded_attention_mask = right_padded_sequence["attention_mask"]
                    left_padded_attention_mask = left_padded_sequence["attention_mask"]

                    assert attention_mask + [0] * padding_size == right_padded_attention_mask
                    assert [0] * padding_size + attention_mask == left_padded_attention_mask

    def test_separate_tokenizers(self):
        # This tests that tokenizers don't impact others. Unfortunately the case where it fails is when
        # we're loading an S3 configuration from a pre-trained identifier, and we have no way of testing those today.

        tokenizers = self.get_tokenizers(random_argument=True)
        new_tokenizers = self.get_tokenizers(random_argument=False)

        for tokenizer, new_tokenizer in zip(tokenizers, new_tokenizers):
            with self.subTest(f"{tokenizer.__class__.__name__}"):
                assert tokenizer.init_kwargs["random_argument"] is True
                assert tokenizer.init_kwargs["random_argument"] is True
                assert new_tokenizer.init_kwargs["random_argument"] is False

    def test_get_vocab(self):
        tokenizers = self.get_tokenizers(do_lower_case=False)
        for tokenizer in tokenizers:
            with self.subTest(f"{tokenizer.__class__.__name__}"):
                vocab_dict = tokenizer.get_vocab()
                self.assertIsInstance(vocab_dict, dict)
                self.assertGreaterEqual(len(tokenizer), len(vocab_dict))

                vocab = [tokenizer.convert_ids_to_tokens(i) for i in range(len(tokenizer))]
                self.assertEqual(len(vocab), len(tokenizer))

                tokenizer.add_tokens(["asdfasdfasdfasdf"])
                vocab = [tokenizer.convert_ids_to_tokens(i) for i in range(len(tokenizer))]
                self.assertEqual(len(vocab), len(tokenizer))

    def test_conversion_reversible(self):
        tokenizers = self.get_tokenizers(do_lower_case=False)
        for tokenizer in tokenizers:
            with self.subTest(f"{tokenizer.__class__.__name__}"):
                vocab = tokenizer.get_vocab()
                for word, ind in vocab.items():
                    if word == tokenizer.unk_token:
                        continue
                    self.assertEqual(tokenizer.convert_tokens_to_ids(word), ind)
                    self.assertEqual(tokenizer.convert_ids_to_tokens(ind), word)

    def test_call(self):
        # Tests that all call wrap to encode_plus and batch_encode_plus
        tokenizers = self.get_tokenizers(do_lower_case=False)
        for tokenizer in tokenizers:
            with self.subTest(f"{tokenizer.__class__.__name__}"):
                sequences = [
                    "Testing batch encode plus",
                    "Testing batch encode plus with different sequence lengths",
                    "Testing batch encode plus with different sequence lengths correctly pads",
                ]

                # Test not batched
                encoded_sequences_1 = tokenizer.encode_plus(sequences[0])
                encoded_sequences_2 = tokenizer(sequences[0])
                self.assertEqual(encoded_sequences_1, encoded_sequences_2)

                # Test not batched pairs
                encoded_sequences_1 = tokenizer.encode_plus(sequences[0], sequences[1])
                encoded_sequences_2 = tokenizer(sequences[0], sequences[1])
                self.assertEqual(encoded_sequences_1, encoded_sequences_2)

                # Test batched
                encoded_sequences_1 = tokenizer.batch_encode_plus(sequences)
                encoded_sequences_2 = tokenizer(sequences)
                self.assertEqual(encoded_sequences_1, encoded_sequences_2)

                # Test batched pairs
                encoded_sequences_1 = tokenizer.batch_encode_plus(list(zip(sequences, sequences)))
                encoded_sequences_2 = tokenizer(sequences, sequences)
                self.assertEqual(encoded_sequences_1, encoded_sequences_2)

    def test_batch_encode_plus_batch_sequence_length(self):
        # Tests that all encoded values have the correct size
        tokenizers = self.get_tokenizers(do_lower_case=False)
        for tokenizer in tokenizers:
            with self.subTest(f"{tokenizer.__class__.__name__}"):
                sequences = [
                    "Testing batch encode plus",
                    "Testing batch encode plus with different sequence lengths",
                    "Testing batch encode plus with different sequence lengths correctly pads",
                ]

                encoded_sequences = [tokenizer.encode_plus(sequence) for sequence in sequences]
                encoded_sequences_batch = tokenizer.batch_encode_plus(sequences, padding=False)
                self.assertListEqual(
                    encoded_sequences, self.convert_batch_encode_plus_format_to_encode_plus(encoded_sequences_batch)
                )

                maximum_length = len(
                    max([encoded_sequence["input_ids"] for encoded_sequence in encoded_sequences], key=len)
                )

                # check correct behaviour if no pad_token_id exists and add it eventually
                self._check_no_pad_token_padding(tokenizer, sequences)

                encoded_sequences_padded = [
                    tokenizer.encode_plus(sequence, max_length=maximum_length, padding="max_length")
                    for sequence in sequences
                ]

                encoded_sequences_batch_padded = tokenizer.batch_encode_plus(sequences, padding=True)
                self.assertListEqual(
                    encoded_sequences_padded,
                    self.convert_batch_encode_plus_format_to_encode_plus(encoded_sequences_batch_padded),
                )

                # check 'longest' is unsensitive to a max length
                encoded_sequences_batch_padded_1 = tokenizer.batch_encode_plus(sequences, padding=True)
                encoded_sequences_batch_padded_2 = tokenizer.batch_encode_plus(
                    sequences, max_length=maximum_length + 10, padding="longest"
                )
                for key in encoded_sequences_batch_padded_1.keys():
                    self.assertListEqual(
                        encoded_sequences_batch_padded_1[key],
                        encoded_sequences_batch_padded_2[key],
                    )

                # check 'no_padding' is unsensitive to a max length
                encoded_sequences_batch_padded_1 = tokenizer.batch_encode_plus(sequences, padding=False)
                encoded_sequences_batch_padded_2 = tokenizer.batch_encode_plus(
                    sequences, max_length=maximum_length + 10, padding=False
                )
                for key in encoded_sequences_batch_padded_1.keys():
                    self.assertListEqual(
                        encoded_sequences_batch_padded_1[key],
                        encoded_sequences_batch_padded_2[key],
                    )

    @require_tokenizers
    def test_added_token_are_matched_longest_first(self):
        if not self.test_slow_tokenizer:
            self.skipTest("This test is only for slow tokenizers")
            return
        tokenizers = self.get_tokenizers(fast=False)
        for tokenizer in tokenizers:
            with self.subTest(f"{tokenizer.__class__.__name__}"):
                try:
                    tokenizer.add_tokens([AddedToken("extra_id_1")])
                    tokenizer.add_tokens([AddedToken("extra_id_100")])
                except Exception:
                    # Canine cannot add tokens which are not codepoints
                    self.skipTest("Cannot add those Added tokens")

                # XXX: This used to split on `extra_id_1` first we're matching
                # longest first now.
                tokens = tokenizer.tokenize("This is some extra_id_100")
                self.assertIn("extra_id_100", tokens)

        for tokenizer in tokenizers:
            with self.subTest(f"{tokenizer.__class__.__name__}"):
                tokenizer.add_tokens([AddedToken("extra_id_100")])
                tokenizer.add_tokens([AddedToken("extra_id_1")])

                tokens = tokenizer.tokenize("This is some extra_id_100")
                self.assertIn("extra_id_100", tokens)

    @require_tokenizers
    def test_added_token_serializable(self):
        tokenizers = self.get_tokenizers(do_lower_case=False)
        for tokenizer in tokenizers:
            with self.subTest(f"{tokenizer.__class__.__name__}"):
                new_token = AddedToken("new_token", lstrip=True)
                tokenizer.add_special_tokens({"additional_special_tokens": [new_token]})

                with tempfile.TemporaryDirectory() as tmp_dir_name:
                    tokenizer.save_pretrained(tmp_dir_name)
                    tokenizer.from_pretrained(tmp_dir_name)

    def test_batch_encode_plus_padding(self):
        # Test that padded sequences are equivalent between batch_encode_plus and encode_plus

        # Right padding tests
        tokenizers = self.get_tokenizers(do_lower_case=False)
        for tokenizer in tokenizers:
            with self.subTest(f"{tokenizer.__class__.__name__}"):
                sequences = [
                    "Testing batch encode plus",
                    "Testing batch encode plus with different sequence lengths",
                    "Testing batch encode plus with different sequence lengths correctly pads",
                ]

                max_length = 100

                # check correct behaviour if no pad_token_id exists and add it eventually
                self._check_no_pad_token_padding(tokenizer, sequences)

                encoded_sequences = [
                    tokenizer.encode_plus(sequence, max_length=max_length, padding="max_length")
                    for sequence in sequences
                ]
                encoded_sequences_batch = tokenizer.batch_encode_plus(
                    sequences, max_length=max_length, padding="max_length"
                )
                self.assertListEqual(
                    encoded_sequences, self.convert_batch_encode_plus_format_to_encode_plus(encoded_sequences_batch)
                )

        # Left padding tests
        tokenizers = self.get_tokenizers(do_lower_case=False)
        for tokenizer in tokenizers:
            with self.subTest(f"{tokenizer.__class__.__name__}"):
                tokenizer.padding_side = "left"
                sequences = [
                    "Testing batch encode plus",
                    "Testing batch encode plus with different sequence lengths",
                    "Testing batch encode plus with different sequence lengths correctly pads",
                ]

                max_length = 100

                # check correct behaviour if no pad_token_id exists and add it eventually
                self._check_no_pad_token_padding(tokenizer, sequences)

                encoded_sequences = [
                    tokenizer.encode_plus(sequence, max_length=max_length, padding="max_length")
                    for sequence in sequences
                ]
                encoded_sequences_batch = tokenizer.batch_encode_plus(
                    sequences, max_length=max_length, padding="max_length"
                )
                self.assertListEqual(
                    encoded_sequences, self.convert_batch_encode_plus_format_to_encode_plus(encoded_sequences_batch)
                )

    def test_pretokenized_inputs(self):
        # Test when inputs are pretokenized

        tokenizers = self.get_tokenizers(do_lower_case=False)  # , add_prefix_space=True)
        for tokenizer in tokenizers:
            with self.subTest(f"{tokenizer.__class__.__name__}"):

                if hasattr(tokenizer, "add_prefix_space") and not tokenizer.add_prefix_space:
                    continue

                # Prepare a sequence from our tokenizer vocabulary
                sequence, ids = self.get_clean_sequence(tokenizer, with_prefix_space=True, max_length=20)
                # sequence = " " + sequence  # To be sure the byte-level tokenizers are feeling good
                token_sequence = sequence.split()
                # sequence_no_prefix_space = sequence.strip()

                # Test encode for pretokenized inputs
                output = tokenizer.encode(token_sequence, is_split_into_words=True, add_special_tokens=False)
                output_sequence = tokenizer.encode(sequence, add_special_tokens=False)
                self.assertEqual(output, output_sequence)

                output = tokenizer.encode(token_sequence, is_split_into_words=True, add_special_tokens=True)
                output_sequence = tokenizer.encode(sequence, add_special_tokens=True)
                self.assertEqual(output, output_sequence)

                # Test encode_plus for pretokenized inputs
                output = tokenizer.encode_plus(token_sequence, is_split_into_words=True, add_special_tokens=False)
                output_sequence = tokenizer.encode_plus(sequence, add_special_tokens=False)
                for key in output.keys():
                    self.assertEqual(output[key], output_sequence[key])
                output = tokenizer.encode_plus(token_sequence, is_split_into_words=True, add_special_tokens=True)
                output_sequence = tokenizer.encode_plus(sequence, add_special_tokens=True)
                for key in output.keys():
                    self.assertEqual(output[key], output_sequence[key])

                # Test batch_encode_plus for pretokenized inputs
                sequence_batch = [sequence.strip()] * 2 + [sequence.strip() + " " + sequence.strip()]
                token_sequence_batch = [s.split() for s in sequence_batch]
                sequence_batch_cleaned_up_spaces = [" " + " ".join(s) for s in token_sequence_batch]

                output = tokenizer.batch_encode_plus(
                    token_sequence_batch, is_split_into_words=True, add_special_tokens=False
                )
                output_sequence = tokenizer.batch_encode_plus(
                    sequence_batch_cleaned_up_spaces, add_special_tokens=False
                )
                for key in output.keys():
                    self.assertEqual(output[key], output_sequence[key])
                output = tokenizer.batch_encode_plus(
                    token_sequence_batch, is_split_into_words=True, add_special_tokens=True
                )
                output_sequence = tokenizer.batch_encode_plus(
                    sequence_batch_cleaned_up_spaces, add_special_tokens=True
                )
                for key in output.keys():
                    self.assertEqual(output[key], output_sequence[key])

                # Test encode for pretokenized inputs pairs
                output = tokenizer.encode(
                    token_sequence, token_sequence, is_split_into_words=True, add_special_tokens=False
                )
                output_sequence = tokenizer.encode(sequence, sequence, add_special_tokens=False)
                self.assertEqual(output, output_sequence)
                output = tokenizer.encode(
                    token_sequence, token_sequence, is_split_into_words=True, add_special_tokens=True
                )
                output_sequence = tokenizer.encode(sequence, sequence, add_special_tokens=True)
                self.assertEqual(output, output_sequence)

                # Test encode_plus for pretokenized inputs pairs
                output = tokenizer.encode_plus(
                    token_sequence, token_sequence, is_split_into_words=True, add_special_tokens=False
                )
                output_sequence = tokenizer.encode_plus(sequence, sequence, add_special_tokens=False)
                for key in output.keys():
                    self.assertEqual(output[key], output_sequence[key])
                output = tokenizer.encode_plus(
                    token_sequence, token_sequence, is_split_into_words=True, add_special_tokens=True
                )
                output_sequence = tokenizer.encode_plus(sequence, sequence, add_special_tokens=True)
                for key in output.keys():
                    self.assertEqual(output[key], output_sequence[key])

                # Test batch_encode_plus for pretokenized inputs pairs
                sequence_pair_batch = [(sequence.strip(), sequence.strip())] * 2 + [
                    (sequence.strip() + " " + sequence.strip(), sequence.strip())
                ]
                token_sequence_pair_batch = [tuple(s.split() for s in pair) for pair in sequence_pair_batch]
                sequence_pair_batch_cleaned_up_spaces = [
                    tuple(" " + " ".join(s) for s in pair) for pair in token_sequence_pair_batch
                ]

                output = tokenizer.batch_encode_plus(
                    token_sequence_pair_batch, is_split_into_words=True, add_special_tokens=False
                )
                output_sequence = tokenizer.batch_encode_plus(
                    sequence_pair_batch_cleaned_up_spaces, add_special_tokens=False
                )
                for key in output.keys():
                    self.assertEqual(output[key], output_sequence[key])
                output = tokenizer.batch_encode_plus(
                    token_sequence_pair_batch, is_split_into_words=True, add_special_tokens=True
                )
                output_sequence = tokenizer.batch_encode_plus(
                    sequence_pair_batch_cleaned_up_spaces, add_special_tokens=True
                )
                for key in output.keys():
                    self.assertEqual(output[key], output_sequence[key])

    def test_prepare_for_model(self):
        tokenizers = self.get_tokenizers(do_lower_case=False)
        for tokenizer in tokenizers:
            with self.subTest(f"{tokenizer.__class__.__name__}"):
                string_sequence = "Testing the prepare_for_model method."
                ids = tokenizer.encode(string_sequence, add_special_tokens=False)
                prepared_input_dict = tokenizer.prepare_for_model(ids, add_special_tokens=True)

                input_dict = tokenizer.encode_plus(string_sequence, add_special_tokens=True)

                self.assertEqual(input_dict, prepared_input_dict)

    def test_batch_encode_plus_overflowing_tokens(self):
        tokenizers = self.get_tokenizers(do_lower_case=False)
        for tokenizer in tokenizers:
            string_sequences = ["Testing the prepare_for_model method.", "Test"]

            if tokenizer.pad_token is None:
                tokenizer.add_special_tokens({"pad_token": "[PAD]"})

            tokenizer.batch_encode_plus(
                string_sequences, return_overflowing_tokens=True, truncation=True, padding=True, max_length=3
            )

    @is_pt_tf_cross_test
    def test_batch_encode_plus_tensors(self):
        tokenizers = self.get_tokenizers(do_lower_case=False)
        for tokenizer in tokenizers:
            with self.subTest(f"{tokenizer.__class__.__name__}"):
                sequences = [
                    "Testing batch encode plus",
                    "Testing batch encode plus with different sequence lengths",
                    "Testing batch encode plus with different sequence lengths correctly pads",
                ]

                # A Tensor cannot be build by sequences which are not the same size
                self.assertRaises(ValueError, tokenizer.batch_encode_plus, sequences, return_tensors="pt")
                self.assertRaises(ValueError, tokenizer.batch_encode_plus, sequences, return_tensors="tf")

                if tokenizer.pad_token_id is None:
                    self.assertRaises(
                        ValueError,
                        tokenizer.batch_encode_plus,
                        sequences,
                        padding=True,
                        return_tensors="pt",
                    )
                    self.assertRaises(
                        ValueError,
                        tokenizer.batch_encode_plus,
                        sequences,
                        padding="longest",
                        return_tensors="tf",
                    )
                else:
                    pytorch_tensor = tokenizer.batch_encode_plus(sequences, padding=True, return_tensors="pt")
                    tensorflow_tensor = tokenizer.batch_encode_plus(sequences, padding="longest", return_tensors="tf")
                    encoded_sequences = tokenizer.batch_encode_plus(sequences, padding=True)

                    for key in encoded_sequences.keys():
                        pytorch_value = pytorch_tensor[key].tolist()
                        tensorflow_value = tensorflow_tensor[key].numpy().tolist()
                        encoded_value = encoded_sequences[key]

                        self.assertEqual(pytorch_value, tensorflow_value, encoded_value)

    def _check_no_pad_token_padding(self, tokenizer, sequences):
        # if tokenizer does not have pad_token_id, an error should be thrown
        if tokenizer.pad_token_id is None:
            with self.assertRaises(ValueError):
                if isinstance(sequences, list):
                    tokenizer.batch_encode_plus(sequences, padding="longest")
                else:
                    tokenizer.encode_plus(sequences, padding=True)

            # add pad_token_id to pass subsequent tests
            tokenizer.add_special_tokens({"pad_token": "<PAD>"})

    def check_subword_sampling(
        self,
        tokenizer: PreTrainedTokenizer,
        text: str = None,
    ) -> None:
        """
        Check if the tokenizer generates different results when subword regularization is enabled.

        Subword regularization augments training data with subword sampling.
        This has a random component.

        Args:
            tokenizer: The tokenizer to check.
            text: The text to use for the checks.
        """
        text = "This is a test for subword regularization." if text is None else text
        if self.test_sentencepiece_ignore_case:
            text = text.lower()

        tokens_list = []
        for _ in range(5):
            tokens_list.append(tokenizer.tokenize(text))

        # the list of different pairs of tokens_list
        combinations = itertools.combinations(tokens_list, 2)

        # check of sampling is done
        subword_sampling_found = False
        for combination in combinations:
            if combination[0] != combination[1]:
                subword_sampling_found = True
        self.assertTrue(subword_sampling_found)

        # check if converting back to original text works
        for tokens in tokens_list:
            if self.test_sentencepiece_ignore_case:
                self.assertEqual(text, tokenizer.convert_tokens_to_string(tokens).lower())
            else:
                self.assertEqual(text, tokenizer.convert_tokens_to_string(tokens))

    @require_torch
    @slow
    def test_torch_encode_plus_sent_to_model(self):
        import torch

        from transformers import MODEL_MAPPING, TOKENIZER_MAPPING

        MODEL_TOKENIZER_MAPPING = merge_model_tokenizer_mappings(MODEL_MAPPING, TOKENIZER_MAPPING)

        tokenizers = self.get_tokenizers(do_lower_case=False)
        for tokenizer in tokenizers:
            with self.subTest(f"{tokenizer.__class__.__name__}"):

                if tokenizer.__class__ not in MODEL_TOKENIZER_MAPPING:
                    return

                config_class, model_class = MODEL_TOKENIZER_MAPPING[tokenizer.__class__]
                config = config_class()

                if config.is_encoder_decoder or config.pad_token_id is None:
                    return

                model = model_class(config)

                # Make sure the model contains at least the full vocabulary size in its embedding matrix
                is_using_common_embeddings = hasattr(model.get_input_embeddings(), "weight")
                assert (
                    (model.get_input_embeddings().weight.shape[0] >= len(tokenizer))
                    if is_using_common_embeddings
                    else True
                )

                # Build sequence
                first_ten_tokens = list(tokenizer.get_vocab().keys())[:10]
                sequence = " ".join(first_ten_tokens)
                encoded_sequence = tokenizer.encode_plus(sequence, return_tensors="pt")

                # Ensure that the BatchEncoding.to() method works.
                encoded_sequence.to(model.device)

                batch_encoded_sequence = tokenizer.batch_encode_plus([sequence, sequence], return_tensors="pt")
                # This should not fail

                with torch.no_grad():  # saves some time
                    model(**encoded_sequence)
                    model(**batch_encoded_sequence)

        # if self.test_rust_tokenizer:
        #     fast_tokenizer = self.get_rust_tokenizer()
        #     encoded_sequence_fast = fast_tokenizer.encode_plus(sequence, return_tensors="pt")
        #     batch_encoded_sequence_fast = fast_tokenizer.batch_encode_plus([sequence, sequence], return_tensors="pt")
        #     # This should not fail
        #     model(**encoded_sequence_fast)
        #     model(**batch_encoded_sequence_fast)

    @require_tf
    @slow
    def test_tf_encode_plus_sent_to_model(self):
        from transformers import TF_MODEL_MAPPING, TOKENIZER_MAPPING

        MODEL_TOKENIZER_MAPPING = merge_model_tokenizer_mappings(TF_MODEL_MAPPING, TOKENIZER_MAPPING)

        tokenizers = self.get_tokenizers(do_lower_case=False)
        for tokenizer in tokenizers:
            with self.subTest(f"{tokenizer.__class__.__name__}"):
                if tokenizer.__class__ not in MODEL_TOKENIZER_MAPPING:
                    return

                config_class, model_class = MODEL_TOKENIZER_MAPPING[tokenizer.__class__]
                config = config_class()

                if config.is_encoder_decoder or config.pad_token_id is None:
                    return

                model = model_class(config)

                # Make sure the model contains at least the full vocabulary size in its embedding matrix
                assert model.config.vocab_size >= len(tokenizer)

                # Build sequence
                first_ten_tokens = list(tokenizer.get_vocab().keys())[:10]
                sequence = " ".join(first_ten_tokens)
                encoded_sequence = tokenizer.encode_plus(sequence, return_tensors="tf")
                batch_encoded_sequence = tokenizer.batch_encode_plus([sequence, sequence], return_tensors="tf")

                # This should not fail
                model(encoded_sequence)
                model(batch_encoded_sequence)

    # TODO: Check if require_torch is the best to test for numpy here ... Maybe move to require_flax when available
    @require_torch
    @slow
    def test_np_encode_plus_sent_to_model(self):
        from transformers import MODEL_MAPPING, TOKENIZER_MAPPING

        MODEL_TOKENIZER_MAPPING = merge_model_tokenizer_mappings(MODEL_MAPPING, TOKENIZER_MAPPING)

        tokenizers = self.get_tokenizers()
        for tokenizer in tokenizers:
            with self.subTest(f"{tokenizer.__class__.__name__}"):
                if tokenizer.__class__ not in MODEL_TOKENIZER_MAPPING:
                    return

                config_class, model_class = MODEL_TOKENIZER_MAPPING[tokenizer.__class__]
                config = config_class()

                if config.is_encoder_decoder or config.pad_token_id is None:
                    return

                # Build sequence
                first_ten_tokens = list(tokenizer.get_vocab().keys())[:10]
                sequence = " ".join(first_ten_tokens)
                encoded_sequence = tokenizer.encode_plus(sequence, return_tensors="np")
                batch_encoded_sequence = tokenizer.batch_encode_plus([sequence, sequence], return_tensors="np")

                # TODO: add forward through JAX/Flax when PR is merged
                # This is currently here to make flake8 happy !
                if encoded_sequence is None:
                    raise ValueError("Cannot convert list to numpy tensor on  encode_plus()")

                if batch_encoded_sequence is None:
                    raise ValueError("Cannot convert list to numpy tensor on  batch_encode_plus()")

                if self.test_rust_tokenizer:
                    fast_tokenizer = self.get_rust_tokenizer()
                    encoded_sequence_fast = fast_tokenizer.encode_plus(sequence, return_tensors="np")
                    batch_encoded_sequence_fast = fast_tokenizer.batch_encode_plus(
                        [sequence, sequence], return_tensors="np"
                    )

                    # TODO: add forward through JAX/Flax when PR is merged
                    # This is currently here to make flake8 happy !
                    if encoded_sequence_fast is None:
                        raise ValueError("Cannot convert list to numpy tensor on  encode_plus() (fast)")

                    if batch_encoded_sequence_fast is None:
                        raise ValueError("Cannot convert list to numpy tensor on  batch_encode_plus() (fast)")

    @require_torch
    def test_prepare_seq2seq_batch(self):
        if not self.test_seq2seq:
            return

        tokenizers = self.get_tokenizers()
        for tokenizer in tokenizers:
            with self.subTest(f"{tokenizer.__class__.__name__}"):
                # Longer text that will definitely require truncation.
                src_text = [
                    " UN Chief Says There Is No Military Solution in Syria",
                    " Secretary-General Ban Ki-moon says his response to Russia's stepped up military support for Syria is that 'there is no military solution' to the nearly five-year conflict and more weapons will only worsen the violence and misery for millions of people.",
                ]
                tgt_text = [
                    "Şeful ONU declară că nu există o soluţie militară în Siria",
                    "Secretarul General Ban Ki-moon declară că răspunsul său la intensificarea sprijinului militar al Rusiei "
                    'pentru Siria este că "nu există o soluţie militară" la conflictul de aproape cinci ani şi că noi arme nu '
                    "vor face decât să înrăutăţească violenţele şi mizeria pentru milioane de oameni.",
                ]
                try:
                    batch = tokenizer.prepare_seq2seq_batch(
                        src_texts=src_text,
                        tgt_texts=tgt_text,
                        max_length=3,
                        max_target_length=10,
                        return_tensors="pt",
                        src_lang="en_XX",  # this should be ignored (for all but mbart) but not cause an error
                    )
                except NotImplementedError:
                    return
                self.assertEqual(batch.input_ids.shape[1], 3)
                self.assertEqual(batch.labels.shape[1], 10)
                # max_target_length will default to max_length if not specified
                batch = tokenizer.prepare_seq2seq_batch(
                    src_text, tgt_texts=tgt_text, max_length=3, return_tensors="pt"
                )
                self.assertEqual(batch.input_ids.shape[1], 3)
                self.assertEqual(batch.labels.shape[1], 3)

                batch_encoder_only = tokenizer.prepare_seq2seq_batch(
                    src_texts=src_text, max_length=3, max_target_length=10, return_tensors="pt"
                )
                self.assertEqual(batch_encoder_only.input_ids.shape[1], 3)
                self.assertEqual(batch_encoder_only.attention_mask.shape[1], 3)
                self.assertNotIn("decoder_input_ids", batch_encoder_only)

    def test_is_fast(self):
        for tokenizer, pretrained_name, kwargs in self.tokenizers_list:
            with self.subTest(f"{tokenizer.__class__.__name__} ({pretrained_name})"):
                tokenizer_r = self.rust_tokenizer_class.from_pretrained(pretrained_name, **kwargs)
                # Check is_fast is set correctly
                self.assertTrue(tokenizer_r.is_fast)

                if self.test_slow_tokenizer:
                    tokenizer_p = self.tokenizer_class.from_pretrained(pretrained_name, **kwargs)
                    self.assertFalse(tokenizer_p.is_fast)

    def test_fast_only_inputs(self):
        for tokenizer, pretrained_name, kwargs in self.tokenizers_list:
            with self.subTest(f"{tokenizer.__class__.__name__} ({pretrained_name})"):
                tokenizer_r = self.rust_tokenizer_class.from_pretrained(pretrained_name, **kwargs)

                # Ensure None raise an error
                self.assertRaises(TypeError, tokenizer_r.tokenize, None)
                self.assertRaises(TypeError, tokenizer_r.encode, None)
                self.assertRaises(TypeError, tokenizer_r.encode_plus, None)
                self.assertRaises(TypeError, tokenizer_r.batch_encode_plus, None)

    def test_alignement_methods(self):
        for tokenizer, pretrained_name, kwargs in self.tokenizers_list:
            with self.subTest(f"{tokenizer.__class__.__name__} ({pretrained_name})"):
                tokenizer_r = self.rust_tokenizer_class.from_pretrained(pretrained_name, **kwargs)

                words = ["Wonderful", "no", "inspiration", "example", "with", "subtoken"]
                text = " ".join(words)
                batch_size = 3

                encoding = tokenizer_r.encode_plus(text, add_special_tokens=False)

                batch_encoding = tokenizer_r.batch_encode_plus([text] * batch_size, add_special_tokens=False)
                num_tokens = len(encoding["input_ids"])

                last_word_index = len(words) - 1
                last_token_index = num_tokens - 1
                last_batch_index = batch_size - 1
                last_char_index = len(text) - 1

                # words, tokens
                self.assertEqual(len(encoding.words(0)), num_tokens)
                self.assertEqual(max(encoding.words(0)), last_word_index)
                self.assertEqual(min(encoding.words(0)), 0)
                self.assertEqual(len(batch_encoding.words(last_batch_index)), num_tokens)
                self.assertEqual(max(batch_encoding.words(last_batch_index)), last_word_index)
                self.assertEqual(min(batch_encoding.words(last_batch_index)), 0)
                self.assertEqual(len(encoding.tokens(0)), num_tokens)

                # Assert token_to_word
                self.assertEqual(encoding.token_to_word(0), 0)
                self.assertEqual(encoding.token_to_word(0, 0), 0)
                self.assertEqual(encoding.token_to_word(last_token_index), last_word_index)
                self.assertEqual(encoding.token_to_word(0, last_token_index), last_word_index)
                self.assertEqual(batch_encoding.token_to_word(1, 0), 0)
                self.assertEqual(batch_encoding.token_to_word(0, last_token_index), last_word_index)
                self.assertEqual(batch_encoding.token_to_word(last_batch_index, last_token_index), last_word_index)

                # Assert word_to_tokens
                self.assertEqual(encoding.word_to_tokens(0).start, 0)
                self.assertEqual(encoding.word_to_tokens(0, 0).start, 0)
                self.assertEqual(encoding.word_to_tokens(last_word_index).end, last_token_index + 1)
                self.assertEqual(encoding.word_to_tokens(0, last_word_index).end, last_token_index + 1)
                self.assertEqual(batch_encoding.word_to_tokens(1, 0).start, 0)
                self.assertEqual(batch_encoding.word_to_tokens(0, last_word_index).end, last_token_index + 1)
                self.assertEqual(
                    batch_encoding.word_to_tokens(last_batch_index, last_word_index).end, last_token_index + 1
                )

                # Assert token_to_chars
                self.assertEqual(encoding.token_to_chars(0).start, 0)
                self.assertEqual(encoding.token_to_chars(0, 0).start, 0)
                self.assertEqual(encoding.token_to_chars(last_token_index).end, last_char_index + 1)
                self.assertEqual(encoding.token_to_chars(0, last_token_index).end, last_char_index + 1)
                self.assertEqual(batch_encoding.token_to_chars(1, 0).start, 0)
                self.assertEqual(batch_encoding.token_to_chars(0, last_token_index).end, last_char_index + 1)
                self.assertEqual(
                    batch_encoding.token_to_chars(last_batch_index, last_token_index).end, last_char_index + 1
                )

                # Assert char_to_token
                self.assertEqual(encoding.char_to_token(0), 0)
                self.assertEqual(encoding.char_to_token(0, 0), 0)
                self.assertEqual(encoding.char_to_token(last_char_index), last_token_index)
                self.assertEqual(encoding.char_to_token(0, last_char_index), last_token_index)
                self.assertEqual(batch_encoding.char_to_token(1, 0), 0)
                self.assertEqual(batch_encoding.char_to_token(0, last_char_index), last_token_index)
                self.assertEqual(batch_encoding.char_to_token(last_batch_index, last_char_index), last_token_index)

                # Assert char_to_word
                self.assertEqual(encoding.char_to_word(0), 0)
                self.assertEqual(encoding.char_to_word(0, 0), 0)
                self.assertEqual(encoding.char_to_word(last_char_index), last_word_index)
                self.assertEqual(encoding.char_to_word(0, last_char_index), last_word_index)
                self.assertEqual(batch_encoding.char_to_word(1, 0), 0)
                self.assertEqual(batch_encoding.char_to_word(0, last_char_index), last_word_index)
                self.assertEqual(batch_encoding.char_to_word(last_batch_index, last_char_index), last_word_index)

                # Assert word_to_chars
                self.assertEqual(encoding.word_to_chars(0).start, 0)
                self.assertEqual(encoding.word_to_chars(0, 0).start, 0)
                self.assertEqual(encoding.word_to_chars(last_word_index).end, last_char_index + 1)
                self.assertEqual(encoding.word_to_chars(0, last_word_index).end, last_char_index + 1)
                self.assertEqual(batch_encoding.word_to_chars(1, 0).start, 0)
                self.assertEqual(batch_encoding.word_to_chars(0, last_word_index).end, last_char_index + 1)
                self.assertEqual(
                    batch_encoding.word_to_chars(last_batch_index, last_word_index).end, last_char_index + 1
                )

                # Assert token_to_sequence
                self.assertEqual(encoding.token_to_sequence(num_tokens // 2), 0)
                self.assertEqual(encoding.token_to_sequence(0, num_tokens // 2), 0)
                self.assertEqual(batch_encoding.token_to_sequence(1, num_tokens // 2), 0)
                self.assertEqual(batch_encoding.token_to_sequence(0, num_tokens // 2), 0)
                self.assertEqual(batch_encoding.token_to_sequence(last_batch_index, num_tokens // 2), 0)

                # Pair of input sequences

                words = ["Wonderful", "no", "inspiration", "example", "with", "subtoken"]
                text = " ".join(words)
                pair_words = ["Amazing", "example", "full", "of", "inspiration"]
                pair_text = " ".join(pair_words)
                batch_size = 3
                index_word_in_first_seq = words.index("inspiration")
                index_word_in_pair_seq = pair_words.index("inspiration")
                index_char_in_first_seq = text.find("inspiration")
                index_char_in_pair_seq = pair_text.find("inspiration")

                pair_encoding = tokenizer_r.encode_plus(text, pair_text, add_special_tokens=False)

                pair_batch_encoding = tokenizer_r.batch_encode_plus(
                    [(text, pair_text)] * batch_size, add_special_tokens=False
                )
                num_tokens = len(encoding["input_ids"])

                last_word_index = len(words) - 1
                last_token_index = num_tokens - 1
                last_batch_index = batch_size - 1
                last_char_index = len(text) - 1

                # Assert word_to_tokens
                self.assertNotEqual(
                    pair_encoding.word_to_tokens(index_word_in_first_seq, sequence_index=0).start,
                    pair_encoding.word_to_tokens(index_word_in_pair_seq, sequence_index=1).start,
                )
                self.assertEqual(
                    pair_encoding["input_ids"][
                        pair_encoding.word_to_tokens(index_word_in_first_seq, sequence_index=0).start
                    ],
                    pair_encoding["input_ids"][
                        pair_encoding.word_to_tokens(index_word_in_pair_seq, sequence_index=1).start
                    ],
                )
                self.assertNotEqual(
                    pair_batch_encoding.word_to_tokens(1, index_word_in_first_seq, sequence_index=0).start,
                    pair_batch_encoding.word_to_tokens(1, index_word_in_pair_seq, sequence_index=1).start,
                )
                self.assertEqual(
                    pair_batch_encoding["input_ids"][1][
                        pair_batch_encoding.word_to_tokens(1, index_word_in_first_seq, sequence_index=0).start
                    ],
                    pair_batch_encoding["input_ids"][1][
                        pair_batch_encoding.word_to_tokens(1, index_word_in_pair_seq, sequence_index=1).start
                    ],
                )

                # Assert char_to_token
                self.assertNotEqual(
                    pair_encoding.char_to_token(index_char_in_first_seq, sequence_index=0),
                    pair_encoding.char_to_token(index_char_in_pair_seq, sequence_index=1),
                )
                self.assertEqual(
                    pair_encoding["input_ids"][pair_encoding.char_to_token(index_char_in_first_seq, sequence_index=0)],
                    pair_encoding["input_ids"][pair_encoding.char_to_token(index_char_in_pair_seq, sequence_index=1)],
                )
                self.assertNotEqual(
                    pair_batch_encoding.char_to_token(1, index_char_in_first_seq, sequence_index=0),
                    pair_batch_encoding.char_to_token(1, index_char_in_pair_seq, sequence_index=1),
                )
                self.assertEqual(
                    pair_batch_encoding["input_ids"][1][
                        pair_batch_encoding.char_to_token(1, index_char_in_first_seq, sequence_index=0)
                    ],
                    pair_batch_encoding["input_ids"][1][
                        pair_batch_encoding.char_to_token(1, index_char_in_pair_seq, sequence_index=1)
                    ],
                )

                # Assert char_to_word
                self.assertNotEqual(
                    pair_encoding.char_to_word(index_char_in_first_seq, sequence_index=0),
                    pair_encoding.char_to_word(index_char_in_pair_seq, sequence_index=1),
                )
                self.assertEqual(
                    words[pair_encoding.char_to_word(index_char_in_first_seq, sequence_index=0)],
                    pair_words[pair_encoding.char_to_word(index_char_in_pair_seq, sequence_index=1)],
                )
                self.assertNotEqual(
                    pair_batch_encoding.char_to_word(1, index_char_in_first_seq, sequence_index=0),
                    pair_batch_encoding.char_to_word(1, index_char_in_pair_seq, sequence_index=1),
                )
                self.assertEqual(
                    words[pair_batch_encoding.char_to_word(1, index_char_in_first_seq, sequence_index=0)],
                    pair_words[pair_batch_encoding.char_to_word(1, index_char_in_pair_seq, sequence_index=1)],
                )

                # Assert word_to_chars
                self.assertNotEqual(
                    pair_encoding.word_to_chars(index_word_in_first_seq, sequence_index=0).start,
                    pair_encoding.word_to_chars(index_word_in_pair_seq, sequence_index=1).start,
                )
                self.assertEqual(
                    text[pair_encoding.word_to_chars(index_word_in_first_seq, sequence_index=0).start],
                    pair_text[pair_encoding.word_to_chars(index_word_in_pair_seq, sequence_index=1).start],
                )
                self.assertNotEqual(
                    pair_batch_encoding.word_to_chars(1, index_word_in_first_seq, sequence_index=0).start,
                    pair_batch_encoding.word_to_chars(1, index_word_in_pair_seq, sequence_index=1).start,
                )
                self.assertEqual(
                    text[pair_batch_encoding.word_to_chars(1, index_word_in_first_seq, sequence_index=0).start],
                    pair_text[pair_batch_encoding.word_to_chars(1, index_word_in_pair_seq, sequence_index=1).start],
                )

                # Assert token_to_sequence
                pair_encoding = tokenizer_r.encode_plus(text, pair_text, add_special_tokens=True)

                pair_sequence_ids = [
                    pair_encoding.token_to_sequence(i) for i in range(len(pair_encoding["input_ids"]))
                ]
                self.assertIn(0, pair_sequence_ids)
                self.assertIn(1, pair_sequence_ids)
                if tokenizer_r.num_special_tokens_to_add(pair=True):
                    self.assertIn(None, pair_sequence_ids)

                pair_batch_encoding = tokenizer_r.batch_encode_plus(
                    [(text, pair_text)] * batch_size, add_special_tokens=True
                )
                pair_batch_sequence_ids = [
                    pair_batch_encoding.token_to_sequence(1, i)
                    for i in range(len(pair_batch_encoding["input_ids"][0]))
                ]
                self.assertIn(0, pair_batch_sequence_ids)
                self.assertIn(1, pair_batch_sequence_ids)
                if tokenizer_r.num_special_tokens_to_add(pair=True):
                    self.assertIn(None, pair_batch_sequence_ids)

    def test_tokenization_python_rust_equals(self):
        if not self.test_slow_tokenizer:
            # as we don't have a slow version, we can't compare the outputs between slow and fast versions
            return

        for tokenizer, pretrained_name, kwargs in self.tokenizers_list:
            with self.subTest(f"{tokenizer.__class__.__name__} ({pretrained_name})"):
                tokenizer_r = self.rust_tokenizer_class.from_pretrained(pretrained_name, **kwargs)
                tokenizer_p = self.tokenizer_class.from_pretrained(pretrained_name, **kwargs)

                # Ensure basic input match
                input_p = tokenizer_p.encode_plus(self._data)
                input_r = tokenizer_r.encode_plus(self._data)

                for key in filter(lambda x: x in ["input_ids", "token_type_ids", "attention_mask"], input_p.keys()):
                    self.assertSequenceEqual(input_p[key], input_r[key])

                input_pairs_p = tokenizer_p.encode_plus(self._data, self._data)
                input_pairs_r = tokenizer_r.encode_plus(self._data, self._data)

                for key in filter(lambda x: x in ["input_ids", "token_type_ids", "attention_mask"], input_p.keys()):
                    self.assertSequenceEqual(input_pairs_p[key], input_pairs_r[key])

                # Ensure truncation match
                input_p = tokenizer_p.encode_plus(self._data, max_length=512, truncation=True)
                input_r = tokenizer_r.encode_plus(self._data, max_length=512, truncation=True)

                for key in filter(lambda x: x in ["input_ids", "token_type_ids", "attention_mask"], input_p.keys()):
                    self.assertSequenceEqual(input_p[key], input_r[key])

                # Ensure truncation with stride match
                input_p = tokenizer_p.encode_plus(
                    self._data, max_length=512, truncation=True, stride=3, return_overflowing_tokens=True
                )
                input_r = tokenizer_r.encode_plus(
                    self._data, max_length=512, truncation=True, stride=3, return_overflowing_tokens=True
                )

                for key in filter(lambda x: x in ["input_ids", "token_type_ids", "attention_mask"], input_p.keys()):
                    self.assertSequenceEqual(input_p[key], input_r[key][0])

    def test_num_special_tokens_to_add_equal(self):
        if not self.test_slow_tokenizer:
            # as we don't have a slow version, we can't compare the outputs between slow and fast versions
            return

        for tokenizer, pretrained_name, kwargs in self.tokenizers_list:
            with self.subTest(f"{tokenizer.__class__.__name__} ({pretrained_name})"):
                tokenizer_r = self.rust_tokenizer_class.from_pretrained(pretrained_name, **kwargs)
                tokenizer_p = self.tokenizer_class.from_pretrained(pretrained_name, **kwargs)

                # Check we have the same number of added_tokens for both pair and non-pair inputs.
                self.assertEqual(
                    tokenizer_r.num_special_tokens_to_add(False), tokenizer_p.num_special_tokens_to_add(False)
                )
                self.assertEqual(
                    tokenizer_r.num_special_tokens_to_add(True), tokenizer_p.num_special_tokens_to_add(True)
                )

    def test_max_length_equal(self):
        if not self.test_slow_tokenizer:
            # as we don't have a slow version, we can't compare the outputs between slow and fast versions
            return

        for tokenizer, pretrained_name, kwargs in self.tokenizers_list:
            with self.subTest(f"{tokenizer.__class__.__name__} ({pretrained_name})"):
                tokenizer_r = self.rust_tokenizer_class.from_pretrained(pretrained_name, **kwargs)
                tokenizer_p = self.tokenizer_class.from_pretrained(pretrained_name, **kwargs)

                # Check we have the correct max_length for both pair and non-pair inputs.
                self.assertEqual(tokenizer_r.max_len_single_sentence, tokenizer_p.max_len_single_sentence)
                self.assertEqual(tokenizer_r.max_len_sentences_pair, tokenizer_p.max_len_sentences_pair)

    def test_special_tokens_map_equal(self):
        if not self.test_slow_tokenizer:
            # as we don't have a slow version, we can't compare the outputs between slow and fast versions
            return

        for tokenizer, pretrained_name, kwargs in self.tokenizers_list:
            with self.subTest(f"{tokenizer.__class__.__name__} ({pretrained_name})"):
                tokenizer_r = self.rust_tokenizer_class.from_pretrained(pretrained_name, **kwargs)
                tokenizer_p = self.tokenizer_class.from_pretrained(pretrained_name, **kwargs)

                # Assert the set of special tokens match.
                self.assertSequenceEqual(
                    tokenizer_p.special_tokens_map.items(),
                    tokenizer_r.special_tokens_map.items(),
                )

    def test_add_tokens(self):
        for tokenizer, pretrained_name, kwargs in self.tokenizers_list:
            with self.subTest(f"{tokenizer.__class__.__name__} ({pretrained_name})"):
                tokenizer_r = self.rust_tokenizer_class.from_pretrained(pretrained_name, **kwargs)

                vocab_size = len(tokenizer_r)
                self.assertEqual(tokenizer_r.add_tokens(""), 0)
                self.assertEqual(tokenizer_r.add_tokens("testoken"), 1)
                self.assertEqual(tokenizer_r.add_tokens(["testoken1", "testtoken2"]), 2)
                self.assertEqual(len(tokenizer_r), vocab_size + 3)

                self.assertEqual(tokenizer_r.add_special_tokens({}), 0)
                self.assertEqual(tokenizer_r.add_special_tokens({"bos_token": "[BOS]", "eos_token": "[EOS]"}), 2)
                self.assertRaises(
                    AssertionError, tokenizer_r.add_special_tokens, {"additional_special_tokens": "<testtoken1>"}
                )
                self.assertEqual(tokenizer_r.add_special_tokens({"additional_special_tokens": ["<testtoken2>"]}), 1)
                self.assertEqual(
                    tokenizer_r.add_special_tokens({"additional_special_tokens": ["<testtoken3>", "<testtoken4>"]}), 2
                )
                self.assertIn("<testtoken3>", tokenizer_r.special_tokens_map["additional_special_tokens"])
                self.assertIsInstance(tokenizer_r.special_tokens_map["additional_special_tokens"], list)
                self.assertGreaterEqual(len(tokenizer_r.special_tokens_map["additional_special_tokens"]), 2)

                self.assertEqual(len(tokenizer_r), vocab_size + 8)

    def test_offsets_mapping(self):
        for tokenizer, pretrained_name, kwargs in self.tokenizers_list:
            with self.subTest(f"{tokenizer.__class__.__name__} ({pretrained_name})"):
                tokenizer_r = self.rust_tokenizer_class.from_pretrained(pretrained_name, **kwargs)

                text = "Wonderful no inspiration example with subtoken"
                pair = "Along with an awesome pair"

                # No pair
                tokens_with_offsets = tokenizer_r.encode_plus(
                    text, return_special_tokens_mask=True, return_offsets_mapping=True, add_special_tokens=True
                )
                added_tokens = tokenizer_r.num_special_tokens_to_add(False)
                offsets = tokens_with_offsets["offset_mapping"]

                # Assert there is the same number of tokens and offsets
                self.assertEqual(len(offsets), len(tokens_with_offsets["input_ids"]))

                # Assert there is online added_tokens special_tokens
                self.assertEqual(sum(tokens_with_offsets["special_tokens_mask"]), added_tokens)

                # Pairs
                tokens_with_offsets = tokenizer_r.encode_plus(
                    text, pair, return_special_tokens_mask=True, return_offsets_mapping=True, add_special_tokens=True
                )
                added_tokens = tokenizer_r.num_special_tokens_to_add(True)
                offsets = tokens_with_offsets["offset_mapping"]

                # Assert there is the same number of tokens and offsets
                self.assertEqual(len(offsets), len(tokens_with_offsets["input_ids"]))

                # Assert there is online added_tokens special_tokens
                self.assertEqual(sum(tokens_with_offsets["special_tokens_mask"]), added_tokens)

    def test_batch_encode_dynamic_overflowing(self):
        """
        When calling batch_encode with multiple sequence it can returns different number of
        overflowing encoding for each sequence:
        [
          Sequence 1: [Encoding 1, Encoding 2],
          Sequence 2: [Encoding 1],
          Sequence 3: [Encoding 1, Encoding 2, ... Encoding N]
        ]
        This needs to be padded so that it can represented as a tensor
        """
        for tokenizer, pretrained_name, kwargs in self.tokenizers_list:
            tokenizer = self.rust_tokenizer_class.from_pretrained(pretrained_name, **kwargs)

            with self.subTest(f"{tokenizer.__class__.__name__} ({pretrained_name}, {tokenizer.__class__.__name__})"):

                if is_torch_available():
                    returned_tensor = "pt"
                elif is_tf_available():
                    returned_tensor = "tf"
                else:
                    returned_tensor = "jax"

                if not tokenizer.pad_token or tokenizer.pad_token_id < 0:
                    return

                tokens = tokenizer.encode_plus(
                    "HuggingFace is solving NLP one commit at a time",
                    max_length=6,
                    padding=True,
                    truncation=True,
                    return_tensors=returned_tensor,
                    return_overflowing_tokens=True,
                )

                for key in filter(lambda x: "overflow_to_sample_mapping" not in x, tokens.keys()):
                    self.assertEqual(len(tokens[key].shape), 2)

                # Mono sample
                tokens = tokenizer.batch_encode_plus(
                    ["HuggingFace is solving NLP one commit at a time"],
                    max_length=6,
                    padding=True,
                    truncation="only_first",
                    return_tensors=returned_tensor,
                    return_overflowing_tokens=True,
                )

                for key in filter(lambda x: "overflow_to_sample_mapping" not in x, tokens.keys()):
                    self.assertEqual(len(tokens[key].shape), 2)
                    self.assertEqual(tokens[key].shape[-1], 6)

                # Multi sample
                tokens = tokenizer.batch_encode_plus(
                    ["HuggingFace is solving NLP one commit at a time", "Very tiny input"],
                    max_length=6,
                    padding=True,
                    truncation="only_first",
                    return_tensors=returned_tensor,
                    return_overflowing_tokens=True,
                )

                for key in filter(lambda x: "overflow_to_sample_mapping" not in x, tokens.keys()):
                    self.assertEqual(len(tokens[key].shape), 2)
                    self.assertEqual(tokens[key].shape[-1], 6)

    def test_compare_pretokenized_inputs(self):
        if not self.test_slow_tokenizer:
            # as we don't have a slow version, we can't compare the outputs between slow and fast versions
            return

        for tokenizer, pretrained_name, kwargs in self.tokenizers_list:
            with self.subTest(f"{tokenizer.__class__.__name__} ({pretrained_name})"):
                tokenizer_r = self.rust_tokenizer_class.from_pretrained(pretrained_name, **kwargs)
                tokenizer_p = self.tokenizer_class.from_pretrained(pretrained_name, **kwargs)

                if hasattr(tokenizer_p, "add_prefix_space") and not tokenizer_p.add_prefix_space:
                    continue  # Too hard to test for now

                # Input string
                pretokenized_input_simple = "This is a sample input".split()
                pretokenized_input_pair = "This is a sample pair".split()

                # Test encode for pretokenized inputs
                output_r = tokenizer_r.encode(
                    pretokenized_input_simple, is_split_into_words=True, add_special_tokens=False
                )
                output_p = tokenizer_p.encode(
                    pretokenized_input_simple, is_split_into_words=True, add_special_tokens=False
                )
                self.assertEqual(output_p, output_r)

                kwargs = {
                    "is_split_into_words": True,
                    # "return_token_type_ids": True,  # Use the defaults for each tokenizers
                    # "return_attention_mask": True,  # Use the defaults for each tokenizers
                    "return_overflowing_tokens": False,
                    "return_special_tokens_mask": True,
                    "return_offsets_mapping": False,  # Not implemented in python tokenizers
                    # "add_special_tokens": False,
                }
                batch_kwargs = {
                    "is_split_into_words": True,
                    # "return_token_type_ids": True,  # Use the defaults for each tokenizers
                    # "return_attention_mask": True,  # Use the defaults for each tokenizers
                    "return_overflowing_tokens": False,
                    "return_special_tokens_mask": True,
                    "return_offsets_mapping": False,  # Not implemented in python tokenizers
                    # "add_special_tokens": False,
                }
                # Test encode_plus for pretokenized inputs
                output_r = tokenizer_r.encode_plus(pretokenized_input_simple, **kwargs)
                output_p = tokenizer_p.encode_plus(pretokenized_input_simple, **kwargs)
                for key in output_p.keys():
                    self.assertEqual(output_p[key], output_r[key])

                # Test batch_encode_plus for pretokenized inputs
                input_batch = ([pretokenized_input_simple] * 2) + [pretokenized_input_simple + pretokenized_input_pair]
                output_r = tokenizer_r.batch_encode_plus(input_batch, **batch_kwargs)
                output_p = tokenizer_p.batch_encode_plus(input_batch, **batch_kwargs)
                for key in output_p.keys():
                    self.assertEqual(output_p[key], output_r[key])

                # Test encode for pretokenized inputs pairs
                output_r = tokenizer_r.encode(
                    pretokenized_input_simple, pretokenized_input_pair, is_split_into_words=True
                )
                output_p = tokenizer_p.encode(
                    pretokenized_input_simple, pretokenized_input_pair, is_split_into_words=True
                )
                self.assertEqual(output_p, output_r)

                # Test encode_plus for pretokenized inputs
                output_r = tokenizer_r.encode_plus(pretokenized_input_simple, pretokenized_input_pair, **kwargs)
                output_p = tokenizer_p.encode_plus(pretokenized_input_simple, pretokenized_input_pair, **kwargs)
                for key in output_p.keys():
                    self.assertEqual(output_p[key], output_r[key])

                # Test batch_encode_plus for pretokenized inputs
                input_batch_pair = ([pretokenized_input_simple, pretokenized_input_pair] * 2) + [
                    pretokenized_input_simple + pretokenized_input_pair,
                    pretokenized_input_pair,
                ]
                output_r = tokenizer_r.batch_encode_plus(input_batch_pair, **batch_kwargs)
                output_p = tokenizer_p.batch_encode_plus(input_batch_pair, **batch_kwargs)
                for key in output_p.keys():
                    self.assertEqual(output_p[key], output_r[key])

    def test_create_token_type_ids(self):
        if not self.test_slow_tokenizer:
            # as we don't have a slow version, we can't compare the outputs between slow and fast versions
            return

        for tokenizer, pretrained_name, kwargs in self.tokenizers_list:
            with self.subTest(f"{tokenizer.__class__.__name__} ({pretrained_name})"):
                tokenizer_r = self.rust_tokenizer_class.from_pretrained(pretrained_name, **kwargs)
                tokenizer_p = self.tokenizer_class.from_pretrained(pretrained_name, **kwargs)
                input_simple = [1, 2, 3]
                input_pair = [1, 2, 3]

                # Generate output
                output_r = tokenizer_r.create_token_type_ids_from_sequences(input_simple)
                output_p = tokenizer_p.create_token_type_ids_from_sequences(input_simple)
                self.assertEqual(output_p, output_r)

                # Generate pair output
                output_r = tokenizer_r.create_token_type_ids_from_sequences(input_simple, input_pair)
                output_p = tokenizer_p.create_token_type_ids_from_sequences(input_simple, input_pair)
                self.assertEqual(output_p, output_r)

    def test_build_inputs_with_special_tokens(self):
        if not self.test_slow_tokenizer:
            # as we don't have a slow version, we can't compare the outputs between slow and fast versions
            return

        for tokenizer, pretrained_name, kwargs in self.tokenizers_list:
            with self.subTest(f"{tokenizer.__class__.__name__} ({pretrained_name})"):
                tokenizer_r = self.rust_tokenizer_class.from_pretrained(pretrained_name, **kwargs)
                tokenizer_p = self.tokenizer_class.from_pretrained(pretrained_name, **kwargs)
                # # Input string
                # input_simple = tokenizer_p.tokenize("This is a sample input", add_special_tokens=False)
                # input_pair = tokenizer_p.tokenize("This is a sample pair", add_special_tokens=False)

                # # Generate output
                # output_r = tokenizer_r.build_inputs_with_special_tokens(input_simple)
                # output_p = tokenizer_p.build_inputs_with_special_tokens(input_simple)
                # self.assertEqual(output_p, output_r)

                # # Generate pair output
                # output_r = tokenizer_r.build_inputs_with_special_tokens(input_simple, input_pair)
                # output_p = tokenizer_p.build_inputs_with_special_tokens(input_simple, input_pair)
                # self.assertEqual(output_p, output_r)

                # Input tokens id
                input_simple = tokenizer_p.encode("This is a sample input", add_special_tokens=False)
                input_pair = tokenizer_p.encode("This is a sample pair", add_special_tokens=False)

                # Generate output
                output_r = tokenizer_r.build_inputs_with_special_tokens(input_simple)
                output_p = tokenizer_p.build_inputs_with_special_tokens(input_simple)
                self.assertEqual(output_p, output_r)

                # Generate pair output
                output_r = tokenizer_r.build_inputs_with_special_tokens(input_simple, input_pair)
                output_p = tokenizer_p.build_inputs_with_special_tokens(input_simple, input_pair)
                self.assertEqual(output_p, output_r)

    def test_padding(self, max_length=50):
        if not self.test_slow_tokenizer:
            # as we don't have a slow version, we can't compare the outputs between slow and fast versions
            return

        for tokenizer, pretrained_name, kwargs in self.tokenizers_list:
            with self.subTest(f"{tokenizer.__class__.__name__} ({pretrained_name})"):
                tokenizer_r = self.rust_tokenizer_class.from_pretrained(pretrained_name, **kwargs)
                tokenizer_p = self.tokenizer_class.from_pretrained(pretrained_name, **kwargs)

                self.assertEqual(tokenizer_p.pad_token_id, tokenizer_r.pad_token_id)
                pad_token_id = tokenizer_p.pad_token_id

                # Encode - Simple input
                input_r = tokenizer_r.encode("This is a simple input", max_length=max_length, pad_to_max_length=True)
                input_p = tokenizer_p.encode("This is a simple input", max_length=max_length, pad_to_max_length=True)
                self.assert_padded_input_match(input_r, input_p, max_length, pad_token_id)
                input_r = tokenizer_r.encode("This is a simple input", max_length=max_length, padding="max_length")
                input_p = tokenizer_p.encode("This is a simple input", max_length=max_length, padding="max_length")
                self.assert_padded_input_match(input_r, input_p, max_length, pad_token_id)

                input_r = tokenizer_r.encode("This is a simple input", padding="longest")
                input_p = tokenizer_p.encode("This is a simple input", padding=True)
                self.assert_padded_input_match(input_r, input_p, len(input_r), pad_token_id)

                # Encode - Pair input
                input_r = tokenizer_r.encode(
                    "This is a simple input", "This is a pair", max_length=max_length, pad_to_max_length=True
                )
                input_p = tokenizer_p.encode(
                    "This is a simple input", "This is a pair", max_length=max_length, pad_to_max_length=True
                )
                self.assert_padded_input_match(input_r, input_p, max_length, pad_token_id)
                input_r = tokenizer_r.encode(
                    "This is a simple input", "This is a pair", max_length=max_length, padding="max_length"
                )
                input_p = tokenizer_p.encode(
                    "This is a simple input", "This is a pair", max_length=max_length, padding="max_length"
                )
                self.assert_padded_input_match(input_r, input_p, max_length, pad_token_id)
                input_r = tokenizer_r.encode("This is a simple input", "This is a pair", padding=True)
                input_p = tokenizer_p.encode("This is a simple input", "This is a pair", padding="longest")
                self.assert_padded_input_match(input_r, input_p, len(input_r), pad_token_id)

                # Encode_plus - Simple input
                input_r = tokenizer_r.encode_plus(
                    "This is a simple input", max_length=max_length, pad_to_max_length=True
                )
                input_p = tokenizer_p.encode_plus(
                    "This is a simple input", max_length=max_length, pad_to_max_length=True
                )
                self.assert_padded_input_match(input_r["input_ids"], input_p["input_ids"], max_length, pad_token_id)
                self.assertSequenceEqual(input_r["attention_mask"], input_p["attention_mask"])
                input_r = tokenizer_r.encode_plus(
                    "This is a simple input", max_length=max_length, padding="max_length"
                )
                input_p = tokenizer_p.encode_plus(
                    "This is a simple input", max_length=max_length, padding="max_length"
                )
                self.assert_padded_input_match(input_r["input_ids"], input_p["input_ids"], max_length, pad_token_id)
                self.assertSequenceEqual(input_r["attention_mask"], input_p["attention_mask"])

                input_r = tokenizer_r.encode_plus("This is a simple input", padding="longest")
                input_p = tokenizer_p.encode_plus("This is a simple input", padding=True)
                self.assert_padded_input_match(
                    input_r["input_ids"], input_p["input_ids"], len(input_r["input_ids"]), pad_token_id
                )

                self.assertSequenceEqual(input_r["attention_mask"], input_p["attention_mask"])

                # Encode_plus - Pair input
                input_r = tokenizer_r.encode_plus(
                    "This is a simple input", "This is a pair", max_length=max_length, pad_to_max_length=True
                )
                input_p = tokenizer_p.encode_plus(
                    "This is a simple input", "This is a pair", max_length=max_length, pad_to_max_length=True
                )
                self.assert_padded_input_match(input_r["input_ids"], input_p["input_ids"], max_length, pad_token_id)
                self.assertSequenceEqual(input_r["attention_mask"], input_p["attention_mask"])
                input_r = tokenizer_r.encode_plus(
                    "This is a simple input", "This is a pair", max_length=max_length, padding="max_length"
                )
                input_p = tokenizer_p.encode_plus(
                    "This is a simple input", "This is a pair", max_length=max_length, padding="max_length"
                )
                self.assert_padded_input_match(input_r["input_ids"], input_p["input_ids"], max_length, pad_token_id)
                self.assertSequenceEqual(input_r["attention_mask"], input_p["attention_mask"])
                input_r = tokenizer_r.encode_plus("This is a simple input", "This is a pair", padding="longest")
                input_p = tokenizer_p.encode_plus("This is a simple input", "This is a pair", padding=True)
                self.assert_padded_input_match(
                    input_r["input_ids"], input_p["input_ids"], len(input_r["input_ids"]), pad_token_id
                )
                self.assertSequenceEqual(input_r["attention_mask"], input_p["attention_mask"])

                # Batch_encode_plus - Simple input
                input_r = tokenizer_r.batch_encode_plus(
                    ["This is a simple input 1", "This is a simple input 2"],
                    max_length=max_length,
                    pad_to_max_length=True,
                )
                input_p = tokenizer_p.batch_encode_plus(
                    ["This is a simple input 1", "This is a simple input 2"],
                    max_length=max_length,
                    pad_to_max_length=True,
                )
                self.assert_batch_padded_input_match(input_r, input_p, max_length, pad_token_id)

                input_r = tokenizer_r.batch_encode_plus(
                    ["This is a simple input 1", "This is a simple input 2"],
                    max_length=max_length,
                    padding="max_length",
                )
                input_p = tokenizer_p.batch_encode_plus(
                    ["This is a simple input 1", "This is a simple input 2"],
                    max_length=max_length,
                    padding="max_length",
                )
                self.assert_batch_padded_input_match(input_r, input_p, max_length, pad_token_id)

                input_r = tokenizer_r.batch_encode_plus(
                    ["This is a simple input 1", "This is a simple input 2"],
                    max_length=max_length,
                    padding="longest",
                )
                input_p = tokenizer_p.batch_encode_plus(
                    ["This is a simple input 1", "This is a simple input 2"],
                    max_length=max_length,
                    padding=True,
                )
                self.assert_batch_padded_input_match(input_r, input_p, len(input_r["input_ids"][0]), pad_token_id)

                input_r = tokenizer_r.batch_encode_plus(
                    ["This is a simple input 1", "This is a simple input 2"], padding="longest"
                )
                input_p = tokenizer_p.batch_encode_plus(
                    ["This is a simple input 1", "This is a simple input 2"], padding=True
                )
                self.assert_batch_padded_input_match(input_r, input_p, len(input_r["input_ids"][0]), pad_token_id)

                # Batch_encode_plus - Pair input
                input_r = tokenizer_r.batch_encode_plus(
                    [
                        ("This is a simple input 1", "This is a simple input 2"),
                        ("This is a simple pair 1", "This is a simple pair 2"),
                    ],
                    max_length=max_length,
                    truncation=True,
                    padding="max_length",
                )
                input_p = tokenizer_p.batch_encode_plus(
                    [
                        ("This is a simple input 1", "This is a simple input 2"),
                        ("This is a simple pair 1", "This is a simple pair 2"),
                    ],
                    max_length=max_length,
                    truncation=True,
                    padding="max_length",
                )
                self.assert_batch_padded_input_match(input_r, input_p, max_length, pad_token_id)

                input_r = tokenizer_r.batch_encode_plus(
                    [
                        ("This is a simple input 1", "This is a simple input 2"),
                        ("This is a simple pair 1", "This is a simple pair 2"),
                    ],
                    padding=True,
                )
                input_p = tokenizer_p.batch_encode_plus(
                    [
                        ("This is a simple input 1", "This is a simple input 2"),
                        ("This is a simple pair 1", "This is a simple pair 2"),
                    ],
                    padding="longest",
                )
                self.assert_batch_padded_input_match(input_r, input_p, len(input_r["input_ids"][0]), pad_token_id)

                # Using pad on single examples after tokenization
                input_r = tokenizer_r.encode_plus("This is a input 1")
                input_r = tokenizer_r.pad(input_r)

                input_p = tokenizer_r.encode_plus("This is a input 1")
                input_p = tokenizer_r.pad(input_p)

                self.assert_padded_input_match(
                    input_r["input_ids"], input_p["input_ids"], len(input_r["input_ids"]), pad_token_id
                )

                # Using pad on single examples after tokenization
                input_r = tokenizer_r.encode_plus("This is a input 1")
                input_r = tokenizer_r.pad(input_r, max_length=max_length, padding="max_length")

                input_p = tokenizer_r.encode_plus("This is a input 1")
                input_p = tokenizer_r.pad(input_p, max_length=max_length, padding="max_length")

                self.assert_padded_input_match(input_r["input_ids"], input_p["input_ids"], max_length, pad_token_id)

                # Using pad after tokenization
                input_r = tokenizer_r.batch_encode_plus(
                    ["This is a input 1", "This is a much longer input whilch should be padded"]
                )
                input_r = tokenizer_r.pad(input_r)

                input_p = tokenizer_r.batch_encode_plus(
                    ["This is a input 1", "This is a much longer input whilch should be padded"]
                )
                input_p = tokenizer_r.pad(input_p)

                self.assert_batch_padded_input_match(input_r, input_p, len(input_r["input_ids"][0]), pad_token_id)

                # Using pad after tokenization
                input_r = tokenizer_r.batch_encode_plus(
                    ["This is a input 1", "This is a much longer input whilch should be padded"]
                )
                input_r = tokenizer_r.pad(input_r, max_length=max_length, padding="max_length")

                input_p = tokenizer_r.batch_encode_plus(
                    ["This is a input 1", "This is a much longer input whilch should be padded"]
                )
                input_p = tokenizer_r.pad(input_p, max_length=max_length, padding="max_length")

                self.assert_batch_padded_input_match(input_r, input_p, max_length, pad_token_id)

    def test_padding_different_model_input_name(self):
        if not self.test_slow_tokenizer:
            # as we don't have a slow version, we can't compare the outputs between slow and fast versions
            return

        for tokenizer, pretrained_name, kwargs in self.tokenizers_list:
            with self.subTest(f"{tokenizer.__class__.__name__} ({pretrained_name})"):
                tokenizer_r = self.rust_tokenizer_class.from_pretrained(pretrained_name, **kwargs)
                tokenizer_p = self.tokenizer_class.from_pretrained(pretrained_name, **kwargs)
                self.assertEqual(tokenizer_p.pad_token_id, tokenizer_r.pad_token_id)
                pad_token_id = tokenizer_p.pad_token_id

                input_r = tokenizer_r.batch_encode_plus(
                    ["This is a input 1", "This is a much longer input whilch should be padded"]
                )
                input_p = tokenizer_r.batch_encode_plus(
                    ["This is a input 1", "This is a much longer input whilch should be padded"]
                )

                # rename encoded batch to "inputs"
                input_r["inputs"] = input_r[tokenizer_r.model_input_names[0]]
                del input_r[tokenizer_r.model_input_names[0]]

                input_p["inputs"] = input_p[tokenizer_p.model_input_names[0]]
                del input_p[tokenizer_p.model_input_names[0]]

                # Renaming `input_ids` to `inputs`
                tokenizer_r.model_input_names = ["inputs"] + tokenizer_r.model_input_names[1:]
                tokenizer_p.model_input_names = ["inputs"] + tokenizer_p.model_input_names[1:]

                input_r = tokenizer_r.pad(input_r, padding="longest")
                input_p = tokenizer_r.pad(input_p, padding="longest")

                max_length = len(input_p["inputs"][0])
                self.assert_batch_padded_input_match(
                    input_r, input_p, max_length, pad_token_id, model_main_input_name="inputs"
                )

    def test_save_pretrained(self):
        if not self.test_slow_tokenizer:
            # as we don't have a slow version, we can't compare the outputs between slow and fast versions
            return

        for tokenizer, pretrained_name, kwargs in self.tokenizers_list:
            with self.subTest(f"{tokenizer.__class__.__name__} ({pretrained_name})"):
                tokenizer_r = self.rust_tokenizer_class.from_pretrained(pretrained_name, **kwargs)
                tokenizer_p = self.tokenizer_class.from_pretrained(pretrained_name, **kwargs)

                tmpdirname2 = tempfile.mkdtemp()

                tokenizer_r_files = tokenizer_r.save_pretrained(tmpdirname2)
                tokenizer_p_files = tokenizer_p.save_pretrained(tmpdirname2)

                # Checks it save with the same files + the tokenizer.json file for the fast one
                self.assertTrue(any("tokenizer.json" in f for f in tokenizer_r_files))
                tokenizer_r_files = tuple(f for f in tokenizer_r_files if "tokenizer.json" not in f)
                self.assertSequenceEqual(tokenizer_r_files, tokenizer_p_files)

                # Checks everything loads correctly in the same way
                tokenizer_rp = tokenizer_r.from_pretrained(tmpdirname2)
                tokenizer_pp = tokenizer_p.from_pretrained(tmpdirname2)

                # Check special tokens are set accordingly on Rust and Python
                for key in tokenizer_pp.special_tokens_map:
                    self.assertTrue(hasattr(tokenizer_rp, key))
                    # self.assertEqual(getattr(tokenizer_rp, key), getattr(tokenizer_pp, key))
                    # self.assertEqual(getattr(tokenizer_rp, key + "_id"), getattr(tokenizer_pp, key + "_id"))

                shutil.rmtree(tmpdirname2)

                # Save tokenizer rust, legacy_format=True
                tmpdirname2 = tempfile.mkdtemp()

                tokenizer_r_files = tokenizer_r.save_pretrained(tmpdirname2, legacy_format=True)
                tokenizer_p_files = tokenizer_p.save_pretrained(tmpdirname2)

                # Checks it save with the same files
                self.assertSequenceEqual(tokenizer_r_files, tokenizer_p_files)

                # Checks everything loads correctly in the same way
                tokenizer_rp = tokenizer_r.from_pretrained(tmpdirname2)
                tokenizer_pp = tokenizer_p.from_pretrained(tmpdirname2)

                # Check special tokens are set accordingly on Rust and Python
                for key in tokenizer_pp.special_tokens_map:
                    self.assertTrue(hasattr(tokenizer_rp, key))

                shutil.rmtree(tmpdirname2)

                # Save tokenizer rust, legacy_format=False
                tmpdirname2 = tempfile.mkdtemp()

                tokenizer_r_files = tokenizer_r.save_pretrained(tmpdirname2, legacy_format=False)
                tokenizer_p_files = tokenizer_p.save_pretrained(tmpdirname2)

                # Checks it saved the tokenizer.json file
                self.assertTrue(any("tokenizer.json" in f for f in tokenizer_r_files))

                # Checks everything loads correctly in the same way
                tokenizer_rp = tokenizer_r.from_pretrained(tmpdirname2)
                tokenizer_pp = tokenizer_p.from_pretrained(tmpdirname2)

                # Check special tokens are set accordingly on Rust and Python
                for key in tokenizer_pp.special_tokens_map:
                    self.assertTrue(hasattr(tokenizer_rp, key))

                shutil.rmtree(tmpdirname2)

    def test_embeded_special_tokens(self):
        if not self.test_slow_tokenizer:
            # as we don't have a slow version, we can't compare the outputs between slow and fast versions
            return

        for tokenizer, pretrained_name, kwargs in self.tokenizers_list:
            with self.subTest(f"{tokenizer.__class__.__name__} ({pretrained_name})"):
                tokenizer_r = self.rust_tokenizer_class.from_pretrained(pretrained_name, **kwargs)
                tokenizer_p = self.tokenizer_class.from_pretrained(pretrained_name, **kwargs)
                sentence = "A, <mask> AllenNLP sentence."
                tokens_r = tokenizer_r.encode_plus(
                    sentence,
                    add_special_tokens=True,
                )
                tokens_p = tokenizer_p.encode_plus(
                    sentence,
                    add_special_tokens=True,
                )

                for key in tokens_p.keys():
                    self.assertEqual(tokens_r[key], tokens_p[key])

                if "token_type_ids" in tokens_r:
                    self.assertEqual(sum(tokens_r["token_type_ids"]), sum(tokens_p["token_type_ids"]))

                tokens_r = tokenizer_r.convert_ids_to_tokens(tokens_r["input_ids"])
                tokens_p = tokenizer_p.convert_ids_to_tokens(tokens_p["input_ids"])
                self.assertSequenceEqual(tokens_r, tokens_p)

    def test_compare_add_special_tokens(self):
        for tokenizer, pretrained_name, kwargs in self.tokenizers_list:
            with self.subTest(f"{tokenizer.__class__.__name__} ({pretrained_name})"):
                tokenizer_r = self.rust_tokenizer_class.from_pretrained(pretrained_name, **kwargs)

                simple_num_special_tokens_to_add = tokenizer_r.num_special_tokens_to_add(pair=False)
                # pair_num_special_tokens_to_add = tokenizer_r.num_special_tokens_to_add(pair=True)

                for text in ["", " "]:
                    # tokenize()
                    no_special_tokens = tokenizer_r.tokenize(text, add_special_tokens=False)
                    with_special_tokens = tokenizer_r.tokenize(text, add_special_tokens=True)
                    self.assertEqual(
                        len(no_special_tokens), len(with_special_tokens) - simple_num_special_tokens_to_add
                    )

                    # encode()
                    no_special_tokens = tokenizer_r.encode(text, add_special_tokens=False)
                    with_special_tokens = tokenizer_r.encode(text, add_special_tokens=True)
                    self.assertEqual(
                        len(no_special_tokens), len(with_special_tokens) - simple_num_special_tokens_to_add
                    )

                    # encode_plus()
                    no_special_tokens = tokenizer_r.encode_plus(text, add_special_tokens=False)
                    with_special_tokens = tokenizer_r.encode_plus(text, add_special_tokens=True)
                    for key in no_special_tokens.keys():
                        self.assertEqual(
                            len(no_special_tokens[key]),
                            len(with_special_tokens[key]) - simple_num_special_tokens_to_add,
                        )

                    # # batch_encode_plus
                    no_special_tokens = tokenizer_r.batch_encode_plus([text, text], add_special_tokens=False)
                    with_special_tokens = tokenizer_r.batch_encode_plus([text, text], add_special_tokens=True)
                    for key in no_special_tokens.keys():
                        for i_no, i_with in zip(no_special_tokens[key], with_special_tokens[key]):
                            self.assertEqual(len(i_no), len(i_with) - simple_num_special_tokens_to_add)

    def test_compare_prepare_for_model(self):
        if not self.test_slow_tokenizer:
            # as we don't have a slow version, we can't compare the outputs between slow and fast versions
            return

        for tokenizer, pretrained_name, kwargs in self.tokenizers_list:
            with self.subTest(f"{tokenizer.__class__.__name__} ({pretrained_name})"):
                tokenizer_r = self.rust_tokenizer_class.from_pretrained(pretrained_name, **kwargs)
                tokenizer_p = self.tokenizer_class.from_pretrained(pretrained_name, **kwargs)
                string_sequence = "Asserting that both tokenizers are equal"
                python_output = tokenizer_p.prepare_for_model(
                    tokenizer_p.encode(string_sequence, add_special_tokens=False)
                )
                rust_output = tokenizer_r.prepare_for_model(
                    tokenizer_r.encode(string_sequence, add_special_tokens=False)
                )
                for key in python_output:
                    self.assertEqual(python_output[key], rust_output[key])

    def test_special_tokens_initialization(self):
        for tokenizer, pretrained_name, kwargs in self.tokenizers_list:
            with self.subTest(f"{tokenizer.__class__.__name__} ({pretrained_name})"):

                added_tokens = [AddedToken("<special>", lstrip=True)]

                tokenizer_r = self.rust_tokenizer_class.from_pretrained(
                    pretrained_name, additional_special_tokens=added_tokens, **kwargs
                )
                r_output = tokenizer_r.encode("Hey this is a <special> token")

                special_token_id = tokenizer_r.encode("<special>", add_special_tokens=False)[0]

                self.assertTrue(special_token_id in r_output)

                if self.test_slow_tokenizer:
                    tokenizer_cr = self.rust_tokenizer_class.from_pretrained(
                        pretrained_name, additional_special_tokens=added_tokens, **kwargs, from_slow=True
                    )
                    tokenizer_p = self.tokenizer_class.from_pretrained(
                        pretrained_name, additional_special_tokens=added_tokens, **kwargs
                    )

                    p_output = tokenizer_p.encode("Hey this is a <special> token")

                    cr_output = tokenizer_cr.encode("Hey this is a <special> token")

                    self.assertEqual(p_output, r_output)
                    self.assertEqual(cr_output, r_output)
                    self.assertTrue(special_token_id in p_output)
                    self.assertTrue(special_token_id in cr_output)

    def test_special_tokens_initialization_with_non_empty_additional_special_tokens(self):
        tokenizer_list = []
        if self.test_slow_tokenizer:
            tokenizer_list.append((self.tokenizer_class, self.get_tokenizer()))

        if self.test_rust_tokenizer:
            tokenizer_list.append((self.rust_tokenizer_class, self.get_rust_tokenizer()))

        for tokenizer_class, tokenizer_utils in tokenizer_list:
            with tempfile.TemporaryDirectory() as tmp_dir:
                tokenizer_utils.save_pretrained(tmp_dir)

                with open(os.path.join(tmp_dir, "special_tokens_map.json"), encoding="utf-8") as json_file:
                    special_tokens_map = json.load(json_file)

                with open(os.path.join(tmp_dir, "tokenizer_config.json"), encoding="utf-8") as json_file:
                    tokenizer_config = json.load(json_file)

                special_tokens_map["additional_special_tokens"] = ["an_additional_special_token"]
                tokenizer_config["additional_special_tokens"] = ["an_additional_special_token"]

                with open(os.path.join(tmp_dir, "special_tokens_map.json"), "w", encoding="utf-8") as outfile:
                    json.dump(special_tokens_map, outfile)
                with open(os.path.join(tmp_dir, "tokenizer_config.json"), "w", encoding="utf-8") as outfile:
                    json.dump(tokenizer_config, outfile)

                # the following checks allow us to verify that our test works as expected, i.e. that the tokenizer takes
                # into account the new value of additional_special_tokens given in the "tokenizer_config.json" and
                # "special_tokens_map.json" files
                tokenizer_without_change_in_init = tokenizer_class.from_pretrained(
                    tmp_dir,
                )
                self.assertIn(
                    "an_additional_special_token", tokenizer_without_change_in_init.additional_special_tokens
                )
                self.assertIn("an_additional_special_token", tokenizer_without_change_in_init.get_vocab())
                self.assertEqual(
                    ["an_additional_special_token"],
                    tokenizer_without_change_in_init.convert_ids_to_tokens(
                        tokenizer_without_change_in_init.convert_tokens_to_ids(["an_additional_special_token"])
                    ),
                )

                # Now we test that we can change the value of additional_special_tokens in the from_pretrained
                new_added_tokens = [AddedToken("a_new_additional_special_token", lstrip=True)]
                tokenizer = tokenizer_class.from_pretrained(
                    tmp_dir,
                    additional_special_tokens=new_added_tokens,
                )

                self.assertIn("a_new_additional_special_token", tokenizer.additional_special_tokens)
                self.assertEqual(
                    ["a_new_additional_special_token"],
                    tokenizer.convert_ids_to_tokens(
                        tokenizer.convert_tokens_to_ids(["a_new_additional_special_token"])
                    ),
                )

    def test_training_new_tokenizer(self):
        # This feature only exists for fast tokenizers
        if not self.test_rust_tokenizer:
            return

        tokenizer = self.get_rust_tokenizer()
        new_tokenizer = tokenizer.train_new_from_iterator(SMALL_TRAINING_CORPUS, 100)

        # Test we can use the new tokenizer with something not seen during training
        inputs = new_tokenizer(["This is the first sentence", "This sentence is different 🤗."])
        self.assertEqual(len(inputs["input_ids"]), 2)
        decoded_input = new_tokenizer.decode(inputs["input_ids"][0], skip_special_tokens=True)
        expected_result = "This is the first sentence"

        if tokenizer.backend_tokenizer.normalizer is not None:
            expected_result = tokenizer.backend_tokenizer.normalizer.normalize_str(expected_result)
        self.assertEqual(expected_result, decoded_input)

        # We check that the parameters of the tokenizer remained the same
        # Check we have the same number of added_tokens for both pair and non-pair inputs.
        self.assertEqual(tokenizer.num_special_tokens_to_add(False), new_tokenizer.num_special_tokens_to_add(False))
        self.assertEqual(tokenizer.num_special_tokens_to_add(True), new_tokenizer.num_special_tokens_to_add(True))

        # Check we have the correct max_length for both pair and non-pair inputs.
        self.assertEqual(tokenizer.max_len_single_sentence, new_tokenizer.max_len_single_sentence)
        self.assertEqual(tokenizer.max_len_sentences_pair, new_tokenizer.max_len_sentences_pair)

        # Assert the set of special tokens match as we didn't ask to change them
        self.assertSequenceEqual(
            tokenizer.all_special_tokens_extended,
            new_tokenizer.all_special_tokens_extended,
        )

        self.assertDictEqual(tokenizer.special_tokens_map, new_tokenizer.special_tokens_map)

    def test_training_new_tokenizer_with_special_tokens_change(self):
        # This feature only exists for fast tokenizers
        if not self.test_rust_tokenizer:
            return

        tokenizer = self.get_rust_tokenizer()
        # Test with a special tokens map
        class_signature = inspect.signature(tokenizer.__class__)
        if "cls_token" in class_signature.parameters:
            new_tokenizer = tokenizer.train_new_from_iterator(
                SMALL_TRAINING_CORPUS, 100, special_tokens_map={tokenizer.cls_token: "<cls>"}
            )
            cls_id = new_tokenizer.get_vocab()["<cls>"]
            self.assertEqual(new_tokenizer.cls_token, "<cls>")
            self.assertEqual(new_tokenizer.cls_token_id, cls_id)

        # Create a new mapping from the special tokens defined in the original tokenizer
        special_tokens_list = SpecialTokensMixin.SPECIAL_TOKENS_ATTRIBUTES.copy()
        special_tokens_list.remove("additional_special_tokens")
        special_tokens_map = {}
        for token in special_tokens_list:
            # Get the private one to avoid unnecessary warnings.
            if getattr(tokenizer, f"_{token}") is not None:
                special_token = getattr(tokenizer, token)
                special_tokens_map[special_token] = f"{special_token}a"

        # Train new tokenizer
        new_tokenizer = tokenizer.train_new_from_iterator(
            SMALL_TRAINING_CORPUS, 100, special_tokens_map=special_tokens_map
        )

        # Check the changes
        for token in special_tokens_list:
            # Get the private one to avoid unnecessary warnings.
            if getattr(tokenizer, f"_{token}") is None:
                continue
            special_token = getattr(tokenizer, token)
            if special_token in special_tokens_map:
                new_special_token = getattr(new_tokenizer, token)
                self.assertEqual(special_tokens_map[special_token], new_special_token)

                new_id = new_tokenizer.get_vocab()[new_special_token]
                self.assertEqual(getattr(new_tokenizer, f"{token}_id"), new_id)

        # Check if the AddedToken / string format has been kept
        for special_token in tokenizer.all_special_tokens_extended:
            if isinstance(special_token, AddedToken) and special_token.content not in special_tokens_map:
                # The special token must appear identically in the list of the new tokenizer.
                self.assertTrue(
                    special_token in new_tokenizer.all_special_tokens_extended,
                    f"'{special_token}' should be in {new_tokenizer.all_special_tokens_extended}",
                )
            elif isinstance(special_token, AddedToken):
                # The special token must appear in the list of the new tokenizer as an object of type AddedToken with
                # the same parameters as the old AddedToken except the content that the user has requested to change.
                special_token_str = special_token.content
                new_special_token_str = special_tokens_map[special_token_str]

                find = False
                for candidate in new_tokenizer.all_special_tokens_extended:
                    if (
                        isinstance(candidate, AddedToken)
                        and candidate.content == new_special_token_str
                        and candidate.lstrip == special_token.lstrip
                        and candidate.rstrip == special_token.rstrip
                        and candidate.normalized == special_token.normalized
                        and candidate.single_word == special_token.single_word
                    ):
                        find = True
                        break
                self.assertTrue(
                    find,
                    (
                        f"'{new_special_token_str}' doesn't appear in the list "
                        f"'{new_tokenizer.all_special_tokens_extended}' as an AddedToken with the same parameters as "
                        f"'{special_token}' in the list {tokenizer.all_special_tokens_extended}"
                    ),
                )
            elif special_token not in special_tokens_map:
                # The special token must appear identically in the list of the new tokenizer.
                self.assertTrue(
                    special_token in new_tokenizer.all_special_tokens_extended,
                    f"'{special_token}' should be in {new_tokenizer.all_special_tokens_extended}",
                )

            else:
                # The special token must appear in the list of the new tokenizer as an object of type string.
                self.assertTrue(special_tokens_map[special_token] in new_tokenizer.all_special_tokens_extended)

        # Test we can use the new tokenizer with something not seen during training
        inputs = new_tokenizer(["This is the first sentence", "This sentence is different 🤗."])
        self.assertEqual(len(inputs["input_ids"]), 2)
        decoded_input = new_tokenizer.decode(inputs["input_ids"][0], skip_special_tokens=True)
        expected_result = "This is the first sentence"

        if tokenizer.backend_tokenizer.normalizer is not None:
            expected_result = tokenizer.backend_tokenizer.normalizer.normalize_str(expected_result)
        self.assertEqual(expected_result, decoded_input)

    def test_tokenizer_mismatch_warning(self):
        for tokenizer, pretrained_name, kwargs in self.tokenizers_list:
            with self.subTest(f"{tokenizer.__class__.__name__} ({pretrained_name})"):
                with self.assertLogs("transformers", level="WARNING") as cm:
                    try:
                        if self.tokenizer_class == BertTokenizer:
                            AlbertTokenizer.from_pretrained(pretrained_name)
                        else:
                            BertTokenizer.from_pretrained(pretrained_name)
                    except (TypeError, AttributeError):
                        # Some tokenizers cannot be loaded into the target tokenizer at all and errors are returned,
                        # here we just check that the warning has been logged before the error is raised
                        pass
                    finally:
                        self.assertTrue(
                            cm.records[0].message.startswith(
                                "The tokenizer class you load from this checkpoint is not the same type as the class this function is called from."
                            )
                        )
                    try:
                        if self.rust_tokenizer_class == BertTokenizerFast:
                            AlbertTokenizerFast.from_pretrained(pretrained_name)
                        else:
                            BertTokenizerFast.from_pretrained(pretrained_name)
                    except (TypeError, AttributeError):
                        # Some tokenizers cannot be loaded into the target tokenizer at all and errors are returned,
                        # here we just check that the warning has been logged before the error is raised
                        pass
                    finally:
                        self.assertTrue(
                            cm.records[0].message.startswith(
                                "The tokenizer class you load from this checkpoint is not the same type as the class this function is called from."
                            )
                        )

    @require_torch
    def test_saving_tokenizer_trainer(self):
        for tokenizer, pretrained_name, kwargs in self.tokenizers_list:
            with self.subTest(f"{tokenizer.__class__.__name__} ({pretrained_name})"):
                with tempfile.TemporaryDirectory() as tmp_dir:
                    # Save the fast tokenizer files in a temporary directory
                    tokenizer_old = self.rust_tokenizer_class.from_pretrained(pretrained_name, **kwargs, use_fast=True)
                    tokenizer_old.save_pretrained(tmp_dir, legacy_format=False)  # save only fast version

                    # Initialize toy model for the trainer
                    model = nn.Module()

                    # Load tokenizer from a folder without legacy files
                    tokenizer = self.rust_tokenizer_class.from_pretrained(tmp_dir)
                    training_args = TrainingArguments(output_dir=tmp_dir, do_train=True, no_cuda=True)
                    trainer = Trainer(model=model, args=training_args, tokenizer=tokenizer)

                    # Should not raise an error
                    trainer.save_model(os.path.join(tmp_dir, "checkpoint"))
                    self.assertIn("tokenizer.json", os.listdir(os.path.join(tmp_dir, "checkpoint")))


@is_staging_test
class TokenizerPushToHubTester(unittest.TestCase):
    vocab_tokens = ["[UNK]", "[CLS]", "[SEP]", "[PAD]", "[MASK]", "bla", "blou"]

    @classmethod
    def setUpClass(cls):
        cls._api = HfApi(endpoint=ENDPOINT_STAGING)
        cls._token = cls._api.login(username=USER, password=PASS)

    @classmethod
    def tearDownClass(cls):
        try:
            cls._api.delete_repo(token=cls._token, name="test-tokenizer")
        except HTTPError:
            pass

        try:
            cls._api.delete_repo(token=cls._token, name="test-tokenizer-org", organization="valid_org")
        except HTTPError:
            pass

    def test_push_to_hub(self):
        with tempfile.TemporaryDirectory() as tmp_dir:
            vocab_file = os.path.join(tmp_dir, "vocab.txt")
            with open(vocab_file, "w", encoding="utf-8") as vocab_writer:
                vocab_writer.write("".join([x + "\n" for x in self.vocab_tokens]))
            tokenizer = BertTokenizer(vocab_file)
            tokenizer.save_pretrained(
                os.path.join(tmp_dir, "test-tokenizer"), push_to_hub=True, use_auth_token=self._token
            )

            new_tokenizer = BertTokenizer.from_pretrained(f"{USER}/test-tokenizer")
            self.assertDictEqual(new_tokenizer.vocab, tokenizer.vocab)

    def test_push_to_hub_in_organization(self):
        with tempfile.TemporaryDirectory() as tmp_dir:
            vocab_file = os.path.join(tmp_dir, "vocab.txt")
            with open(vocab_file, "w", encoding="utf-8") as vocab_writer:
                vocab_writer.write("".join([x + "\n" for x in self.vocab_tokens]))
            tokenizer = BertTokenizer(vocab_file)
            tokenizer.save_pretrained(
                os.path.join(tmp_dir, "test-tokenizer-org"),
                push_to_hub=True,
                use_auth_token=self._token,
                organization="valid_org",
            )

            new_tokenizer = BertTokenizer.from_pretrained("valid_org/test-tokenizer-org")
            self.assertDictEqual(new_tokenizer.vocab, tokenizer.vocab)


class TrieTest(unittest.TestCase):
    def test_trie(self):
        trie = Trie()
        trie.add("Hello 友達")
        self.assertEqual(trie.data, {"H": {"e": {"l": {"l": {"o": {" ": {"友": {"達": {"": 1}}}}}}}}})
        trie.add("Hello")
        trie.data
        self.assertEqual(trie.data, {"H": {"e": {"l": {"l": {"o": {"": 1, " ": {"友": {"達": {"": 1}}}}}}}}})

    def test_trie_split(self):
        trie = Trie()
        self.assertEqual(trie.split("[CLS] This is a extra_id_100"), ["[CLS] This is a extra_id_100"])
        trie.add("[CLS]")
        trie.add("extra_id_1")
        trie.add("extra_id_100")
        self.assertEqual(trie.split("[CLS] This is a extra_id_100"), ["[CLS]", " This is a ", "extra_id_100"])

    def test_trie_single(self):
        trie = Trie()
        trie.add("A")
        self.assertEqual(trie.split("ABC"), ["A", "BC"])
        self.assertEqual(trie.split("BCA"), ["BC", "A"])

    def test_trie_final(self):
        trie = Trie()
        trie.add("TOKEN]")
        trie.add("[SPECIAL_TOKEN]")
<<<<<<< HEAD
        self.assertEqual(trie.split("This is something [SPECIAL_TOKEN]"), ["This is something ", "[SPECIAL_TOKEN]"])
=======
        self.assertEqual(trie.split("This is something [SPECIAL_TOKEN]"), ["This is something ", "[SPECIAL_TOKEN]"])

    def test_trie_subtokens(self):
        trie = Trie()
        trie.add("A")
        trie.add("P")
        trie.add("[SPECIAL_TOKEN]")
        self.assertEqual(trie.split("This is something [SPECIAL_TOKEN]"), ["This is something ", "[SPECIAL_TOKEN]"])

    def test_trie_suffix_tokens(self):
        trie = Trie()
        trie.add("AB")
        trie.add("B")
        trie.add("C")
        self.assertEqual(trie.split("ABC"), ["AB", "C"])

    def test_cut_text_hardening(self):
        # Even if the offsets are wrong, we necessarily output correct string
        # parts.
        trie = Trie()
        parts = trie.cut_text("ABC", [0, 0, 2, 1, 2, 3])
        self.assertEqual(parts, ["AB", "C"])
>>>>>>> b3a8de8c
<|MERGE_RESOLUTION|>--- conflicted
+++ resolved
@@ -3592,9 +3592,6 @@
         trie = Trie()
         trie.add("TOKEN]")
         trie.add("[SPECIAL_TOKEN]")
-<<<<<<< HEAD
-        self.assertEqual(trie.split("This is something [SPECIAL_TOKEN]"), ["This is something ", "[SPECIAL_TOKEN]"])
-=======
         self.assertEqual(trie.split("This is something [SPECIAL_TOKEN]"), ["This is something ", "[SPECIAL_TOKEN]"])
 
     def test_trie_subtokens(self):
@@ -3616,5 +3613,4 @@
         # parts.
         trie = Trie()
         parts = trie.cut_text("ABC", [0, 0, 2, 1, 2, 3])
-        self.assertEqual(parts, ["AB", "C"])
->>>>>>> b3a8de8c
+        self.assertEqual(parts, ["AB", "C"])