--- conflicted
+++ resolved
@@ -324,14 +324,11 @@
         model.base_model.get_fusion_regularization_loss = patched_fusion_reg_loss
 
         self.trainings_run(model)
-<<<<<<< HEAD
+        self.assertTrue(regularization_called)
         def has_tied_embeddings(k):
             tied_embeddings = hasattr(model.config, "tie_word_embeddings") and model.config.tie_word_embeddings 
             is_tied_layer = isinstance(model.heads["head"], CausalLMHead) and 'heads.{}.{}.weight'.format("head", len(model.heads["head"]._modules)-1) in k
             return tied_embeddings and is_tied_layer
-=======
-        self.assertTrue(regularization_called)
->>>>>>> 1540ab0f
 
         # check that the adapters have changed, but the base model has not
         adapters_with_change, base_with_change = False, False
