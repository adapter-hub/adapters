# coding=utf-8
# Copyright 2020 The HuggingFace Inc. team.
#
# Licensed under the Apache License, Version 2.0 (the "License");
# you may not use this file except in compliance with the License.
# You may obtain a copy of the License at
#
#     http://www.apache.org/licenses/LICENSE-2.0
#
# Unless required by applicable law or agreed to in writing, software
# distributed under the License is distributed on an "AS IS" BASIS,
# WITHOUT WARRANTIES OR CONDITIONS OF ANY KIND, either express or implied.
# See the License for the specific language governing permissions and
# limitations under the License.

import importlib
import inspect
import os
import re

from transformers.file_utils import is_tf_available, is_torch_available


# All paths are set with the intent you should run this script from the root of the repo with the command
# python utils/check_repo.py
PATH_TO_TRANSFORMERS = "src/transformers"
PATH_TO_TESTS = "tests"
PATH_TO_DOC = "docs/source/model_doc"

# Update this list for models that are not tested with a comment explaining the reason it should not be.
# Being in this list is an exception and should **not** be the rule.
IGNORE_NON_TESTED = [
    "BertLMHeadModel",  # Needs to be setup as decoder.
    "DPREncoder",  # Building part of bigger (tested) model.
    "DPRSpanPredictor",  # Building part of bigger (tested) model.
    "ReformerForMaskedLM",  # Needs to be setup as decoder.
    "T5Stack",  # Building part of bigger (tested) model.
    "TFDPREncoder",  # Building part of bigger (tested) model.
    "TFDPRSpanPredictor",  # Building part of bigger (tested) model.
    "TFElectraMainLayer",  # Building part of bigger (tested) model (should it be a TFPreTrainedModel ?)
    "TFRobertaForMultipleChoice",  # TODO: fix
]

# Update this list with test files that don't have a tester with a `all_model_classes` variable and which don't
# trigger the common tests.
TEST_FILES_WITH_NO_COMMON_TESTS = [
    "test_modeling_camembert.py",
    "test_modeling_flax_bert.py",
    "test_modeling_flax_roberta.py",
    "test_modeling_mbart.py",
    "test_modeling_mt5.py",
    "test_modeling_pegasus.py",
    "test_modeling_tf_camembert.py",
    "test_modeling_tf_mt5.py",
    "test_modeling_tf_xlm_roberta.py",
    "test_modeling_xlm_prophetnet.py",
    "test_modeling_xlm_roberta.py",
]

# Update this list for models that are not documented with a comment explaining the reason it should not be.
# Being in this list is an exception and should **not** be the rule.
IGNORE_NON_DOCUMENTED = [
    "DPREncoder",  # Building part of bigger (documented) model.
    "DPRSpanPredictor",  # Building part of bigger (documented) model.
    "T5Stack",  # Building part of bigger (tested) model.
    "TFDPREncoder",  # Building part of bigger (documented) model.
    "TFDPRSpanPredictor",  # Building part of bigger (documented) model.
    # adapter-transformers specific
    "BertModelWithHeads",
    "DistilBertModelWithHeads",
    "RobertaModelWithHeads",
    "XLMRobertaModelWithHeads",
<<<<<<< HEAD
    "GPT2ModelWithHeads",
=======
    "BartModelWithHeads",
>>>>>>> 220e0e89
]

# Update this dict with any special correspondance model name (used in modeling_xxx.py) to doc file.
MODEL_NAME_TO_DOC_FILE = {
    "openai": "gpt.rst",
    "transfo_xl": "transformerxl.rst",
    "xlm_prophetnet": "xlmprophetnet.rst",
    "xlm_roberta": "xlmroberta.rst",
    "bert_generation": "bertgeneration.rst",
    "marian": "marian.rst",
}

# Update this list for models that are not in any of the auto MODEL_XXX_MAPPING. Being in this list is an exception and
# should **not** be the rule.
IGNORE_NON_AUTO_CONFIGURED = [
    "DPRContextEncoder",
    "DPREncoder",
    "DPRReader",
    "DPRSpanPredictor",
    "FlaubertForQuestionAnswering",
    "FunnelBaseModel",
    "GPT2DoubleHeadsModel",
    "OpenAIGPTDoubleHeadsModel",
    "ProphetNetDecoder",
    "ProphetNetEncoder",
    "RagModel",
    "RagSequenceForGeneration",
    "RagTokenForGeneration",
    "T5Stack",
    "TFDPRContextEncoder",
    "TFDPREncoder",
    "TFDPRReader",
    "TFDPRSpanPredictor",
    "TFFunnelBaseModel",
    "TFGPT2DoubleHeadsModel",
    "TFOpenAIGPTDoubleHeadsModel",
    "XLMForQuestionAnswering",
    "XLMProphetNetDecoder",
    "XLMProphetNetEncoder",
    "XLNetForQuestionAnswering",
]

# This is to make sure the transformers module imported is the one in the repo.
spec = importlib.util.spec_from_file_location(
    "transformers",
    os.path.join(PATH_TO_TRANSFORMERS, "__init__.py"),
    submodule_search_locations=[PATH_TO_TRANSFORMERS],
)
transformers = spec.loader.load_module()


# If some modeling modules should be ignored for all checks, they should be added in the nested list
# _ignore_modules of this function.
def get_model_modules():
    """ Get the model modules inside the transformers library. """
    _ignore_modules = [
        "modeling_auto",
        "modeling_encoder_decoder",
        "modeling_marian",
        "modeling_mmbt",
        "modeling_outputs",
        "modeling_retribert",
        "modeling_utils",
        "modeling_flax_auto",
        "modeling_flax_utils",
        "modeling_transfo_xl_utilities",
        "modeling_tf_auto",
        "modeling_tf_outputs",
        "modeling_tf_pytorch_utils",
        "modeling_tf_utils",
        "modeling_tf_transfo_xl_utilities",
    ]
    modules = []
    for model in dir(transformers.models):
        # There are some magic dunder attributes in the dir, we ignore them
        if not model.startswith("__"):
            model_module = getattr(transformers.models, model)
            for submodule in dir(model_module):
                if submodule.startswith("modeling") and submodule not in _ignore_modules:
                    modeling_module = getattr(model_module, submodule)
                    if inspect.ismodule(modeling_module):
                        modules.append(modeling_module)
    return modules


def get_models(module):
    """ Get the objects in module that are models."""
    models = []
    model_classes = ()
    if is_torch_available():
        model_classes += (transformers.PreTrainedModel,)
    if is_tf_available():
        model_classes += (transformers.TFPreTrainedModel,)
    for attr_name in dir(module):
        if "Pretrained" in attr_name or "PreTrained" in attr_name:
            continue
        attr = getattr(module, attr_name)
        if isinstance(attr, type) and issubclass(attr, model_classes) and attr.__module__ == module.__name__:
            models.append((attr_name, attr))
    return models


# If some test_modeling files should be ignored when checking models are all tested, they should be added in the
# nested list _ignore_files of this function.
def get_model_test_files():
    """ Get the model test files."""
    _ignore_files = [
        "test_modeling_common",
        "test_modeling_encoder_decoder",
        "test_modeling_marian",
        "test_modeling_tf_common",
    ]
    test_files = []
    for filename in os.listdir(PATH_TO_TESTS):
        if (
            os.path.isfile(f"{PATH_TO_TESTS}/{filename}")
            and filename.startswith("test_modeling")
            and not os.path.splitext(filename)[0] in _ignore_files
        ):
            test_files.append(filename)
    return test_files


# If some doc source files should be ignored when checking models are all documented, they should be added in the
# nested list _ignore_modules of this function.
def get_model_doc_files():
    """ Get the model doc files."""
    _ignore_modules = [
        "auto",
        "dialogpt",
        "retribert",
    ]
    doc_files = []
    for filename in os.listdir(PATH_TO_DOC):
        if os.path.isfile(f"{PATH_TO_DOC}/{filename}") and not os.path.splitext(filename)[0] in _ignore_modules:
            doc_files.append(filename)
    return doc_files


# This is a bit hacky but I didn't find a way to import the test_file as a module and read inside the tester class
# for the all_model_classes variable.
def find_tested_models(test_file):
    """ Parse the content of test_file to detect what's in all_model_classes"""
    # This is a bit hacky but I didn't find a way to import the test_file as a module and read inside the class
    with open(os.path.join(PATH_TO_TESTS, test_file), "r", encoding="utf-8", newline="\n") as f:
        content = f.read()
    all_models = re.findall(r"all_model_classes\s+=\s+\(\s*\(([^\)]*)\)", content)
    # Check with one less parenthesis
    if len(all_models) == 0:
        all_models = re.findall(r"all_model_classes\s+=\s+\(([^\)]*)\)", content)
    if len(all_models) > 0:
        model_tested = []
        for entry in all_models:
            for line in entry.split(","):
                name = line.strip()
                if len(name) > 0:
                    model_tested.append(name)
        return model_tested


def check_models_are_tested(module, test_file):
    """ Check models defined in module are tested in test_file."""
    defined_models = get_models(module)
    tested_models = find_tested_models(test_file)
    if tested_models is None:
        if test_file in TEST_FILES_WITH_NO_COMMON_TESTS:
            return
        return [
            f"{test_file} should define `all_model_classes` to apply common tests to the models it tests. "
            + "If this intentional, add the test filename to `TEST_FILES_WITH_NO_COMMON_TESTS` in the file "
            + "`utils/check_repo.py`."
        ]
    failures = []
    for model_name, _ in defined_models:
        if model_name not in tested_models and model_name not in IGNORE_NON_TESTED:
            failures.append(
                f"{model_name} is defined in {module.__name__} but is not tested in "
                + f"{os.path.join(PATH_TO_TESTS, test_file)}. Add it to the all_model_classes in that file."
                + "If common tests should not applied to that model, add its name to `IGNORE_NON_TESTED`"
                + "in the file `utils/check_repo.py`."
            )
    return failures


def check_all_models_are_tested():
    """ Check all models are properly tested."""
    modules = get_model_modules()
    test_files = get_model_test_files()
    failures = []
    for module in modules:
        test_file = f"test_{module.__name__.split('.')[-1]}.py"
        if test_file not in test_files:
            failures.append(f"{module.__name__} does not have its corresponding test file {test_file}.")
        new_failures = check_models_are_tested(module, test_file)
        if new_failures is not None:
            failures += new_failures
    if len(failures) > 0:
        raise Exception(f"There were {len(failures)} failures:\n" + "\n".join(failures))


def find_documented_classes(doc_file):
    """ Parse the content of doc_file to detect which classes it documents"""
    with open(os.path.join(PATH_TO_DOC, doc_file), "r", encoding="utf-8", newline="\n") as f:
        content = f.read()
    return re.findall(r"autoclass:: transformers.(\S+)\s+", content)


def check_models_are_documented(module, doc_file):
    """ Check models defined in module are documented in doc_file."""
    defined_models = get_models(module)
    documented_classes = find_documented_classes(doc_file)
    failures = []
    for model_name, _ in defined_models:
        if model_name not in documented_classes and model_name not in IGNORE_NON_DOCUMENTED:
            failures.append(
                f"{model_name} is defined in {module.__name__} but is not documented in "
                + f"{os.path.join(PATH_TO_DOC, doc_file)}. Add it to that file."
                + "If this model should not be documented, add its name to `IGNORE_NON_DOCUMENTED`"
                + "in the file `utils/check_repo.py`."
            )
    return failures


def _get_model_name(module):
    """ Get the model name for the module defining it."""
    module_name = module.__name__.split(".")[-1]
    splits = module_name.split("_")
    splits = splits[(2 if splits[1] in ["flax", "tf"] else 1) :]
    return "_".join(splits)


def check_all_models_are_documented():
    """ Check all models are properly documented."""
    modules = get_model_modules()
    doc_files = get_model_doc_files()
    failures = []
    for module in modules:
        model_name = _get_model_name(module)
        doc_file = MODEL_NAME_TO_DOC_FILE.get(model_name, f"{model_name}.rst")
        if doc_file not in doc_files:
            failures.append(
                f"{module.__name__} does not have its corresponding doc file {doc_file}. "
                + f"If the doc file exists but isn't named {doc_file}, update `MODEL_NAME_TO_DOC_FILE` "
                + "in the file `utils/check_repo.py`."
            )
        new_failures = check_models_are_documented(module, doc_file)
        if new_failures is not None:
            failures += new_failures
    if len(failures) > 0:
        raise Exception(f"There were {len(failures)} failures:\n" + "\n".join(failures))


def get_all_auto_configured_models():
    """ Return the list of all models in at least one auto class."""
    result = set()  # To avoid duplicates we concatenate all model classes in a set.
    if is_torch_available():
        for attr_name in dir(transformers.models.auto.modeling_auto):
            if attr_name.startswith("MODEL_") and attr_name.endswith("MAPPING"):
                result = result | set(getattr(transformers.models.auto.modeling_auto, attr_name).values())
    if is_tf_available():
        for attr_name in dir(transformers.models.auto.modeling_tf_auto):
            if attr_name.startswith("TF_MODEL_") and attr_name.endswith("MAPPING"):
                result = result | set(getattr(transformers.models.auto.modeling_tf_auto, attr_name).values())
    return [cls.__name__ for cls in result]


def check_models_are_auto_configured(module, all_auto_models):
    """ Check models defined in module are each in an auto class."""
    defined_models = get_models(module)
    failures = []
    for model_name, _ in defined_models:
        if model_name not in all_auto_models and model_name not in IGNORE_NON_AUTO_CONFIGURED:
            failures.append(
                f"{model_name} is defined in {module.__name__} but is not present in any of the auto mapping. "
                "If that is intended behavior, add its name to `IGNORE_NON_AUTO_CONFIGURED` in the file "
                "`utils/check_repo.py`."
            )
    return failures


def check_all_models_are_auto_configured():
    """ Check all models are each in an auto class."""
    modules = get_model_modules()
    all_auto_models = get_all_auto_configured_models()
    failures = []
    for module in modules:
        new_failures = check_models_are_auto_configured(module, all_auto_models)
        if new_failures is not None:
            failures += new_failures
    if len(failures) > 0:
        raise Exception(f"There were {len(failures)} failures:\n" + "\n".join(failures))


_re_decorator = re.compile(r"^\s*@(\S+)\s+$")


def check_decorator_order(filename):
    """ Check that in the test file `filename` the slow decorator is always last."""
    with open(filename, "r", encoding="utf-8", newline="\n") as f:
        lines = f.readlines()
    decorator_before = None
    errors = []
    for i, line in enumerate(lines):
        search = _re_decorator.search(line)
        if search is not None:
            decorator_name = search.groups()[0]
            if decorator_before is not None and decorator_name.startswith("parameterized"):
                errors.append(i)
            decorator_before = decorator_name
        elif decorator_before is not None:
            decorator_before = None
    return errors


def check_all_decorator_order():
    """ Check that in all test files, the slow decorator is always last."""
    errors = []
    for fname in os.listdir(PATH_TO_TESTS):
        if fname.endswith(".py"):
            filename = os.path.join(PATH_TO_TESTS, fname)
            new_errors = check_decorator_order(filename)
            errors += [f"- {filename}, line {i}" for i in new_errors]
    if len(errors) > 0:
        msg = "\n".join(errors)
        raise ValueError(
            f"The parameterized decorator (and its variants) should always be first, but this is not the case in the following files:\n{msg}"
        )


def check_repo_quality():
    """ Check all models are properly tested and documented."""
    print("Checking all models are properly tested.")
    check_all_decorator_order()
    check_all_models_are_tested()
    print("Checking all models are properly documented.")
    check_all_models_are_documented()
    print("Checking all models are in at least one auto class.")
    check_all_models_are_auto_configured()


if __name__ == "__main__":
    check_repo_quality()<|MERGE_RESOLUTION|>--- conflicted
+++ resolved
@@ -70,11 +70,7 @@
     "DistilBertModelWithHeads",
     "RobertaModelWithHeads",
     "XLMRobertaModelWithHeads",
-<<<<<<< HEAD
-    "GPT2ModelWithHeads",
-=======
     "BartModelWithHeads",
->>>>>>> 220e0e89
 ]
 
 # Update this dict with any special correspondance model name (used in modeling_xxx.py) to doc file.
